--- conflicted
+++ resolved
@@ -4,13 +4,10 @@
 import logging
 from datetime import timezone
 from fastapi import APIRouter, HTTPException
-<<<<<<< HEAD
 from sqlmodel import Session, select, update
 from typing import Any
-=======
 from sqlmodel import select, update
 from sqlmodel.ext.asyncio.session import AsyncSession
->>>>>>> 699ac74f
 
 from cryptid.cryptid import profile_seq_to_id, reader_seq_to_id
 from db.connection import TZ
@@ -58,19 +55,12 @@
     return reader
 
 
-<<<<<<< HEAD
-def select_profile_readers(session: Session, profile_seq: int) -> list[Reader]:
-    """Get all owned readers for this profile"""
-    readers = session.exec(select(Reader)
-                           .where(Reader.owner_seq == profile_seq).order_by("reader_seq")).all()
-=======
 async def select_profile_readers(
         db_session: AsyncSession,
         profile_seq: int) -> list[Reader]:
-    """Get a single owned reader"""
+    """Get all owned readers for this profile"""
     readers = (await db_session.exec(select(Reader)
-                                     .where(Reader.owner_seq == profile_seq).order_by("reader_seq"))).all()
->>>>>>> 699ac74f
+                           .where(Reader.owner_seq == profile_seq).order_by("reader_seq"))).all()
     return readers
 
 
