"""Readers API"""
import logging
from datetime import timezone
from http import HTTPStatus
from typing import Optional

from fastapi import APIRouter, Depends, HTTPException, WebSocket, WebSocketDisconnect, WebSocketException
from pydantic import TypeAdapter, ValidationError
from sqlmodel import delete, insert, select

from cryptid.cryptid import profile_seq_to_id, reader_id_to_seq, reader_seq_to_id
from db.connection import TZ, get_session
from db.schema.profiles import Profile
from db.schema.streaming import Reader
<<<<<<< HEAD
from routes.authorization import session_profile
=======
from routes.authorization import current_cookie_profile, current_profile, get_optional_profile
>>>>>>> 7582340b
from routes.readers.utils import (
    direction_literal_to_db,
    direction_db_to_literal,
    reader_to_source_params,
    resolve_results,
    select_reader,
    update_reader_index,
)
from routes.readers.manager import ReaderConnectionManager
from routes.readers.schemas import CreateReaderRequest, ReaderResponse
from ripple.client_ops import ReadClientOp
from ripple.funcs import Boundary
from ripple.models.streaming import StreamItemUnion
from ripple.source_types import create_source

router = APIRouter(prefix="/readers", tags=["readers", "streaming"])
log = logging.getLogger(__name__)

reader_connection_manager = ReaderConnectionManager()



class WebsocketClientOp(ReadClientOp):
    reader_id: Optional[str] = None


@router.post("/", status_code=HTTPStatus.CREATED)
def create_reader(create: CreateReaderRequest, profile: Profile = Depends(session_profile)) -> ReaderResponse:
    """Create a new reader on a source"""
    with get_session() as session:
        r = session.exec(insert(Reader).values(
            source=create.source,
            owner_seq=profile.profile_seq,
            name=create.name,
            position=create.position,
            params=create.params,
            direction=direction_literal_to_db(create.direction),
        ))
        if r.rowcount == 0:
            raise HTTPException(HTTPStatus.INTERNAL_SERVER_ERROR, "failed to create reader")
        session.commit()
        reader_seq = r.inserted_primary_key[0]
        r = session.exec(select(Reader)
                         .where(Reader.reader_seq == reader_seq)
                         .where(Reader.owner_seq == profile.profile_seq))
        reader = r.one_or_none()
        if reader is None:
            raise HTTPException(HTTPStatus.INTERNAL_SERVER_ERROR, "failed to get created reader")
        return ReaderResponse(
            source=reader.source,
            name=reader.name,
            position=reader.position,
            direction=direction_db_to_literal(reader.direction),
            reader_id=reader_seq_to_id(reader_seq),
            owner_id=profile_seq_to_id(profile.profile_seq),
            created=reader.created.replace(tzinfo=TZ).astimezone(timezone.utc))


@router.get("/")
def get_readers(profile: Profile = Depends(session_profile)) -> list[ReaderResponse]:
    """Get all persistent readers for the current profile"""
    with get_session() as session:
        return resolve_results(session.exec(select(Reader)
                                            .where(Reader.owner_seq == profile.profile_seq)).all())


@router.delete("/{reader_id}")
def delete_reader(reader_id: str, profile: Profile = Depends(session_profile)):
    """Delete a reader by ID"""
    with get_session() as session:
        reader_seq = reader_id_to_seq(reader_id)
        r = session.exec(delete(Reader)
                         .where(Reader.owner_seq == profile.profile_seq)
                         .where(Reader.reader_seq == reader_seq))
        if r.rowcount == 0:
            raise HTTPException(HTTPStatus.NOT_FOUND, f"failed to delete reader {reader_id}")
        session.commit()


@router.get("/{reader_id}/items")
async def reader_dequeue(
        reader_id: str,
        before: Optional[str] = None,
        after: Optional[str] = None,
        profile: Profile = Depends(session_profile)) -> list[StreamItemUnion]:
    """Dequeue items from the reader"""
    reader_seq = reader_id_to_seq(reader_id)
    with get_session() as session:
        reader = select_reader(session, reader_seq, profile.profile_seq)
        params = reader_to_source_params(profile, reader)
        source = create_source(reader.source, params)
        if before is not None:
            boundary = Boundary(position=before, direction='before')
        elif after is not None:
            boundary = Boundary(position=after, direction='after')
        else:
            boundary = Boundary(position=reader.position, direction=direction_db_to_literal(reader.direction))
        if source is None:
            raise HTTPException(
                HTTPStatus.INTERNAL_SERVER_ERROR,
                f"failed to create source for reader {reader_id}")

        raw_items = source(boundary)
        if len(raw_items) > 0 and raw_items[-1].index:
            update_reader_index(session, reader.reader_seq, raw_items[-1].index)

        adapter = TypeAdapter(list[StreamItemUnion])
        try:
            return adapter.validate_python(raw_items)
        except ValidationError as e:
            log.exception("failed to validate", exc_info=e)
            raise HTTPException(status_code=HTTPStatus.BAD_REQUEST,  # pylint: disable=W0707:raise-missing-from
                                detail=f"validation error for reader {reader_id}")


@router.websocket("/test/connect")
async def websocket_test_connect(websocket: WebSocket):
    """Connect a websocket for all profile data"""
    await websocket.accept()
    await websocket.send_json(data={'message': 'hello world'}, mode='text')



@router.websocket("/connect")
async def websocket_connect_all(
        websocket: WebSocket,
<<<<<<< HEAD
        profile: Profile = Depends(session_profile),
=======
        profile: Profile = Depends(get_optional_profile),
>>>>>>> 7582340b
    ):
    """Create a profile websocket connection"""
    if not profile:
        # JavaScript does not support headers for WebSocket connections, use cookies instead.
        profile = await current_cookie_profile(websocket)
    try:
        log.info("websocket connected to profile %s", profile)
        await reader_connection_manager.connect(websocket, profile)
    except WebSocketDisconnect:
        log.info("websocket disconnected from profile %s", profile)
        await reader_connection_manager.disconnect(websocket, profile)
    except WebSocketException as e:
        log.exception("websocket exception for profile %s", profile, exc_info=e)
        await reader_connection_manager.disconnect(websocket, profile)<|MERGE_RESOLUTION|>--- conflicted
+++ resolved
@@ -12,11 +12,7 @@
 from db.connection import TZ, get_session
 from db.schema.profiles import Profile
 from db.schema.streaming import Reader
-<<<<<<< HEAD
-from routes.authorization import session_profile
-=======
-from routes.authorization import current_cookie_profile, current_profile, get_optional_profile
->>>>>>> 7582340b
+from routes.authorization import current_cookie_profile, maybe_session_profile
 from routes.readers.utils import (
     direction_literal_to_db,
     direction_db_to_literal,
@@ -143,11 +139,7 @@
 @router.websocket("/connect")
 async def websocket_connect_all(
         websocket: WebSocket,
-<<<<<<< HEAD
-        profile: Profile = Depends(session_profile),
-=======
-        profile: Profile = Depends(get_optional_profile),
->>>>>>> 7582340b
+        profile: Profile = Depends(maybe_session_profile),
     ):
     """Create a profile websocket connection"""
     if not profile:
