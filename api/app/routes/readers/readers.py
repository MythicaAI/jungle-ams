"""Readers API"""
from http import HTTPStatus

import logging
from datetime import timezone
from fastapi import APIRouter, Depends, HTTPException, WebSocket, WebSocketDisconnect, WebSocketException
from pydantic import TypeAdapter, ValidationError
from sqlmodel import delete as sql_delete, insert, select
<<<<<<< HEAD
from typing import Optional
=======
from sqlmodel.ext.asyncio.session import AsyncSession
>>>>>>> 699ac74f

from cryptid.cryptid import profile_seq_to_id, reader_id_to_seq, reader_seq_to_id
from db.connection import TZ, db_session_pool, get_db_session
from db.schema.profiles import Profile
from db.schema.streaming import Reader
from ripple.client_ops import ReadClientOp
from ripple.funcs import Boundary
from ripple.models.streaming import StreamItemUnion
from ripple.source_types import create_source
from routes.authorization import current_cookie_profile, maybe_session_profile, session_profile
from routes.readers.manager import ReaderConnectionManager
from routes.readers.schemas import CreateReaderRequest, ReaderResponse
from routes.readers.utils import (direction_db_to_literal, direction_literal_to_db, reader_to_source_params,
                                  resolve_results, select_reader, update_reader_index)

router = APIRouter(prefix="/readers", tags=["readers", "streaming"])
log = logging.getLogger(__name__)

reader_connection_manager = ReaderConnectionManager()


class WebsocketClientOp(ReadClientOp):
    reader_id: Optional[str] = None


@router.post("/", status_code=HTTPStatus.CREATED)
async def create(
        create_req: CreateReaderRequest,
        profile: Profile = Depends(session_profile),
        db_session: AsyncSession = Depends(get_db_session)) -> ReaderResponse:
    """Create a new reader on a source"""
    r = await db_session.exec(insert(Reader).values(
        source=create_req.source,
        owner_seq=profile.profile_seq,
        name=create_req.name,
        position=create_req.position,
        params=create_req.params,
        direction=direction_literal_to_db(create_req.direction),
    ))
    if r.rowcount == 0:
        raise HTTPException(HTTPStatus.INTERNAL_SERVER_ERROR, "failed to create reader")
    await db_session.commit()
    reader_seq = r.inserted_primary_key[0]
    r = await db_session.exec(select(Reader)
                              .where(Reader.reader_seq == reader_seq)
                              .where(Reader.owner_seq == profile.profile_seq))
    reader = r.one_or_none()
    if reader is None:
        raise HTTPException(HTTPStatus.INTERNAL_SERVER_ERROR, "failed to get created reader")
    return ReaderResponse(
        source=reader.source,
        name=reader.name,
        position=reader.position,
        direction=direction_db_to_literal(reader.direction),
        reader_id=reader_seq_to_id(reader_seq),
        owner_id=profile_seq_to_id(profile.profile_seq),
        created=reader.created.replace(tzinfo=TZ).astimezone(timezone.utc))


@router.get("/")
async def current(
        profile: Profile = Depends(session_profile),
        db_session: AsyncSession = Depends(get_db_session)) -> list[ReaderResponse]:
    """Get all persistent readers for the current profile"""
    return resolve_results((await db_session.exec(select(Reader)
                                                  .where(Reader.owner_seq == profile.profile_seq))).all())


@router.delete("/{reader_id}")
async def delete(
        reader_id: str,
        profile: Profile = Depends(session_profile),
        db_session: AsyncSession = Depends(get_db_session)):
    """Delete a reader by ID"""
    reader_seq = reader_id_to_seq(reader_id)
    r = await db_session.exec(sql_delete(Reader)
                              .where(Reader.owner_seq == profile.profile_seq)
                              .where(Reader.reader_seq == reader_seq))
    if r.rowcount == 0:
        raise HTTPException(HTTPStatus.NOT_FOUND, f"failed to delete reader {reader_id}")
    await db_session.commit()


@router.get("/{reader_id}/items")
async def items(reader_id: str,
                before: Optional[str] = None,
                after: Optional[str] = None,
                profile: Profile = Depends(session_profile),
                db_session: AsyncSession = Depends(get_db_session)) -> list[StreamItemUnion]:
    """Dequeue items from the reader"""
    reader_seq = reader_id_to_seq(reader_id)
    reader = await select_reader(db_session, reader_seq, profile.profile_seq)
    params = reader_to_source_params(profile, reader)
    source = create_source(reader.source, params)
    if before is not None:
        boundary = Boundary(position=before, direction='before')
    elif after is not None:
        boundary = Boundary(position=after, direction='after')
    else:
        boundary = Boundary(position=reader.position, direction=direction_db_to_literal(reader.direction))
    if source is None:
        raise HTTPException(
            HTTPStatus.INTERNAL_SERVER_ERROR,
            f"failed to create source for reader {reader_id}")
    item_gen = source(boundary)
    raw_items = [item async for item in item_gen]
    if len(raw_items) > 0 and raw_items[-1].index:
        await update_reader_index(db_session, reader.reader_seq, raw_items[-1].index)

    adapter = TypeAdapter(list[StreamItemUnion])
    try:
        return adapter.validate_python(raw_items)
    except ValidationError as e:
        log.exception("failed to validate", exc_info=e)
        raise HTTPException(status_code=HTTPStatus.BAD_REQUEST,  # pylint: disable=W0707:raise-missing-from
                            detail=f"validation error for reader {reader_id}")


@router.websocket("/test/connect")
async def test_connect(websocket: WebSocket):
    """Connect a websocket for all profile data"""
    await websocket.accept()
    await websocket.send_json(data={'message': 'hello world'}, mode='text')


@router.websocket("/connect")
async def connect_all(
        websocket: WebSocket,
        profile: Profile = Depends(maybe_session_profile)):
    """Create a profile websocket connection"""
<<<<<<< HEAD
    if not profile:
        # JavaScript does not support headers for WebSocket connections, use cookies instead.
        profile = await current_cookie_profile(websocket)
    try:
        log.info("websocket connected to profile %s", profile)
        await connect_client(websocket, profile)
    except WebSocketDisconnect:
        log.info("websocket disconnected from profile %s", profile)
        await reader_connection_manager.disconnect(websocket, profile)
    except WebSocketException as e:
        log.exception("websocket exception for profile %s", profile, exc_info=e)
        await reader_connection_manager.disconnect(websocket, profile)
=======
    async with db_session_pool(websocket.app) as db_session:
        if not profile:
            # JavaScript does not support headers for WebSocket connections, use cookies instead.
            profile = await current_cookie_profile(websocket)
        try:
            log.info("websocket connected to profile %s", profile)
            await reader_connection_manager.connect(db_session, websocket, profile)
        except WebSocketDisconnect:
            log.info("websocket disconnected from profile %s", profile)
            await reader_connection_manager.disconnect(websocket, profile)
        except WebSocketException as e:
            log.exception("websocket exception for profile %s", profile, exc_info=e)
            await reader_connection_manager.disconnect(websocket, profile)
>>>>>>> 699ac74f
<|MERGE_RESOLUTION|>--- conflicted
+++ resolved
@@ -6,11 +6,8 @@
 from fastapi import APIRouter, Depends, HTTPException, WebSocket, WebSocketDisconnect, WebSocketException
 from pydantic import TypeAdapter, ValidationError
 from sqlmodel import delete as sql_delete, insert, select
-<<<<<<< HEAD
+from sqlmodel.ext.asyncio.session import AsyncSession
 from typing import Optional
-=======
-from sqlmodel.ext.asyncio.session import AsyncSession
->>>>>>> 699ac74f
 
 from cryptid.cryptid import profile_seq_to_id, reader_id_to_seq, reader_seq_to_id
 from db.connection import TZ, db_session_pool, get_db_session
@@ -141,31 +138,16 @@
         websocket: WebSocket,
         profile: Profile = Depends(maybe_session_profile)):
     """Create a profile websocket connection"""
-<<<<<<< HEAD
-    if not profile:
-        # JavaScript does not support headers for WebSocket connections, use cookies instead.
-        profile = await current_cookie_profile(websocket)
-    try:
-        log.info("websocket connected to profile %s", profile)
-        await connect_client(websocket, profile)
-    except WebSocketDisconnect:
-        log.info("websocket disconnected from profile %s", profile)
-        await reader_connection_manager.disconnect(websocket, profile)
-    except WebSocketException as e:
-        log.exception("websocket exception for profile %s", profile, exc_info=e)
-        await reader_connection_manager.disconnect(websocket, profile)
-=======
     async with db_session_pool(websocket.app) as db_session:
         if not profile:
             # JavaScript does not support headers for WebSocket connections, use cookies instead.
             profile = await current_cookie_profile(websocket)
         try:
             log.info("websocket connected to profile %s", profile)
-            await reader_connection_manager.connect(db_session, websocket, profile)
+            await connect_client(db_session, websocket, profile)
         except WebSocketDisconnect:
             log.info("websocket disconnected from profile %s", profile)
             await reader_connection_manager.disconnect(websocket, profile)
         except WebSocketException as e:
             log.exception("websocket exception for profile %s", profile, exc_info=e)
-            await reader_connection_manager.disconnect(websocket, profile)
->>>>>>> 699ac74f
+            await reader_connection_manager.disconnect(websocket, profile)