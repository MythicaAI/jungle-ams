--- conflicted
+++ resolved
@@ -28,13 +28,8 @@
 
 
 @router.post('/', status_code=HTTPStatus.CREATED)
-<<<<<<< HEAD
 async def create(
-        create: TagRequest, profile_roles: Profile = Depends(session_profile_roles)
-=======
-async def create_tag(
         create: TagRequest, profile: SessionProfile = Depends(session_profile)
->>>>>>> 00ca389a
 ) -> TagResponse:
     """Create a tag"""
     with get_session() as session:
@@ -70,11 +65,7 @@
 
 
 @router.delete('/{name}')
-<<<<<<< HEAD
-async def delete(name: str, profile_roles: Profile = Depends(session_profile_roles)):
-=======
-async def delete_tag(name: str, profile: SessionProfile = Depends(session_profile)):
->>>>>>> 00ca389a
+async def delete(name: str, profile: SessionProfile = Depends(session_profile)):
     """Delete an existing tag"""
     with get_session() as session:
         validate_roles(role=auth.roles.tag_delete, auth_roles=profile.auth_roles)
