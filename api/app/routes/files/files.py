from http import HTTPStatus
from typing import Optional
from fastapi import APIRouter, Depends, HTTPException, Header
from sqlalchemy.exc import IntegrityError
from sqlalchemy.sql.functions import now as sql_now
from sqlmodel import and_, select, update

from cryptid.cryptid import file_id_to_seq, profile_id_to_seq
from db.connection import get_session
from db.schema.media import FileContent
from db.schema.profiles import Profile
from ripple.models.contexts import FilePurpose
from routes.authorization import session_profile, session_profile_id
from routes.file_uploads import FileUploadResponse, enrich_file, enrich_files
router = APIRouter(prefix="/files", tags=["files"])


@router.get("/{file_id}")
async def by_id(
        file_id: str,
        profile: Profile = Depends(session_profile)) -> FileUploadResponse:
    """Query a file by ID, returns owner event data"""
    file_seq = file_id_to_seq(file_id)
    with get_session() as session:
        file = session.exec(
            select(FileContent).where(
                and_(
                    FileContent.file_seq == file_seq,
                    FileContent.deleted == None))).first()
        if file:
            return enrich_file(session, file, profile)
        else:
            raise HTTPException(status_code=404, detail="File not found")


@router.get("/by_content/{content_hash}")
async def by_content(
        content_hash: str,
        impersonate_profile_id: Optional[str] = Header(None, include_in_schema=False),
        profile: Profile = Depends(session_profile)) -> FileUploadResponse:
    """Query a file by its content hash"""
    if impersonate_profile_id:
        owner_seq = profile_id_to_seq(impersonate_profile_id)
    else:
        owner_seq = profile.profile_seq

    with get_session() as session:
        file = session.exec((
            select(FileContent)
            .where(FileContent.owner_seq == owner_seq)
            .where(FileContent.content_hash == content_hash)
            .where(FileContent.deleted == None))).first()
<<<<<<< HEAD
        if file is None:
            raise HTTPException(HTTPStatus.NOT_FOUND, detail=f"SHA1 {content_hash} not found")
        return enrich_file(session, file, profile)
=======
        if file:
            return enrich_file(session, file, profile)
        else:
            raise HTTPException(status_code=404, detail="File not found")
>>>>>>> 7f42eaf2


@router.get("/by_purpose/{file_purpose}")
async def by_purpose(
        file_purpose: FilePurpose,
        profile: Profile = Depends(session_profile)) -> list[FileUploadResponse]:
    """Query a file by its content hash"""
    with get_session() as session:
        files = session.exec((
            select(FileContent)
            .where(FileContent.owner_seq == profile.profile_seq)
            .where(FileContent.purpose == file_purpose)
            .where(FileContent.deleted == None))).all()
        return enrich_files(session, files, profile)


@router.delete('/{file_id}')
async def delete_by_id(file_id, profile_id: str = Depends(session_profile_id)):
    """Delete a file by its ID"""
    profile_seq = profile_id_to_seq(profile_id)
    with get_session(echo=True) as session:
        try:
            file_seq = file_id_to_seq(file_id)
            result = session.exec(
                (update(FileContent)
                 .values(deleted=sql_now(), )
                 .where(and_(FileContent.file_seq == file_seq,
                             FileContent.owner_seq == profile_seq))))
            if result.rowcount != 1:
                raise HTTPException(HTTPStatus.NOT_FOUND,
                                    detail="file not found, or not owned")
            session.commit()
        except IntegrityError as e:
            raise HTTPException(HTTPStatus.FORBIDDEN, f"file {file_id} is still referenced") from e
<|MERGE_RESOLUTION|>--- conflicted
+++ resolved
@@ -50,16 +50,10 @@
             .where(FileContent.owner_seq == owner_seq)
             .where(FileContent.content_hash == content_hash)
             .where(FileContent.deleted == None))).first()
-<<<<<<< HEAD
-        if file is None:
-            raise HTTPException(HTTPStatus.NOT_FOUND, detail=f"SHA1 {content_hash} not found")
-        return enrich_file(session, file, profile)
-=======
         if file:
             return enrich_file(session, file, profile)
         else:
             raise HTTPException(status_code=404, detail="File not found")
->>>>>>> 7f42eaf2
 
 
 @router.get("/by_purpose/{file_purpose}")
