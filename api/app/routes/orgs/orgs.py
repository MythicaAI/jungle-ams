--- conflicted
+++ resolved
@@ -176,11 +176,7 @@
 
 
 @router.delete('/{org_id}')
-<<<<<<< HEAD
-async def delete(org_id: str, profile_roles: Profile = Depends(session_profile_roles)):
-=======
-async def delete_org(org_id: str, profile: SessionProfile = Depends(session_profile)):
->>>>>>> 00ca389a
+async def delete(org_id: str, profile: SessionProfile = Depends(session_profile)):
     """Removes an existing organization"""
     with get_session() as session:
         org_seq = org_id_to_seq(org_id)
