--- conflicted
+++ resolved
@@ -46,13 +46,9 @@
     'assets',
     'orgs',
     'topos',
-<<<<<<< HEAD
+    'sessions',
     'validate',
     'keys']
-=======
-    'sessions',
-    'validate']
->>>>>>> 979aeeb5
 
 for name in route_names:
     module = importlib.import_module(f'routes.{name}.{name}')
