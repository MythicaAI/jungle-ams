--- conflicted
+++ resolved
@@ -39,7 +39,6 @@
 ripple = { path = "../../libs/python/ripple", develop = true }
 cryptid = { path = "../../libs/python/cryptid", develop = true }
 better-profanity = "^0.7.0"
-<<<<<<< HEAD
 opentelemetry-instrumentation = "^0.48b0"
 opentelemetry-instrumentation-fastapi = "^0.48b0"
 opentelemetry-instrumentation-httpx = "^0.48b0"
@@ -48,10 +47,6 @@
 opentelemetry-api = "^1.27.0"
 opentelemetry-sdk = "^1.27.0"
 opentelemetry-instrumentation-sqlalchemy = "^0.48b0"
-=======
-uvicorn = "^0.32.0"
-pydantic = {extras = ["email"], version = "^2.9.2"}
->>>>>>> 7901b6bf
 
 [tool.poetry.extras]
 pgsql = ["psycopg2-binary"]
