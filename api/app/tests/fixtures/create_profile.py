--- conflicted
+++ resolved
@@ -3,21 +3,12 @@
 from http import HTTPStatus
 
 import pytest
-<<<<<<< HEAD
 from munch import munchify
 
 from profiles.responses import ProfileResponse
+from tests.script_tests.profile_factory import get_email_validation_key
 from tests.shared_test import ProfileTestObj, assert_status_code
 
-=======
-from cryptid.cryptid import profile_id_to_seq
-from db.connection import get_session
-from munch import munchify
-from profiles.responses import ProfileResponse
-from profiles.start_session import start_session
-from tests.script_tests.profile_factory import get_verification_email_code
-from tests.shared_test import ProfileTestObj, assert_status_code
->>>>>>> 89b0a770
 
 @pytest.fixture
 def create_profile(client, api_base: str, mock_mail_send_success, email="test@test.com"):
@@ -76,10 +67,10 @@
                 headers=headers).json())
             assert o.owner_id == profile.profile_id
             assert o.state == 'link_sent'
-            validate_code = get_verification_email_code(profile.profile_id)
+            validate_key = get_email_validation_key(api_base, client, profile.profile_id)
 
             o = munchify(client.get(
-                f"{api_base}/validate-email/{validate_code}",
+                f"{api_base}/validate-email/{validate_key}",
                 headers=headers).json())
             assert o.owner_id == profile.profile_id
             assert o.state == 'validated'
