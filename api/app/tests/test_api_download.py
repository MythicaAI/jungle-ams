# pylint: disable=redefined-outer-name, unused-import

import hashlib
from http import HTTPStatus
from pathlib import Path

from config import app_config
from tests.fixtures.app import use_local_storage_fixture
from tests.fixtures.create_profile import create_profile
from tests.fixtures.uploader import request_to_upload_files
from tests.shared_test import FileContentTestObj, assert_status_code

test_profile_name = "test-profile"
test_profile_description = "test-description"
test_profile_signature = 32 * 'X'
test_profile_tags = {"tag-a": "a", "tag-b": "b", "tag-c": "c"}
test_profile_href = "https://test.com/"
test_profile_full_name = "test-profile-full-name"
test_profile_email = "test@test.com"
test_file_name = "test-file.hda"
test_file_contents = b"test contents"
test_file_content_hash = hashlib.sha1(test_file_contents).hexdigest()
test_file_content_type = "application/octet-stream"
test_asset_name = 'test-asset'
test_asset_collection_name = 'test-collection'
test_commit_ref = "git@github.com:test-project/test-project.git/f00df00d"


def test_download(
        api_base,
        client,
        use_local_storage_fixture,
        create_profile,
        request_to_upload_files,
):
    assert use_local_storage_fixture.use_local_storage is True
    test_profile = create_profile(
        name=test_profile_name,
        email=test_profile_email,
        full_name=test_profile_full_name,
        signature=test_profile_signature,
        description=test_profile_description,
        profile_href=test_profile_href,
    )
    profile_id = test_profile.profile.profile_id
    assert profile_id is not None
    headers: dict = test_profile.authorization_header()
    files = [
        FileContentTestObj(
            file_name=test_file_name,
            file_id=str(file_id),
            contents=test_file_contents,
            content_hash=hashlib.sha1(test_file_contents).hexdigest(),
            content_type=test_file_content_type,
            size=len(test_file_contents),
        )
        for file_id in range(2)
    ]
    files = request_to_upload_files(headers, files)

    for file_id in files:
        # Get download info
        info_response = client.get(
            f"{api_base}/download/info/{file_id}", headers=headers
        )
        assert_status_code(info_response, HTTPStatus.OK)
        download_info = info_response.json()
        print(f"{file_id=}")
        print(f"Download info: {download_info}")

        # Check the download URL
        assert "content_hash" in download_info
        assert "url" in download_info
        assert download_info["content_hash"] in download_info["url"]

        # Try to download the file (this should return a redirect)
        download_response = client.get(
            f"{api_base}/download/{file_id}",
            headers=headers,
            follow_redirects=False,
        )
        assert_status_code(download_response, HTTPStatus.TEMPORARY_REDIRECT)

        assert "Location" in download_response.headers
        parsed_location = download_response.headers["Location"]
        print(f"Download parsed_location: {parsed_location}")

<<<<<<< HEAD
        if parsed_location.startswith("/lfs/"):
            parts = parsed_location[len("/lfs/"):].split('/')
            drive = parts[0]
            file_path = '\\'.join(parts[1:])
            parsed_location = f"{drive}:{file_path}"

        file_path = Path(parsed_location)
        assert file_path.exists(), f"File does not exist at {file_path}"


=======
        file_path = Path(parsed_location)

        assert file_path.exists(), f"File does not exist at {file_path}"

>>>>>>> b88c2794
        with open(file_path, "rb") as f:
            file_contents = f.read()
        assert file_contents == test_file_contents

        assert hashlib.sha1(file_contents).hexdigest() == test_file_content_hash<|MERGE_RESOLUTION|>--- conflicted
+++ resolved
@@ -85,23 +85,17 @@
         parsed_location = download_response.headers["Location"]
         print(f"Download parsed_location: {parsed_location}")
 
-<<<<<<< HEAD
         if parsed_location.startswith("/lfs/"):
             parts = parsed_location[len("/lfs/"):].split('/')
             drive = parts[0]
-            file_path = '\\'.join(parts[1:])
-            parsed_location = f"{drive}:{file_path}"
+            windows_file_path = '\\'.join(parts[1:])
+            file_path = Path(f"{drive}:{windows_file_path}")
+        else:
+            file_path = Path(parsed_location)
 
-        file_path = Path(parsed_location)
         assert file_path.exists(), f"File does not exist at {file_path}"
 
 
-=======
-        file_path = Path(parsed_location)
-
-        assert file_path.exists(), f"File does not exist at {file_path}"
-
->>>>>>> b88c2794
         with open(file_path, "rb") as f:
             file_contents = f.read()
         assert file_contents == test_file_contents
