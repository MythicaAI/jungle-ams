--- conflicted
+++ resolved
@@ -2,39 +2,29 @@
 import itertools
 import logging
 import random
-<<<<<<< HEAD
 from contextlib import asynccontextmanager
-=======
 from http import HTTPStatus
->>>>>>> 699ac74f
 from itertools import cycle
 from string import ascii_lowercase
 from uuid import uuid4
 
-<<<<<<< HEAD
 import main
-import pytest
-=======
 import pytest
 from fastapi.testclient import TestClient
 from starlette.testclient import WebSocketTestSession
 
->>>>>>> 699ac74f
 from cryptid.cryptid import (
     event_seq_to_id,
     file_seq_to_id,
     job_seq_to_id,
     profile_id_to_seq,
 )
-<<<<<<< HEAD
-from db.connection import get_session
 from db.schema.events import Event as DbEvent
 from fastapi.testclient import TestClient
 from httpx import ASGITransport, AsyncClient
 from httpx_ws import aconnect_ws
-=======
+from ripple.client_ops import ReadClientOp
 from profiles.responses import ProfileResponse
->>>>>>> 699ac74f
 from ripple.client_ops import ReadClientOp
 from ripple.models.streaming import (
     Event,
@@ -46,14 +36,12 @@
 from starlette.testclient import WebSocketTestSession
 from tests.fixtures.app import use_test_source_fixture
 from tests.fixtures.create_profile import create_profile
-<<<<<<< HEAD
-from tests.shared_test import ProfileTestObj
+from tests.shared_test import ProfileTestObj, assert_status_code
 
 # prevent fixture from being optimized away
-__fixtures__ = [create_profile, use_test_source_fixture]
-=======
-from tests.shared_test import ProfileTestObj, assert_status_code
->>>>>>> 699ac74f
+__fixtures__ = [
+    create_profile,
+    use_test_source_fixture]
 
 # length of event data in test events
 test_event_info_len = 10
@@ -85,11 +73,7 @@
     return [next(gen_cycle)() for i in range(item_list_length)]
 
 
-<<<<<<< HEAD
-def generate_events(profile_id: str, event_count: int):
-=======
 def generate_events(api_base: str, client: TestClient, profile: ProfileResponse, event_count: int):
->>>>>>> 699ac74f
     """Generate some random event data in the database"""
 
     def generate_test_job_data():
@@ -108,43 +92,16 @@
         }
         for _ in range(event_count)
     ]
-<<<<<<< HEAD
-    events = []
-    with get_session() as session:
-        for e in db_events:
-            events.append(session.exec(insert(DbEvent).values(e)))
-        session.commit()
-    return [event.inserted_primary_key[0] for event in events]
-
-
-def read_db_events(events_ids) -> list[Event]:
-    with get_session() as session:
-        statement = (
-            select(DbEvent)
-            .where(DbEvent.event_seq.in_(events_ids))  # pylint: disable=no-member
-            .order_by(DbEvent.event_seq)
-        )
-        events = session.exec(statement).all()
-    return [
-        Event(
-            index=event_seq_to_id(i.event_seq),
-            payload=i.job_data,
-        ).model_dump()
-        for i in events
-    ]
-=======
     r = client.post(f"{api_base}/test/events", json=events_json)
     assert_status_code(r, HTTPStatus.CREATED)
     return r.json()
 
 
-def get_event_dumped_models(api_base, client, events_ids):
+def read_db_events(api_base, client, events_ids) -> list[Event]:
     """Get database """
     r = client.post(f"{api_base}/test/events/multiple", json={'event_ids': events_ids})
     assert_status_code(r, HTTPStatus.OK)
     return [Event(payload=e['job_data'], index=event_seq_to_id(e['event_seq'])) for e in r.json()]
->>>>>>> 699ac74f
-
 
 async def read_socket(
         ws: WebSocketTestSession,
@@ -184,15 +141,9 @@
         url = f"ws://testserver{api_base}/readers/connect"
         async with aconnect_ws(url=url, client=client) as ws:
             yield ws
-
-
 @pytest.mark.asyncio
 async def test_websocket(
-<<<<<<< HEAD
-        api_base,
-=======
         api_base: str,
->>>>>>> 699ac74f
         client: TestClient,
         create_profile,
         use_test_source_fixture,  # pylint: disable=unused-argument
@@ -200,22 +151,13 @@
     test_profile: ProfileTestObj = await create_profile()
     auth_header = test_profile.authorization_header()
 
-    page_size = 3
     item_list_length = 10
-    source_event_count = 10
-
-<<<<<<< HEAD
-    # generate the test data
-    profile_id = test_profile.profile.profile_id
-    events_ids = generate_events(profile_id, source_event_count)
-    stream_items = read_db_events(events_ids)
-=======
+
     generate_event_count = 10
     events_ids = generate_events(api_base, client, test_profile.profile, generate_event_count)
     stream_items = get_event_dumped_models(api_base, client, events_ids)
->>>>>>> 699ac74f
-
-    # find active readers
+
+    page_size = 3
     r = client.post(
         f"{api_base}/readers/",
         json={'source': 'events', 'params': {'page_size': page_size}},
@@ -225,21 +167,7 @@
     assert "reader_id" in reader
     reader_id = reader["reader_id"]
 
-    # make the auth header a cookie for the connection
     client.cookies.update(auth_header)
-<<<<<<< HEAD
-
-    async with local_ws_connect(api_base) as ws:
-        # read the current stream items
-        await read_socket(ws, page_size, source_event_count, stream_items)
-
-        # cache off old items
-        old_stream_items = list(stream_items)
-
-        # Trigger new events to fetch the latest data
-        events_ids = generate_events(profile_id, source_event_count)
-        stream_items = read_db_events(events_ids)
-=======
     with client.websocket_connect(
             f"{api_base}/readers/connect", data={"body": {}}
     ) as websocket:
@@ -271,17 +199,63 @@
                     assert o["index"] == stream_items[count_events].index
                     count_events += 1
 
-            assert page_sized_reads == int(
-                generate_event_count / page_size
-            ), "full pages read constraint"
-            assert count_events == generate_event_count, "total events read constraint"
-
-        check_new_items_in_connection(page_size, generate_event_count, stream_items)
-        old_stream_items = stream_items
+    assert page_sized_reads == int(
+        source_event_count / page_size
+    ), "full pages read constraint"
+    assert count_events == source_event_count, "total events read constraint"
+
+
+@asynccontextmanager
+async def local_ws_connect(api_base):
+    transport = ASGITransport(app=main.app)
+    async with AsyncClient(transport=transport, base_url='http://testserver/') as client:
+        url = f"ws://testserver{api_base}/readers/connect"
+        async with aconnect_ws(url=url, client=client) as ws:
+            yield ws
+
+
+@pytest.mark.asyncio
+async def test_websocket(
+        api_base,
+        client: TestClient,
+        create_profile,
+        use_test_source_fixture,  # pylint: disable=unused-argument
+):
+    test_profile: ProfileTestObj = create_profile()
+    auth_header = test_profile.authorization_header()
+
+    page_size = 3
+    item_list_length = 10
+    source_event_count = 10
+
+    # generate the test data
+    profile_id = test_profile.profile.profile_id
+    events_ids = generate_events(profile_id, source_event_count)
+    stream_items = read_db_events(events_ids)
+
+    # find active readers
+    r = client.post(
+        f"{api_base}/readers/",
+        json={'source': 'events', 'params': {'page_size': page_size}},
+        headers=auth_header,
+    )
+    reader = r.json()
+    assert "reader_id" in reader
+    reader_id = reader["reader_id"]
+
+    # make the auth header a cookie for the connection
+    client.cookies.update(auth_header)
+
+    async with local_ws_connect(api_base) as ws:
+        # read the current stream items
+        await read_socket(ws, page_size, source_event_count, stream_items)
+
+        # cache off old items
+        old_stream_items = list(stream_items)
+
         # Trigger new events to fetch the latest data
         events_ids = generate_events(api_base, client, test_profile.profile, generate_event_count)
         stream_items = get_event_dumped_models(api_base, client, events_ids)
->>>>>>> 699ac74f
 
         # get the next set
         await read_socket(ws, page_size, source_event_count, stream_items)
@@ -314,18 +288,13 @@
                        ]  # Start stream_items from the third quarter of all items
         item_list_length = len(stream_items)
 
-<<<<<<< HEAD
+        max_reads = item_list_length / page_size
+
         send_data = ReadClientOp(
             position=new_old_stream_items[(first_item_position - 1)][
                 "index"
             ]  # Adjusted to "first_item_position - 1" since the reader reads after its current position
         ).model_dump()
-=======
-        max_reads = item_list_length / page_size
-
-        # Adjusted to "first_item_position - 1" since the reader reads after its current position
-        send_data = ReadClientOp(position=new_old_stream_items[(first_item_position - 1)].index).model_dump()
->>>>>>> 699ac74f
 
         ws.send_json(send_data)
         output_data = ws.receive_json()
