"""Topology tests"""

# pylint: disable=redefined-outer-name, unused-import

from http import HTTPStatus

from munch import munchify

from tests.fixtures.create_profile import create_profile
from tests.shared_test import assert_status_code


def test_create_update(client, api_base, create_profile):
    test_profile = create_profile()
    test_profile2 = create_profile()
    headers = test_profile.authorization_header()
    headers2 = test_profile2.authorization_header()

    # Create a job definition
    r = client.post(f'{api_base}/jobs/definitions',
                    json={
                        'job_type': 'houdini_generate_mesh',
                        'name': 'Generate Cactus',
                        'description': 'Generates a cactus mesh',
                        'config': {
                            'hda_file': 'file_qfJSVuWRJvogEDYezoZn8cwdP8D',
                            'hda_definition_index': 0
                        },
                        'input_files': 2,
                        'params_schema': {
                            'size': {
                                'type': 'Float',
                                'label': 'Segment Size',
                                'min': 0.0,
                                'max': 10.0
                            }
                        }
                    },
                    headers=headers)
    assert_status_code(r, HTTPStatus.CREATED)
    o = munchify(r.json())
    job_def_id = o.job_def_id

    # Get job definitions
    r = client.get(f'{api_base}/jobs/definitions', headers=headers)
    assert_status_code(r, HTTPStatus.OK)
    definitions = r.json()
    assert any([definition['job_def_id'] == job_def_id for definition in definitions])

    # Create an invalid job
    r = client.post(f'{api_base}/jobs',
<<<<<<< HEAD
                    json={
                        'job_def_id': "INVALID",
                        'params': {
                            'size': 5.0
                        }
                    },
                    headers=headers)
    assert_status_code(r, HTTPStatus.BAD_REQUEST)
=======
                json={
                    'job_def_id': "INVALID",
                    'input_files': [],
                    'params': {
                        'size': 5.0
                    }
                },
                headers=headers)
    assert_status_code(r, HTTPStatus.NOT_FOUND)
>>>>>>> 36630891

    # Create a job
    r = client.post(f'{api_base}/jobs',
                    json={
                        'job_def_id': job_def_id,
                        'input_files': [
                            'file_qfJSVuWRJvogEDYezoZn8cwdP8D',
                            'file_qfJSVuWRJvogEDYezoZn8cwdP8D'
                        ],
                        'params': {
                            'size': 5.0
                        }
                    },
                    headers=headers)
    assert_status_code(r, HTTPStatus.CREATED)
    o = munchify(r.json())
    assert 'job_def_id' in o
    assert 'job_id' in o
    job_id = o.job_id

    # Do some work
    r = client.post(f'{api_base}/jobs/results/{job_id}',
                    json={
                        'created_in': 'houdini-worker',
                        'result_data': {
                            'progress': 42,
                        }
                    },
                    headers=headers)
    assert_status_code(r, HTTPStatus.CREATED)
    o = munchify(r.json())
    assert 'job_result_id' in o

    # Do more work
    r = client.post(f'{api_base}/jobs/results/{job_id}',
                    json={
                        'created_in': 'houdini-worker',
                        'result_data': {
                            'file': 'file_qfJSVuWRJvogEDYezoZn8cwdP8D'
                        }
                    },
                    headers=headers)
    assert_status_code(r, HTTPStatus.CREATED)

    # Mark the job as completed
    r = client.post(f'{api_base}/jobs/complete/{job_id}')
    assert_status_code(r, HTTPStatus.OK)

    # Get the result data
    r = client.get(f'{api_base}/jobs/results/{job_id}', headers=headers)
    assert_status_code(r, HTTPStatus.OK)
    results = r.json()
    assert results['completed']
    assert len(results) == 2
    for result in results['results']:
        o = munchify(result)
        assert o.created_in == 'houdini-worker'
        assert 'result_data' in o
        if 'file' in o.result_data:
            assert o.result_data.file == 'file_qfJSVuWRJvogEDYezoZn8cwdP8D'
        elif 'progress' in o.result_data:
            assert o.result_data.progress == 42
        else:
            assert False, "missing result data"

    # Get the result data from another profile
    r = client.get(f'{api_base}/jobs/results/{job_id}', headers=headers2)
    assert_status_code(r, HTTPStatus.FORBIDDEN)<|MERGE_RESOLUTION|>--- conflicted
+++ resolved
@@ -49,26 +49,15 @@
 
     # Create an invalid job
     r = client.post(f'{api_base}/jobs',
-<<<<<<< HEAD
                     json={
                         'job_def_id': "INVALID",
-                        'params': {
+                        'input_files': [],
+                    'params': {
                             'size': 5.0
                         }
                     },
                     headers=headers)
     assert_status_code(r, HTTPStatus.BAD_REQUEST)
-=======
-                json={
-                    'job_def_id': "INVALID",
-                    'input_files': [],
-                    'params': {
-                        'size': 5.0
-                    }
-                },
-                headers=headers)
-    assert_status_code(r, HTTPStatus.NOT_FOUND)
->>>>>>> 36630891
 
     # Create a job
     r = client.post(f'{api_base}/jobs',
