--- conflicted
+++ resolved
@@ -202,11 +202,7 @@
 
 def topo_id_to_seq(topo_id: str) -> int:
     """Convert asset ID to encrypted seq"""
-<<<<<<< HEAD
     return id_to_seq(topo_id, IdType.TOPO)
-=======
-    seq = id_to_seq(topo_id)
-    return seq.seq if seq and seq.id_type == IdType.TOPO else None
 
 
 def job_def_seq_to_id(job_def_seq: int) -> str:
@@ -239,5 +235,4 @@
 def job_result_id_to_seq(job_result_id: str) -> int:
     """Convert job result ID to encrypted seq"""
     seq = id_to_seq(job_result_id)
-    return seq.seq if seq and seq.id_type == IdType.JOBRESULT else None
->>>>>>> a5a27a44
+    return seq.seq if seq and seq.id_type == IdType.JOBRESULT else None