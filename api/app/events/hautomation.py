"""Wrapper script to invoke hautomation from events"""
import asyncio
import logging
import os
import shutil
import subprocess
import tempfile
from pathlib import Path

import requests
from munch import munchify

<<<<<<< HEAD
from api.files import API, api_settings
=======
from api.files import API
from events.events import EventsSession
>>>>>>> 979aeeb5

# Configure logging
logging.basicConfig(
    level=logging.DEBUG,
    format='%(asctime)s - %(name)s - %(levelname)s - %(message)s')

log = logging.getLogger(__name__)

CONTAINER_REPO = 'us-central1-docker.pkg.dev/controlnet-407314/gke-us-central1-images'
CONTAINER_NAME = 'darol-houdini'
CONTAINER_TAG = 'latest'
IMAGE_NAME = f"{CONTAINER_REPO}/{CONTAINER_NAME}:{CONTAINER_TAG}"
IMAGE_NAME = "hautomation"
<<<<<<< HEAD

SCRIPT_DIR = os.path.dirname(os.path.abspath(__file__))
OUTPUT_LOCAL = os.path.join(SCRIPT_DIR, "output")
=======
OUTPUT_LOCAL = "./output"
>>>>>>> 979aeeb5


def run_docker(docker_command: list[str]):
    try:
        log.info("running %s", ' '.join(docker_command))
        result = subprocess.run(
            docker_command,
            capture_output=True,
            text=True,
            check=False  # Set to True if you want it to raise an exception on non-zero return code
        )
        return result.stdout, result.stderr, result.returncode
    except subprocess.CalledProcessError as e:
        return e.stdout, e.stderr, e.returncode


def start_session(profile_id):
    """Create a session for the current profile"""
<<<<<<< HEAD
    url = f"{api_settings().endpoint}/profiles/start_session/{profile_id}"
=======
    url = f"{API_ENDPOINT}/v1/sessions/direct/{profile_id}"
>>>>>>> 979aeeb5
    response = requests.get(url, timeout=10)
    if response.status_code != 200:
        log.warning("Failed to start session: %s", response.status_code)
        raise SystemExit

    o = munchify(response.json())
    return o.token


def process_output(stdout, stderr, returncode):
    log.info("output %s", stdout)
    log.info("stderr %s", stderr)
    log.info("returncode %s", returncode)
    if returncode != 0:
        log.error("Unable to process HDA. returncode was %s",returncode)


def pull_container():
    process_output(*run_docker(['docker', 'pull', IMAGE_NAME]))


def launch_container(o):
    # hello_world_cmd = "hserver -S https://www.sidefx.com/license/sesinetd && hython /darol/automation/helloworld.py && hserver -Q"
    api = API(requests)
    token = start_session(o.profile_id)
    with tempfile.TemporaryDirectory() as tmp_dir:

        output_path = api.download_file(o.file_id, Path(tmp_dir))
        if output_path is None:
            raise FileNotFoundError

        if not str(output_path).endswith('.hda'):
            log.info(
                "File %s is not an .hda file. Skipping processing.", str(output_path))
            return

        downloaded_path = str(output_path)
<<<<<<< HEAD
        gather_deps_cmd = ("hserver -S https://www.sidefx.com/license/sesinetd"
                           " && hython /darol/automation/gather_dependencies.py"
                           " --output-path /output"
                           f" --hda-path={downloaded_path} && hserver -Q")
        gen_network_cmd = ("hserver -S https://www.sidefx.com/license/sesinetd"
                           " && hython /darol/automation/inspect.py"
                           " --output-path /output"
                           f" --hda-path={downloaded_path}"
                           " && hserver -Q")
        process_output(*run_docker(["docker", "run",
                                    "--rm",
                                    "-it",
                                    "-v", "/tmp:/tmp",
                                    "-v", f"{OUTPUT_LOCAL}:/output",
                                    IMAGE_NAME,
                                    '/bin/sh', '-c', gather_deps_cmd]))
        process_output(*run_docker(["docker", "run",
                                    "--rm",
                                    "-it",
                                    "-v", "/tmp:/tmp",
                                    "-v", f"{OUTPUT_LOCAL}:/output",
                                    IMAGE_NAME,
                                    '/bin/sh', '-c', gen_network_cmd]))
=======
        gather_deps_cmd = f"hserver -S https://www.sidefx.com/license/sesinetd && hython /darol/automation/gather_dependencies.py --output-path /output --hda-path={downloaded_path} && hserver -Q"
        gen_network_cmd = f"hserver -S https://www.sidefx.com/license/sesinetd && hython /darol/automation/inspect.py --output-path /output --hda-path={downloaded_path} && hserver -Q"
        process_output(*run_docker(
            ["docker", "run", "--rm", "-it", "-v", "/tmp:/tmp", "-v", f"{OUTPUT_LOCAL}:/output", IMAGE_NAME, '/bin/sh',
             '-c', gather_deps_cmd]))
        process_output(*run_docker(
            ["docker", "run", "--rm", "-it", "-v", "/tmp:/tmp", "-v", f"{OUTPUT_LOCAL}:/output", IMAGE_NAME, '/bin/sh',
             '-c', gen_network_cmd]))
>>>>>>> 979aeeb5

        upload_results(token)


def upload_results(token):
    headers = {"Authorization": "Bearer %s" % token}
    with tempfile.TemporaryDirectory() as tmp_dir:
        for root, _, files in os.walk(OUTPUT_LOCAL):
            for file_name in files:
                file_path = os.path.join(root, file_name)
                temp_file_path = os.path.join(tmp_dir, file_name)

                # Copy file to temporary directory
                shutil.copyfile(file_path, temp_file_path)

                with open(temp_file_path, 'rb') as file:
<<<<<<< HEAD
                    file_data = [
                        ('files', (file_name, file, 'application/octet-stream'))]
                    response = requests.post(
                        f"{api_settings().endpoint}/upload/store",
                        headers=headers, files=file_data, timeout=10)
=======
                    file_data = [('files', (file_name, file, 'application/octet-stream'))]
                    response = requests.post("%s/v1/upload/store" % API_ENDPOINT, headers=headers, files=file_data,
                                             timeout=10)
>>>>>>> 979aeeb5
                    if response.status_code == 200:
                        log.info("Successfully uploaded %s", file_name)
                        try:
                            os.remove(file_path)
                        except OSError as e:
                            log.warning(
                                "Failed to remove %s: %s", file_path, e)
                    else:
                        log.warning("Failed to upload %s. Status code: %s",
                                    file_name, response.status_code)
                        log.warning(response.text)


def parse_job_data(_):
    pass


async def main():
    """Async entrypoint to test worker dequeue, looks for SQL_URL
    environment variable to form an initial connection"""
    # pull_container()
    sql_url = os.environ.get(
        'SQL_URL',
        'postgresql+asyncpg://test:test@localhost:5432/upload_pipeline')
    sleep_interval = os.environ.get('SLEEP_INTERVAL', 3)
    async with EventsSession(sql_url, sleep_interval, event_type_prefixes=[]) as session:
        async for event_id, _, json_data in session.ack_next():
            log.info("%s: %s", event_id, json_data)
            o = munchify(json_data)
            launch_container(o)
            await session.complete(event_id)


if __name__ == '__main__':
    asyncio.run(main())<|MERGE_RESOLUTION|>--- conflicted
+++ resolved
@@ -10,12 +10,9 @@
 import requests
 from munch import munchify
 
-<<<<<<< HEAD
+from events.events import EventsSession
+
 from api.files import API, api_settings
-=======
-from api.files import API
-from events.events import EventsSession
->>>>>>> 979aeeb5
 
 # Configure logging
 logging.basicConfig(
@@ -29,13 +26,9 @@
 CONTAINER_TAG = 'latest'
 IMAGE_NAME = f"{CONTAINER_REPO}/{CONTAINER_NAME}:{CONTAINER_TAG}"
 IMAGE_NAME = "hautomation"
-<<<<<<< HEAD
 
 SCRIPT_DIR = os.path.dirname(os.path.abspath(__file__))
 OUTPUT_LOCAL = os.path.join(SCRIPT_DIR, "output")
-=======
-OUTPUT_LOCAL = "./output"
->>>>>>> 979aeeb5
 
 
 def run_docker(docker_command: list[str]):
@@ -54,11 +47,7 @@
 
 def start_session(profile_id):
     """Create a session for the current profile"""
-<<<<<<< HEAD
-    url = f"{api_settings().endpoint}/profiles/start_session/{profile_id}"
-=======
-    url = f"{API_ENDPOINT}/v1/sessions/direct/{profile_id}"
->>>>>>> 979aeeb5
+    url = f"{api_settings().endpoint}/sessions/direct/{profile_id}"
     response = requests.get(url, timeout=10)
     if response.status_code != 200:
         log.warning("Failed to start session: %s", response.status_code)
@@ -96,7 +85,6 @@
             return
 
         downloaded_path = str(output_path)
-<<<<<<< HEAD
         gather_deps_cmd = ("hserver -S https://www.sidefx.com/license/sesinetd"
                            " && hython /darol/automation/gather_dependencies.py"
                            " --output-path /output"
@@ -106,30 +94,24 @@
                            " --output-path /output"
                            f" --hda-path={downloaded_path}"
                            " && hserver -Q")
-        process_output(*run_docker(["docker", "run",
+        process_output(*run_docker(
+            ["docker", "run",
                                     "--rm",
                                     "-it",
                                     "-v", "/tmp:/tmp",
                                     "-v", f"{OUTPUT_LOCAL}:/output",
                                     IMAGE_NAME,
-                                    '/bin/sh', '-c', gather_deps_cmd]))
-        process_output(*run_docker(["docker", "run",
+                                    '/bin/sh',
+             '-c', gather_deps_cmd]))
+        process_output(*run_docker(
+            ["docker", "run",
                                     "--rm",
                                     "-it",
                                     "-v", "/tmp:/tmp",
                                     "-v", f"{OUTPUT_LOCAL}:/output",
                                     IMAGE_NAME,
-                                    '/bin/sh', '-c', gen_network_cmd]))
-=======
-        gather_deps_cmd = f"hserver -S https://www.sidefx.com/license/sesinetd && hython /darol/automation/gather_dependencies.py --output-path /output --hda-path={downloaded_path} && hserver -Q"
-        gen_network_cmd = f"hserver -S https://www.sidefx.com/license/sesinetd && hython /darol/automation/inspect.py --output-path /output --hda-path={downloaded_path} && hserver -Q"
-        process_output(*run_docker(
-            ["docker", "run", "--rm", "-it", "-v", "/tmp:/tmp", "-v", f"{OUTPUT_LOCAL}:/output", IMAGE_NAME, '/bin/sh',
-             '-c', gather_deps_cmd]))
-        process_output(*run_docker(
-            ["docker", "run", "--rm", "-it", "-v", "/tmp:/tmp", "-v", f"{OUTPUT_LOCAL}:/output", IMAGE_NAME, '/bin/sh',
+                                    '/bin/sh',
              '-c', gen_network_cmd]))
->>>>>>> 979aeeb5
 
         upload_results(token)
 
@@ -146,17 +128,12 @@
                 shutil.copyfile(file_path, temp_file_path)
 
                 with open(temp_file_path, 'rb') as file:
-<<<<<<< HEAD
                     file_data = [
                         ('files', (file_name, file, 'application/octet-stream'))]
                     response = requests.post(
                         f"{api_settings().endpoint}/upload/store",
-                        headers=headers, files=file_data, timeout=10)
-=======
-                    file_data = [('files', (file_name, file, 'application/octet-stream'))]
-                    response = requests.post("%s/v1/upload/store" % API_ENDPOINT, headers=headers, files=file_data,
+                        headers=headers, files=file_data,
                                              timeout=10)
->>>>>>> 979aeeb5
                     if response.status_code == 200:
                         log.info("Successfully uploaded %s", file_name)
                         try:
