"""
Packager script, create zip packages from assets.

Will run in stand-alone mode from the command line
or worker mode when connected to an events table.
"""

import argparse
import asyncio
import logging
import os
from cryptid.cryptid import event_seq_to_id
import requests
import tempfile
import zipfile
from pathlib import Path
from pydantic import AnyHttpUrl
from pydantic_settings import BaseSettings
from pythonjsonlogger import jsonlogger
from ripple.automation.adapters import NatsAdapter
from ripple.automation.models import AutomationRequest, BulkAutomationRequest, CropImageRequest
from ripple.automation.worker import process_guid
<<<<<<< HEAD
=======
from ripple.config import configure_telemetry, ripple_config
>>>>>>> 5cfcd282
from ripple.runtime.alerts import AlertSeverity, send_alert
from ripple.models.params import FileParameter, IntParameterSpec, ParameterSet
from typing import Optional, Union
from uuid import uuid4
from opentelemetry import trace
from opentelemetry.context import get_current as get_current_telemetry_context

from assets.repo import AssetDependency, AssetFileReference, AssetVersionResult
from events.events import EventsSession
from routes.download.download import DownloadInfoResponse
from routes.file_uploads import FileUploadResponse
from sanitize_filename import sanitize_filename
from telemetry_config import get_telemetry_headers

log = logging.getLogger(__name__)
tracer = trace.get_tracer(__name__)


class PackagerBaseException(Exception):
    pass


class Settings(BaseSettings):
    """Core settings that come from the environment"""
    mythica_api_key: str = None
    mythica_endpoint: str = None


settings = Settings()

image_extensions = {'png', 'jpg', 'jpeg', 'gif', 'webm'}

def parse_args():
    """Parse command line arguments and provide the args structure"""
    parser = argparse.ArgumentParser(description="Packager")

    parser.add_argument(
        "-a", "--asset",
        help="Asset GUID",
        default=None,
        required=False
    )
    parser.add_argument(
        "-v", "--version",
        help="Asset Version e.g.: 1.2.3",
        default="0.0.0",
        required=False
    )
    parser.add_argument(
        "-p", "--profile",
        help="Profile ID to to run as or use the default in the API key",
        default=None,
        required=False
    )
    parser.add_argument(
        "-e", "--endpoint",
        help="API endpoint",
        default=settings.mythica_endpoint,
        required=False
    )

    parser.add_argument(
        "-k", "--api_key",
        help="API access key",
        default=settings.mythica_api_key,
        required=False
    )

    parser.add_argument(
        "-o", "--output",
        help="Output directory",
        default=os.getcwd(),
        required=False
    )

    return parser.parse_args()


def get_versions(
        endpoint: str,
        asset_id: str,
        version: tuple[int, ...]) -> list[AssetVersionResult]:
    """Get all versions for a given asset"""
    if len(version) != 3:
        raise ValueError("Invalid version format, must be a 3 valued tuple")
    if version == (0, 0, 0):
        r = requests.get(f"{endpoint}/v1/assets/{asset_id}")
    else:
        url = build_asset_url(endpoint, asset_id, version)
        r = requests.get(url)
    if r.status_code != 200:
        raise ConnectionError(r.text)
    o = r.json()
    if type(o) is list:
        return sorted(map(lambda v: AssetVersionResult(**v), o), key=lambda x: x.version, reverse=True)
    else:
        return sorted([AssetVersionResult(**o)], key=lambda x: x.version, reverse=True)


def get_file_contents(v: AssetVersionResult) -> list[AssetFileReference]:
    """Return all file contents if they exist"""
    return v.contents.get('files', [])


def resolve_contents(endpoint, file: AssetFileReference) -> DownloadInfoResponse:
    """"Resolve content by ID to a resolved download URL"""
    r = requests.get(f"{endpoint}/v1/download/info/{file.file_id}")
    if r.status_code != 200:
        raise ConnectionError(r.text)
    dl_info = DownloadInfoResponse(**r.json())
    assert dl_info.url is not None
    assert dl_info.file_id == file.file_id
    log.info("resolved %s (%s)",
             dl_info.name,
             dl_info.content_hash)
    return dl_info


def start_session(endpoint: str, api_key: str, as_profile_id: Optional[str]) -> str:
    if as_profile_id:
        headers = {"Impersonate-Profile-Id": as_profile_id}
    else:
        headers = {}
    url = f"{endpoint}/v1/sessions/key/{api_key}"
    response = requests.get(url, headers=headers, timeout=10)
    response.raise_for_status()

    result = response.json()
    return result['token']


def is_houdini_file(content: DownloadInfoResponse) -> bool:
    extension = content.name.rpartition(".")[-1].lower()
    return extension in ('hda', 'hdalc')


async def generate_several_thumbnails(
    avr: AssetVersionResult,
    contents: list[AssetFileReference | AssetDependency | str],
    token: str,
    event_id: str,
) -> bool:
    """Request to generate several thumbnails"""
    bulk_req = BulkAutomationRequest(
        is_bulk_processing=len(contents) > 1,
        event_id=event_id,
        telemetry_context=get_telemetry_headers()
    )
    for content in contents:
        parameter_set = CropImageRequest(
            src_asset_id=avr.asset_id,
            src_version=avr.version,
            image_file=FileParameter(file_id=content.file_id),
            crop_pos_x=None,
            crop_pos_y=None,
            crop_w=IntParameterSpec(default=320, label="crop_w"),
            crop_h=IntParameterSpec(default=180, label="crop_h"),
        )
        bulk_req.requests.append(AutomationRequest(
            process_guid=process_guid,
            correlation=str(uuid4()),
            auth_token=token,
            path='/mythica/crop_image',
            data=parameter_set.model_dump(),
            telemetry_context=get_telemetry_headers(),
            event_id=event_id,
        ))

    nats = NatsAdapter()
    log.info("Sent NATS imagemagick task. Request: %s", bulk_req.model_dump())
    await nats.post("imagemagick", bulk_req.model_dump())

async def generate_several_houdini_job_defs(
    avr: AssetVersionResult,
    contents: list[AssetFileReference | AssetDependency | str],
    token: str,
    event_id: str,
) -> bool:
    """Request to generate several job_def"""
    bulk_req = BulkAutomationRequest(
        is_bulk_processing=len(contents) > 1,
        event_id=event_id,
        telemetry_context=get_telemetry_headers()
    )
    for content in contents:
        parameter_set = ParameterSet(
            hda_file=FileParameter(file_id=content.file_id),
            src_asset_id=avr.asset_id,
            src_version=avr.version
        )
        bulk_req.requests.append(AutomationRequest(
            process_guid=process_guid,
            correlation=str(uuid4()),
            auth_token=token,
            path='/mythica/generate_job_defs',
            data=parameter_set.model_dump(),
            telemetry_context=get_telemetry_headers(),
            event_id=event_id,
        ))

    nats = NatsAdapter()
    log.info("Sent NATS houdini task. Request: %s", bulk_req.model_dump())
    await nats.post("houdini", bulk_req.model_dump())


async def generate_houdini_job_defs(avr: AssetVersionResult, content: DownloadInfoResponse, token: str, event_id: str) -> bool:
    """Request to generate one job_def"""
    parameter_set = ParameterSet(
        hda_file=FileParameter(file_id=content.file_id),
        src_asset_id=avr.asset_id,
        src_version=avr.version
    )

    event = AutomationRequest(
        process_guid=process_guid,
        correlation=str(uuid4()),
        auth_token=token,
        path='/mythica/generate_job_defs',
        data=parameter_set.model_dump(),
        telemetry_context=get_telemetry_headers(),
        event_id=event_id,
    )

    nats = NatsAdapter()
    log.info("Sent NATS houdini task. Request: %s", event.model_dump())
    await nats.post("houdini", event.model_dump())


async def crop_thumbnail(avr: AssetVersionResult, content: DownloadInfoResponse, token: str, event_id: str) -> bool:
    parameter_set = CropImageRequest(
        src_asset_id=avr.asset_id,
        src_version=avr.version,
        image_file=FileParameter(file_id=content.file_id),
        crop_pos_x=None,
        crop_pos_y=None,
        crop_w=IntParameterSpec(default=320, label="crop_w"),
        crop_h=IntParameterSpec(default=180, label="crop_h"),
    )

    event = AutomationRequest(
        process_guid=process_guid,
        correlation=str(uuid4()),
        auth_token=token,
        path='/mythica/crop_image',
        data=parameter_set.model_dump(),
        telemetry_context=get_telemetry_headers(),
        event_id=event_id,
    )

    nats = NatsAdapter()
    log.info("Sent NATS imagemagick task. Request: %s", event.model_dump())
    await nats.post("imagemagick", event.model_dump())



def is_image_file(content: Union[AssetFileReference | AssetDependency | str]) -> bool:
    if not isinstance(content, AssetFileReference):
        return False
    try:
        extension = content.file_name.rpartition(".")[-1].lower()
        return extension in image_extensions
    except PackagerBaseException as ex:
        log.exception(ex)
        span = trace.get_current_span(context=get_current_telemetry_context())
        span.record_exception(ex)
        return False


def build_asset_url(endpoint: str, asset_id: str, version: tuple[int]) -> str:
    """Build an access API access URL to a specific asset version"""
    version_str = '.'.join(map(str, version))
    return f"{endpoint}/v1/assets/{asset_id}/versions/{version_str}"


async def create_zip_from_asset(
        output_path: Path,
        endpoint: str,
        api_key: str,
        asset_id: str,
        profile_id: Optional[str],
        version: tuple[int, ...],
        event_seq: int,
):
    """Given an output zip file name, resolve all the content of the asset_id and create a zip file"""

    token = start_session(endpoint, api_key, profile_id)
    headers = {'Authorization': f"Bearer {token}"}

    versions = get_versions(endpoint, asset_id, version)
    for v in versions:
        if v.name is None:
            log.warning("asset does not have a name %s",
                        build_asset_url(endpoint, asset_id, v.version))
            continue
        version_str = '.'.join(map(str, v.version))
        zip_name = f"{sanitize_filename(v.name)}-{version_str}.zip"
        zip_filename = output_path / zip_name
        log.info("creating package %s with %s", zip_filename, v.model_dump())
        contents = list(map(lambda c: resolve_contents(endpoint, c), get_file_contents(v)))
        with zipfile.ZipFile(zip_filename, 'w') as zip_file:
            for content in contents:
                url = AnyHttpUrl(content.url)
                response = requests.get(url, stream=True)
                if response.status_code != 200:
                    raise ConnectionError(f"{response.status_code}: to download url: {url} {response.text}")

                zip_file.writestr(content.name, response.content)
            manifest = v.model_dump_json()
            zip_file.writestr("manifest.json", manifest.encode("utf-8"))

        await upload_package(endpoint, headers, asset_id, version_str, zip_filename)

        # Trigger job_def generation for package contents
        event_id = event_seq_to_id(event_seq)
        worker_job_defs = [c for c in contents if is_houdini_file(c)]
        if worker_job_defs:
            await generate_several_houdini_job_defs(v, worker_job_defs, token, event_id)
        worker_thumbnails = [c for c in v.contents.get('thumbnails', []) if is_image_file(c)]
        if worker_thumbnails:
            await generate_several_thumbnails(v, worker_thumbnails, token, event_id)


async def upload_package(
        endpoint: str,
        headers: dict[str, str],
        asset_id: str,
        version_str: str,
        zip_filename: Path):
    """Upload a package update to an asset from a specific zip file"""
    url = f"{endpoint}/v1/upload/package/{asset_id}/{version_str}"
    with open(zip_filename, 'rb') as file:
        response = requests.post(url, files={
            'files': (os.path.basename(zip_filename), file, 'application/zip')},
                                 headers=headers)
        if response.status_code != 200:
            log.error("package upload failed: %s", response.status_code)
            log.error("response: %s", response.text)
            return
        o = response.json()
        assert 'files' in o and type(o['files']) is list and len(o['files']) == 1
        file_upload = FileUploadResponse(**response.json()['files'][0])
        log.info("package uploaded for %s %s, package_id: %s, content_hash: %s",
                 asset_id, version_str, file_upload.file_id, file_upload.content_hash)


async def console_main(
        output_path: Path,
        endpoint: str,
        api_key: str,
        asset_id: str,
        profile_id: Optional[str],
        version: tuple[int, ...]):
    """Main entrypoint when running with argument overrides (non-worker mode)"""
    await create_zip_from_asset(
        output_path,
        endpoint,
        api_key,
        asset_id,
        profile_id,
        version)


async def exec_job(endpoint: str, api_key: str, job_data, event_seq: int):
    """Given the job data from the event, create the ZIP package"""
    asset_id = job_data.get('asset_id')
    if asset_id is None:
        log.error("asset_id is missing from job_data")
        return
    profile_id = job_data.get('owner')
    if profile_id is None:
        log.error("profile_id is missing from job_data")
        return
    version = job_data.get('version')
    if version is None:
        log.error("version is missing from job_data")
        return

    assert type(version) is list or type(version) is tuple
    with tempfile.TemporaryDirectory() as tmp_dir:
        await create_zip_from_asset(Path(tmp_dir), endpoint, api_key, asset_id, profile_id, version, event_seq)


async def worker_main(endpoint: str, api_key: str):
    """Async entrypoint to test worker dequeue, looks for SQL_URL
        environment variable to form an initial connection"""

    if endpoint is None:
        raise ValueError("endpoint is required as an argument or through MYTHICA_ENDPOINT")

    if api_key is None:
        raise ValueError("api_key is required as an argument or through MYTHICA_API_KEY")

    sql_url = os.environ.get('SQL_URL',
                             'postgresql+asyncpg://test:test@localhost:5432/upload_pipeline').strip()
    sleep_interval = os.environ.get('SLEEP_INTERVAL', 1)
    allowed_job_exceptions = (
        requests.exceptions.ConnectionError,
        ConnectionError,
        ValueError)
    async with EventsSession(sql_url, sleep_interval, event_type_prefixes=['asset_version_updated']) as session:
        async for event_seq, _, job_data in session.ack_next():
<<<<<<< HEAD
            log.info("event: %s, %s", event_seq, job_data)
            try:
                await exec_job(endpoint, api_key, job_data, event_seq)
                # NOTE: logic of session.complete is moved to automation worker 
                # await session.complete(event_seq)
            except allowed_job_exceptions:
                send_alert(
                    f"Packager failed for event_seq: {event_seq}",
                    AlertSeverity.CRITICAL,
                )
                log.exception("job failed")
=======
            with tracer.start_as_current_span("packager.main") as span:
                log.info("event: %s, %s", event_seq, job_data)
                try:
                    await exec_job(endpoint, api_key, job_data, event_seq)
                    # NOTE: logic of session.complete is moved to automation worker 
                    # await session.complete(event_seq)
                except allowed_job_exceptions as ex:
                    send_alert(
                        f"Packager failed for event_seq: {event_seq}",
                        AlertSeverity.CRITICAL,
                    )
                    log.exception("job failed")
                    span.record_exception(ex)
>>>>>>> 5cfcd282


def setup_logging():
    if ripple_config().telemetry_enable:
        configure_telemetry(
            ripple_config().telemetry_endpoint,
            ripple_config().telemetry_insecure,
        )
    else:
        logging.basicConfig(level=logging.INFO, format="%(message)s")



def main():
    setup_logging()
    args = parse_args()
    if args.asset is not None:
        log.info("asset provided, running command line mode")
        asyncio.run(console_main(
            Path(args.output),
            args.endpoint,
            args.api_key,
            args.asset,
            args.profile,
            tuple(map(int, args.version.split('.')))))
    else:
        log.info("no asset provided, running in event worker mode")
        asyncio.run(worker_main(args.endpoint, args.api_key))


if __name__ == '__main__':
    main()<|MERGE_RESOLUTION|>--- conflicted
+++ resolved
@@ -20,10 +20,7 @@
 from ripple.automation.adapters import NatsAdapter
 from ripple.automation.models import AutomationRequest, BulkAutomationRequest, CropImageRequest
 from ripple.automation.worker import process_guid
-<<<<<<< HEAD
-=======
 from ripple.config import configure_telemetry, ripple_config
->>>>>>> 5cfcd282
 from ripple.runtime.alerts import AlertSeverity, send_alert
 from ripple.models.params import FileParameter, IntParameterSpec, ParameterSet
 from typing import Optional, Union
@@ -425,19 +422,6 @@
         ValueError)
     async with EventsSession(sql_url, sleep_interval, event_type_prefixes=['asset_version_updated']) as session:
         async for event_seq, _, job_data in session.ack_next():
-<<<<<<< HEAD
-            log.info("event: %s, %s", event_seq, job_data)
-            try:
-                await exec_job(endpoint, api_key, job_data, event_seq)
-                # NOTE: logic of session.complete is moved to automation worker 
-                # await session.complete(event_seq)
-            except allowed_job_exceptions:
-                send_alert(
-                    f"Packager failed for event_seq: {event_seq}",
-                    AlertSeverity.CRITICAL,
-                )
-                log.exception("job failed")
-=======
             with tracer.start_as_current_span("packager.main") as span:
                 log.info("event: %s, %s", event_seq, job_data)
                 try:
@@ -451,7 +435,6 @@
                     )
                     log.exception("job failed")
                     span.record_exception(ex)
->>>>>>> 5cfcd282
 
 
 def setup_logging():
