// providers/NodeDataProvider.tsx
import React, { useState, useCallback, useEffect } from 'react';
import type { FlowDataType, EdgeMap } from '../types/AwfulFlow';
import { AwfulFlowContext } from '../hooks/useAwfulFlow';
import {
  useReactFlow,
  useNodesState,
  Node,
  Connection,
  Edge,
  addEdge,
  useEdgesState,
  ReactFlowInstance,
  NodeResizeControl,
  ResizeControlProps,
<<<<<<< HEAD
  getIncomers,
  getOutgoers,
  getConnectedEdges,
=======
>>>>>>> 1e7d33d7
} from '@xyflow/react';
import { v4 as uuidv4 } from 'uuid';
import useMythicaApi from '../hooks/useMythicaApi';
import { GetFileResponse } from '../types/MythicaApi';
import useAutomation from '../hooks/useAutomation';

const AwfulFlowProvider: React.FC<{ children: React.ReactNode }> = ({
  children,
}) => {
  const [flowData, setFlowDataState] = useState<FlowDataType>({});
  const [edgeMap, setEdgeMap] = useState<EdgeMap>({});
  const [nodeType, setNodeType] = useState<string | null>(null);
  const [nodes, setNodes, onNodesChange] = useNodesState<Node>([]);
  const [edges, setEdges, onEdgesChange] = useEdgesState<Edge>([]);
  const { screenToFlowPosition } = useReactFlow();
  const [rfInstance, setRfInstance] = useState<
    ReactFlowInstance<Node, Edge> | undefined
  >(undefined);
  const { setViewport, deleteElements } = useReactFlow();

  const { uploadFile, getFiles, getDownloadInfo, deleteFile, authToken } =
    useMythicaApi();
  const [savedAwfulsById, setSavedAwfulsById] = useState<
    Record<string, GetFileResponse>
  >({});
  const [savedAwfulsByName, setSavedAwfulsByName] = useState<
    Record<string, GetFileResponse>
  >({});

<<<<<<< HEAD
  const { savedAutomationsById } = useAutomation();
=======
  const { savedAutomationsById, allAutomations} = useAutomation();
>>>>>>> 1e7d33d7

  const [refreshEdgeData, setRefreshEdgeData] = useState<Edge[]>([]);

  const getId = () => `awful_node_${uuidv4()}`;

  const NodeResizer = (props: ResizeControlProps) => {
    const controlStyle = {
      background: 'transparent',
      border: 'none',
    };
    function ResizeIcon() {
      return (
        <svg
          xmlns="http://www.w3.org/2000/svg"
          width="20"
          height="20"
          viewBox="0 0 20 20"
          strokeWidth="2"
          stroke="#666"
          fill="none"
          strokeLinecap="round"
          strokeLinejoin="round"
          style={{ position: 'absolute', right: 5, bottom: 5 }}
        >
          <path stroke="none" d="M0 0h24v24H0z" fill="none" />
          <polyline points="16 20 20 20 20 16" />
          <line x1="14" y1="14" x2="20" y2="20" />
          <polyline points="8 4 4 4 4 8" />
          <line x1="4" y1="4" x2="10" y2="10" />
        </svg>
      );
    }
    return (
      <NodeResizeControl {...props} style={controlStyle}>
        <ResizeIcon />
      </NodeResizeControl>
    );
  };
<<<<<<< HEAD
=======

  /***************************************************************************
   * Session Save Handling
   **************************************************************************/
  const storageKey = 'awful-ui-layout';

  // Save the current flow to local storage
  const onSaveSession = async () => {
    if (rfInstance && !refreshEdgeData.length) {
      const flow = rfInstance.toObject();
      const mythicaFlow = {
        flowData: flowData,
      };
      const saveState = {
        flow: flow,
        mythicaFlow: mythicaFlow,
      };
      localStorage.setItem(storageKey, JSON.stringify(saveState));
    }
  };

  // Restore from local storage
  const onRestoreSession = async () => {
    try {

      const savedState = JSON.parse(localStorage.getItem(storageKey) || "");
      if (!savedState) return;

      const { x = 0, y = 0, zoom = 1 } = savedState.flow.viewport || {};

      setNodes(savedState.flow.nodes);
      setFlowDataState(savedState.mythicaFlow.flowData || {});
      await setViewport({ x, y, zoom });
      setRefreshEdgeData(savedState.flow.edges);
  
    } catch (e) {
      console.error('Error loading flow from local storage:', e);
      onNew();
    }
  };

  const [isLoaded, setIsLoaded] = useState(false);
  // if first load of the app, load from session. 
  useEffect(() => {
    if (!isLoaded && Object.keys(allAutomations).length > 0) {
      onRestoreSession().then(() => setIsLoaded(true));
    } else if (isLoaded && rfInstance) {
      onSaveSession();
    }
  }, [rfInstance?.toObject()]);
  /***************************************************************************
   * End Session Save Handling
   **************************************************************************/


>>>>>>> 1e7d33d7

  /***************************************************************************
   * Awful Save Handling
   **************************************************************************/
  const onNew = async () => {
    if (rfInstance) {
      deleteFlowData();
    }
    console.log(`Awful Cleared Successfully`);
  };

  const onDelete = async (filename: string) => {
    try {
      const files = await getFiles();
      const file = files.find((f) => f.file_name === `${filename}.awful`);
      if (!file) {
        console.error(`File ${filename}.awful not found`);
        return;
      }

      await deleteFile(file.file_id);
      await fetchAwfuls();
      console.log(`File ${filename}.awful deleted successfully`);
    } catch (error) {
      console.error(`Failed to delete file ${filename}.awful:`, error);
    }
  };

  // Save the current flow to the API
  const onSave = async (
    filename: string | null,
    savedFile: (saved: GetFileResponse) => void
  ) => {
    if (rfInstance) {
      const flow = rfInstance.toObject();
      const mythicaFlow = {
        flowData: flowData,
      };
      const saveState = {
        flow: flow,
        mythicaFlow: mythicaFlow,
      };
      const blob = new Blob([JSON.stringify(saveState)], {
        type: 'application/json',
      });
      const formData = new FormData();
      formData.append('files', blob, `${filename}.awful`);

      try {
        if (filename && savedAwfulsByName[filename]) {
          const file = savedAwfulsByName[filename];
          await deleteFile(file.file_id);
        }
        await uploadFile(formData);
        const { filesByNameMap } = await fetchAwfuls();
        savedFile(filesByNameMap[filename as string]);
        console.log(`File ${filename}.awful saved successfully`);
      } catch (error) {
        console.error(`Failed to save file ${filename}.awful:`, error);
      }
    }
  };

  // Restore a specific file from the API
  const onRestore = async (filename: string) => {
    try {
      deleteFlowData();
      await deleteElements({});
      const files = await getFiles();
      const file = files.find((f) => f.file_name === `${filename}.awful`);
      if (!file) {
        console.error(`File ${filename}.awful not found`);
        return;
      }

      const fileData = await getDownloadInfo(file.file_id);
      const response = await fetch(fileData.url); // Fetch the file content from the URL
      const savedState = await response.json(); // Assuming the file content is JSON

      const { x = 0, y = 0, zoom = 1 } = savedState.flow.viewport || {};
      setNodes(savedState.flow.nodes);
      setFlowDataState(savedState.mythicaFlow.flowData || {});

      setRefreshEdgeData(savedState.flow.edges);
      setViewport({ x, y, zoom });
      console.log(`File ${filename}.awful restored successfully`);
    } catch (error) {
      console.error(`Failed to restore file ${filename}.awful:`, error);
    }
  };

  const sleep = (ms: number) =>
    new Promise((resolve) => setTimeout(resolve, ms));
  const deleteFlowData = async () => {
    setNodes([]);
    setEdges([]);
    setFlowDataState({});
  };

  const fetchAwfuls = useCallback(async () => {
    const filesByIdMap = {} as Record<string, GetFileResponse>;
    const filesByNameMap = {} as Record<string, GetFileResponse>;
    if (authToken) {
      try {
        // Filter files with the .awful extension
        const files = (await getFiles())
          .filter((file) => file.file_name.endsWith('.awful'))
          .map((file) => {
            file.file_name = file.file_name.replace(/\.awful$/, '');
            return file;
          });

        files.forEach((file) => (filesByIdMap[file.file_id] = file));
        setSavedAwfulsById(filesByIdMap);
        files.forEach((file) => (filesByNameMap[file.file_name] = file));
        setSavedAwfulsByName(filesByNameMap);
      } catch (error) {
        console.error('Failed to fetch saved files:', error);
      }
    }
    return { filesByIdMap, filesByNameMap };
  }, [getFiles, setSavedAwfulsById, setSavedAwfulsByName, authToken]);

  // Fetch saved files when the component loads
  useEffect(() => {
    fetchAwfuls();
  }, [authToken, fetchAwfuls]);

  /* Because the Automation node handles are not updated immediately after 
  a refresh event, we need to wait a bit before updating the edges */
  useEffect(() => {
    if (refreshEdgeData.length > 0) {
      sleep(2000).then(() => {
        setEdges(refreshEdgeData);
        const edgeMapData:EdgeMap = {};
          
        refreshEdgeData.forEach((edge) => {
          if (!edgeMapData[edge.source]) 
            edgeMapData[edge.source] = {};
          if (!edgeMapData[edge.source][edge.sourceHandle as string])
            edgeMapData[edge.source][edge.sourceHandle as string] = [];
          edgeMapData[edge.source][edge.sourceHandle as string].push(edge); 
        });
        setEdgeMap(edgeMapData);
        setRefreshEdgeData([]);
      });
    }
  }, [refreshEdgeData, setEdges]);
  /***************************************************************************
   * End Awful Save Handling
   **************************************************************************/

  /***************************************************************************
   * Node Creation/Sidebar Drag Handling
   **************************************************************************/
  const onDragOver = (event: React.DragEvent<HTMLDivElement>) => {
    doDragOver(event);
  };

  const doDragOver = useCallback((event: React.DragEvent<HTMLDivElement>) => {
    event.preventDefault();
    event.dataTransfer.dropEffect = 'move';
  }, []);

  const onDrop = (event: React.DragEvent<HTMLDivElement>) => {
    doDrop(event);
  };

  const doDrop = useCallback(
    (event: React.DragEvent<HTMLDivElement>) => {
      event.preventDefault();
      if (!nodeType) return;

      const position = screenToFlowPosition({
        x: event.clientX,
        y: event.clientY,
      });

      let newNode: Node;
      const nt = nodeType.split('?')[0];
      const saved = nodeType.split('?')[1] || null;
      const savedAuto = saved ? savedAutomationsById[saved] || null : null;

      if (saved && !savedAuto) {
        console.error(`Saved automation ${saved} not found`);
        return;
      }
      switch (nt) {
        case 'fileViewer':
        case 'fileUpload':
          newNode = {
            id: getId(),
            type: nodeType,
            position,
            data: {},
          };
          break;
        case 'houdini://mythica/hda':
          newNode = {
            id: getId(),
            type: 'hdaWorker',
            position,
            data: {
              automation: nodeType,
            },
          };
          break;
        case 'saved':
          if (!savedAuto) break;
          newNode = {
            id: getId(),
            type: 'worker',
            position,
            data: {
              automation: `${savedAuto.worker}://mythica/script`,
              saveData: savedAuto,
            },
          };
          break;
        default:
          // Handle other types (e.g., generic worker)
          newNode = {
            id: getId(),
            type: 'worker',
            position,
            data: {
              automation: nodeType,
            },
          };
      }
      setNodes((nds) => nds.concat(newNode));
    },
    [nodeType, savedAutomationsById, screenToFlowPosition, setNodes]
  );

  /***************************************************************************
   * Node Creation/Sidebar Drag Handling
   **************************************************************************/

  /***************************************************************************
   * Edge and FlowData (output/input file) handling
   **************************************************************************/
  const setFlowData = useCallback(
    (nodeId: string, key: string, value: GetFileResponse[]) => {
      setFlowDataState((prevData) => ({
        ...prevData,
        [nodeId]: { ...prevData[nodeId], [key]: value },
      }));

      const handleEdges = edgeMap[nodeId]?.[key];
      if (handleEdges) {
        handleEdges.forEach((edge: Edge) => {
          setFlowDataState((prevData) => ({
            ...prevData,
            [edge.target]: {
              ...prevData[edge.target],
              [edge.targetHandle as string]: value,
            },
          }));
        });
      }
    },
    [edgeMap]
  );

  const getFlowData = useCallback(
    (nodeId: string) => {
      return flowData[nodeId] || {};
    },
    [flowData]
  );

  // Handle data passing on connect
  const onConnect = useCallback(
    (connection: Edge | Connection) => {
      if (!connection.sourceHandle || !connection.targetHandle) return;

      const edgeData =
        flowData[connection.source]?.[connection.sourceHandle] || [];
      const newEdge = {
        ...connection,
        type: 'fileEdge',
      };

      setEdges((eds) => {
        // Check if the edge already exists
        const edgeExists = eds.some(
          (edge) =>
            edge.source === connection.source &&
            edge.sourceHandle === connection.sourceHandle &&
            edge.target === connection.target &&
            edge.targetHandle === connection.targetHandle
        );

        if (!edgeExists) {
          // Add the new edge if it doesn't already exist
          return addEdge(newEdge, eds);
        }

        // Return the original edges if the edge already exists
        return eds;
      });

      setEdgeMap((prevEdgeMap) => {
        if (!prevEdgeMap[connection.source])
          prevEdgeMap[connection.source] = {};
        return {
          ...prevEdgeMap,
          [connection.source]: {
            ...prevEdgeMap[connection.source],
            [connection.sourceHandle as string]: [
              ...(prevEdgeMap[connection.source][
                connection.sourceHandle as string
              ] || []),
              newEdge as Edge,
            ],
          },
        };
      });

      if (edgeData.length > 0) {
        setFlowDataState((prevData) => ({
          ...prevData,
          [connection.target]: {
            ...prevData[connection.target],
            [connection.targetHandle as string]: edgeData,
          },
        }));
      }
    },
    [setEdges, flowData]
  );

  // Handle disconnection by removing stored connection
  const onDisconnect = useCallback(
    (edgesToRemove: Edge[]) => {
      setEdges((eds) =>
        eds.filter((e) => !edgesToRemove.some((er) => er.id === e.id))
      );
      edgesToRemove.forEach((edge) => {
        if (edge.sourceHandle && edge.targetHandle) {
          edgeMap[edge.source][edge.sourceHandle] = edgeMap[edge.source][
            edge.sourceHandle
          ].filter((e) => e.id !== edge.id);
        }
      });
    },
    [setEdges, edgeMap]
  );

  const onNodesDelete = useCallback((nodesToDelete: Node[]) => {
    nodesToDelete.forEach(
      (node) => {
        setFlowDataState((prevData) => {
          const updatedData = { ...prevData };
          delete updatedData[node.id];
          return updatedData;
        });
        setEdgeMap((prevEdges) => {
          const updatedEdges = { ...prevEdges };
          delete updatedEdges[node.id];
          return updatedEdges;
        });
      },
      [setFlowDataState, setEdgeMap]
    );
  }, []);
<<<<<<< HEAD

  // manual node deletion

  const onManualNodesDelete = useCallback(
    (deleted: Node[]) => {
      setEdges(
        deleted.reduce((acc, node) => {
          const incomers = getIncomers(node, nodes, edges);
          const outgoers = getOutgoers(node, nodes, edges);
          const connectedEdges = getConnectedEdges([node], edges);

          const remainingEdges = acc.filter(
            (edge) => !connectedEdges.includes(edge)
          );

          const createdEdges = incomers.flatMap(({ id: source }) =>
            outgoers.map(({ id: target }) => ({
              id: `${source}->${target}`,
              source,
              target,
            }))
          );

          return [...remainingEdges, ...createdEdges];
        }, edges)
      );
    },
    [nodes, edges]
  );

=======
>>>>>>> 1e7d33d7
  /***************************************************************************
   * Connection, Edge and FlowData (output/input file) handling
   **************************************************************************/

  return (
    <AwfulFlowContext.Provider
      value={{
        NodeResizer,
        getFlowData,
        setFlowData,
        onConnect,
        onDisconnect,
        nodes,
        edges,
        onEdgesChange,
        onNodesChange,
        onNodesDelete,
        setNodeType,
        onDragOver,
        onDrop,
        onSave,
        onRestore,
<<<<<<< HEAD
=======
        onSaveSession,
        onRestoreSession,
>>>>>>> 1e7d33d7
        onDelete,
        setNodes,
        setEdges,
        onNew,
        savedAwfulsById,
        savedAwfulsByName,
        rfInstance,
<<<<<<< HEAD
        onManualNodesDelete,
=======
>>>>>>> 1e7d33d7
        setRfInstance: setRfInstance as React.Dispatch<
          React.SetStateAction<ReactFlowInstance<Node, Edge>>
        >,
      }}
    >
      {children}
    </AwfulFlowContext.Provider>
  );
};

export default AwfulFlowProvider;<|MERGE_RESOLUTION|>--- conflicted
+++ resolved
@@ -13,12 +13,9 @@
   ReactFlowInstance,
   NodeResizeControl,
   ResizeControlProps,
-<<<<<<< HEAD
   getIncomers,
   getOutgoers,
   getConnectedEdges,
-=======
->>>>>>> 1e7d33d7
 } from '@xyflow/react';
 import { v4 as uuidv4 } from 'uuid';
 import useMythicaApi from '../hooks/useMythicaApi';
@@ -48,11 +45,7 @@
     Record<string, GetFileResponse>
   >({});
 
-<<<<<<< HEAD
-  const { savedAutomationsById } = useAutomation();
-=======
-  const { savedAutomationsById, allAutomations} = useAutomation();
->>>>>>> 1e7d33d7
+  const { savedAutomationsById, allAutomations } = useAutomation();
 
   const [refreshEdgeData, setRefreshEdgeData] = useState<Edge[]>([]);
 
@@ -91,8 +84,6 @@
       </NodeResizeControl>
     );
   };
-<<<<<<< HEAD
-=======
 
   /***************************************************************************
    * Session Save Handling
@@ -117,8 +108,7 @@
   // Restore from local storage
   const onRestoreSession = async () => {
     try {
-
-      const savedState = JSON.parse(localStorage.getItem(storageKey) || "");
+      const savedState = JSON.parse(localStorage.getItem(storageKey) || '');
       if (!savedState) return;
 
       const { x = 0, y = 0, zoom = 1 } = savedState.flow.viewport || {};
@@ -127,7 +117,6 @@
       setFlowDataState(savedState.mythicaFlow.flowData || {});
       await setViewport({ x, y, zoom });
       setRefreshEdgeData(savedState.flow.edges);
-  
     } catch (e) {
       console.error('Error loading flow from local storage:', e);
       onNew();
@@ -135,7 +124,7 @@
   };
 
   const [isLoaded, setIsLoaded] = useState(false);
-  // if first load of the app, load from session. 
+  // if first load of the app, load from session.
   useEffect(() => {
     if (!isLoaded && Object.keys(allAutomations).length > 0) {
       onRestoreSession().then(() => setIsLoaded(true));
@@ -146,9 +135,6 @@
   /***************************************************************************
    * End Session Save Handling
    **************************************************************************/
-
-
->>>>>>> 1e7d33d7
 
   /***************************************************************************
    * Awful Save Handling
@@ -283,14 +269,13 @@
     if (refreshEdgeData.length > 0) {
       sleep(2000).then(() => {
         setEdges(refreshEdgeData);
-        const edgeMapData:EdgeMap = {};
-          
+        const edgeMapData: EdgeMap = {};
+
         refreshEdgeData.forEach((edge) => {
-          if (!edgeMapData[edge.source]) 
-            edgeMapData[edge.source] = {};
+          if (!edgeMapData[edge.source]) edgeMapData[edge.source] = {};
           if (!edgeMapData[edge.source][edge.sourceHandle as string])
             edgeMapData[edge.source][edge.sourceHandle as string] = [];
-          edgeMapData[edge.source][edge.sourceHandle as string].push(edge); 
+          edgeMapData[edge.source][edge.sourceHandle as string].push(edge);
         });
         setEdgeMap(edgeMapData);
         setRefreshEdgeData([]);
@@ -516,7 +501,6 @@
       [setFlowDataState, setEdgeMap]
     );
   }, []);
-<<<<<<< HEAD
 
   // manual node deletion
 
@@ -547,8 +531,6 @@
     [nodes, edges]
   );
 
-=======
->>>>>>> 1e7d33d7
   /***************************************************************************
    * Connection, Edge and FlowData (output/input file) handling
    **************************************************************************/
@@ -571,22 +553,16 @@
         onDrop,
         onSave,
         onRestore,
-<<<<<<< HEAD
-=======
         onSaveSession,
         onRestoreSession,
->>>>>>> 1e7d33d7
         onDelete,
         setNodes,
         setEdges,
         onNew,
         savedAwfulsById,
         savedAwfulsByName,
+        onManualNodesDelete,
         rfInstance,
-<<<<<<< HEAD
-        onManualNodesDelete,
-=======
->>>>>>> 1e7d33d7
         setRfInstance: setRfInstance as React.Dispatch<
           React.SetStateAction<ReactFlowInstance<Node, Edge>>
         >,
