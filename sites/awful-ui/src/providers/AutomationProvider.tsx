--- conflicted
+++ resolved
@@ -179,7 +179,6 @@
   const loadAutomations = useCallback(async () => {
     if (!authToken) return; // Ensure profileId is available
 
-<<<<<<< HEAD
     workers.map(async (worker) => {
       try {
         axios
@@ -188,7 +187,7 @@
             {
               work_guid: '', // Generate or retrieve unique work_id if needed
               channel: worker,
-              path: '/mythica/workers',
+              path: '/mythica/automations',
               env:
                 import.meta.env.MODE === 'staging' ? 'staging' : 'production',
               auth_token: authToken, // Use dynamic profile_id
@@ -198,47 +197,12 @@
               headers: {
                 'Content-Type': 'application/json',
               },
-=======
-    }, []);
-    
-    /**
-     * Load automations for each worker in the WORKERS list. This is the starting point for
-     * the application and requires a profile (which should be automatically loaded by the 
-     * MythicaApiProvider when an API key is enterered)
-     */
-    const loadAutomations = useCallback(async () => {
-        if (!authToken) return; // Ensure profileId is available
-    
-        workers.map(async (worker) => {
-            try {
-                axios.post(BASE_URL, {
-                    work_guid: "",  // Generate or retrieve unique work_id if needed
-                    channel: worker,
-                    path: "/mythica/automations",
-                    env: import.meta.env.MODE === 'staging' ? 'staging' : 'production',
-                    auth_token: authToken,  // Use dynamic profile_id
-                    data: {},
-                }, {
-                    headers: {
-                        'Content-Type': 'application/json',
-                    },
-                }).then((response) => {
-                    const workerDef =  parseAutomation(worker, response.data.result?.automations);
-                    setAutomations((prev)=>({...prev, [worker]: workerDef}));
-                    console.debug(`Loaded automations for worker: ${worker}`, workerDef);
-                });
-    
-                
-            } catch (error) {
-                console.warn(`Failed to load automations for worker: ${worker}`, error);
-                // Continue without this worker
->>>>>>> a62b47d2
             }
           )
           .then((response) => {
             const workerDef = parseAutomation(
               worker,
-              response.data.result?.workers
+              response.data.result?.automations
             );
             setAutomations((prev) => ({ ...prev, [worker]: workerDef }));
             console.debug(
