import React, { DragEvent, useRef, useState } from 'react';
import useMythicaApi from '../hooks/useMythicaApi';
import useAutomation from '../hooks/useAutomation';
import useAwfulFlow from '../hooks/useAwfulFlow';
import { GetFileResponse } from '../types/MythicaApi';
import {
  Accordion,
  AccordionDetails,
  accordionDetailsClasses,
  AccordionGroup,
  AccordionSummary,
  Box,
  Button,
  FormLabel,
  Input,
  Option,
  Select,
  Stack,
  Typography,
} from '@mui/joy';
<<<<<<< HEAD
import {
  GripVertical,
  LucidePanelLeftClose,
  LucidePanelRightClose,
  LucideTrash2,
} from 'lucide-react';
import { AutomationSave } from '../types/Automation';
=======
import { GripVertical, LucideTrash2 } from 'lucide-react';
import { AutomationScript } from '../types/Automation';
>>>>>>> 06a58776
import { TabValues } from '../enums';
import { motion } from 'motion/react';

type Props = {
  tab: string;
};

const Sidebar: React.FC<Props> = ({ tab }) => {
  const selectFileRef = useRef<HTMLSelectElement>(null);
  const [isOpened, setIsOpened] = useState(true);

  const automationContext = useAutomation();
  const { apiKey, setApiKey } = useMythicaApi();

  const { savedAwfulsById, onRestore, onSave, onNew, onDelete, setNodeType } =
    useAwfulFlow(); // Import AwfulFlow methods

  const [selectedFile, setSelectedFile] = useState<GetFileResponse | null>(
    null
  );
  const [loadedFile, setLoadedFile] = useState<GetFileResponse | null>(null);
  const [filenameInput, setFilenameInput] = useState<string>('');
  const [isProcessing, setIsProcessing] = useState<boolean>(false);

  const confirmAction = (message: string): boolean => {
    return window.confirm(message);
  };

  const handleLoadFile = async () => {
    if (!selectedFile) {
      alert('No file selected to load.');
      return;
    }

    if (
      loadedFile &&
      !confirmAction(`This will overwrite current changes. Are you sure?`)
    )
      return;

    setIsProcessing(true);

    try {
      await onRestore(selectedFile.file_name);
      setFilenameInput(selectedFile.file_name);
      setLoadedFile(selectedFile);
      console.log(`File "${filenameInput}" loaded successfully.`);
    } catch (error) {
      console.error(`Failed to load file "${selectedFile.file_name}":`, error);
      alert(
        `Failed to load file "${selectedFile.file_name}". Check the console for details.`
      );
    } finally {
      setIsProcessing(false);
    }
  };

  const handleSaveFile = async () => {
    const filename = filenameInput.trim();

    if (!filename) {
      alert('Please enter a valid filename.');
      return;
    }

    if (
      selectedFile &&
      selectedFile.file_name === filenameInput &&
      (!loadedFile || loadedFile.file_name !== selectedFile.file_name) &&
      !confirmAction(
        `This action will overwrite ${selectedFile.file_name}. Are you sure you want to continue"?`
      )
    )
      return;

    setIsProcessing(true);

    try {
      await onSave(filename, async (saved) => {
        setLoadedFile(saved);
        setSelectedFile(saved);
      });

      console.log(`File "${filename}" saved successfully.`);
    } catch (error) {
      console.error(`Failed to save file "${filename}":`, error);
      alert(
        `Failed to save file "${filename}". Check the console for details.`
      );
    } finally {
      setIsProcessing(false);
    }
  };

  const handleDeleteFile = async () => {
    if (!selectedFile) return;
    if (
      !confirmAction(
        `This will permanently delete ${selectedFile.file_name}. Are you sure you want to continue"?`
      )
    )
      return;

    setIsProcessing(true);

    try {
      await onDelete(selectedFile.file_name);
      setSelectedFile(null);
      setFilenameInput('');
      console.log(`File "${selectedFile.file_name}" saved successfully.`);
    } catch (error) {
      console.error(`Failed to save file "${selectedFile.file_name}":`, error);
      alert(
        `Failed to save file "${selectedFile.file_name}". Check the console for details.`
      );
    } finally {
      setIsProcessing(false);
    }
  };

  const handleNewFile = async () => {
    const confirmNew = confirmAction(
      'Are you sure you want to create a new file? Unsaved changes will be lost.'
    );

    if (!confirmNew) return;

    setIsProcessing(true);

    try {
      await onNew();
      setLoadedFile(null);
      setFilenameInput('');
      setSelectedFile(null);
      if (selectFileRef.current) {
        selectFileRef.current.selectedIndex = -1;
      }
      console.log('New file created successfully.');
    } catch (error) {
      console.error('Failed to create a new file:', error);
      alert('Failed to create a new file. Check the console for details.');
    } finally {
      setIsProcessing(false);
    }
  };

  const onDragStart = (event: DragEvent<HTMLDivElement>, nodeType: string) => {
    setNodeType(nodeType);
    event.dataTransfer.effectAllowed = 'move';
  };

  return isOpened ? (
    <motion.div
      initial={{ opacity: 0 }}
      animate={{ opacity: 1 }}
      exit={{ opacity: 0 }}
      transition={{ duration: 0.3, ease: 'easeInOut' }}
      style={{ background: '#24292e' }}
    >
      <Box component="aside" className="sidebar">
        <Stack
          direction="row"
          padding="6px 12px 4px"
          justifyContent="space-between"
          gap="6px"
          sx={{
            borderBottom: '1px solid #383d44',
            cursor: 'pointer',
            display: 'none',
            alignItems: 'center',
            ':hover': { backgroundColor: '#171a1c' },
            '@media (max-width: 1000px)': {
              display: 'flex',
            },
          }}
          onClick={() => setIsOpened(false)}
        >
          <Typography fontSize={18} level="h4">
            Hide Menu
          </Typography>
          <LucidePanelRightClose strokeWidth={1.7} color="#9fa6ad" />
        </Stack>
        {tab === TabValues.API_KEY && (
          <Stack p="8px 12px">
            <FormLabel htmlFor="apiKey" sx={{ fontSize: 18, mb: '8px' }}>
              Api Key:
            </FormLabel>
            <Input
              type="password"
              id="apiKey"
              placeholder="Enter API Key"
              value={apiKey}
              onChange={(e) => setApiKey(e.target.value)}
              sx={{
                mb: '12px',
                '&:focus-within': {
                  borderColor: 'yellow', // Change this to your desired color
                },
              }}
            />
          </Stack>
        )}

        {tab === TabValues.WORKFLOWS && (
          <Stack gap="8px" key="Saved Workflows" p="8px 12px">
            <Typography fontSize={18} level="h4">
              Saved Workflows
            </Typography>

            {/*@ts-expect-error - ignore*/}
            <Select
              ref={selectFileRef}
              placeholder="Select Workflow"
              value={selectedFile?.file_id}
              onChange={(_, newValue) => {
                setSelectedFile(newValue ? savedAwfulsById[newValue] : null);
              }}
            >
              {Object.entries(savedAwfulsById)
                .map(([, file]) => (
                  <Option
                    key={file.file_name + file.file_id}
                    value={file.file_id}
                  >
                    {file.file_name || file.file_id}
                  </Option>
                ))
                .sort((a, b) => ((a?.key || -1) < (b?.key || 1) ? -1 : 1))}
            </Select>
            <Button
              onClick={handleLoadFile}
              disabled={!selectedFile}
              sx={{ width: 'fit-content' }}
            >
              Load
            </Button>

            <Typography fontSize={18} level="h4">
              Save current workflow
            </Typography>
            <div>
              <Input
                type="text"
                placeholder="Enter filename"
                value={filenameInput}
                onChange={(e) => setFilenameInput(e.target.value)}
              />
            </div>
            <Stack direction="row" gap="8px">
              <Button
                variant="soft"
                onClick={handleNewFile}
                disabled={isProcessing}
              >
                New
              </Button>
              <Button onClick={handleSaveFile}>
                {selectedFile ? 'Save' : 'Save As...'}
              </Button>
              <Button
                onClick={handleDeleteFile}
                disabled={!selectedFile || isProcessing}
                color="danger"
              >
                Delete
              </Button>
            </Stack>
          </Stack>
        )}
        {tab == TabValues.EDIT && (
          <AccordionGroup
            sx={(theme) => ({
              maxWidth: 400,
              borderRadius: 'lg',
              [`& .${accordionDetailsClasses.content}`]: {
                boxShadow: `inset 0 1px ${theme.vars.palette.divider}`,
                padding: '0',
              },
            })}
          >
            <div key="Files">
              <Accordion defaultExpanded>
                <AccordionSummary>
                  <Typography fontSize={18} level="h4">
                    Files
                  </Typography>
                </AccordionSummary>
<<<<<<< HEAD

                <AccordionDetails sx={{ padding: 0 }}>
                  <Box
                    className="dndnode"
                    onDragStart={(event) => onDragStart(event, 'fileUpload')}
=======
                <AccordionDetails>
                  {automationContext?.automations[worker]?.map((automation) => {
                    if (
                      automation.spec.hidden ||
                      automation.path.endsWith('/mythica/script')
                    )
                      return null;
                    return (
                      <div
                        key={automation.path}
                        className="dndnode"
                        onDragStart={(event) =>
                          onDragStart(event, automation.uri)
                        }
                        draggable
                      >
                        <Typography fontSize={14}>{automation.path}</Typography>
                        <GripVertical />
                      </div>
                    );
                  })}
                  {automationContext.savedAutomationsByWorker[worker]?.map(
                    (automation: AutomationScript, index: number) => {
                      return (
                        <div
                          key={automation.id + '_' + index}
                          className="dndnode custom"
                          onDragStart={(event) =>
                            onDragStart(event, `saved?${automation.id}`)
                          }
                          draggable
                          style={{ display: 'flex', flexDirection: 'row' }}
                        >
                          <Typography
                            fontSize={14}
                            style={{ flex: '1 1 auto' }}
                          >
                            {automation.name}
                          </Typography>
                          <LucideTrash2
                            onClick={() =>
                              automationContext.deleteAutomation(automation)
                            }
                            style={{ marginRight: '4px', cursor: 'pointer' }}
                          />
                          <GripVertical />
                        </div>
                      );
                    }
                  )}
                  <div
                    key={`${worker}-new`}
                    className="dndnode new"
                    onDragStart={(event) =>
                      onDragStart(event, `${worker}://mythica/script`)
                    }
>>>>>>> 06a58776
                    draggable
                    sx={{ p: '4px' }}
                  >
                    <Typography fontSize={14}>File Upload</Typography>
                    <GripVertical />
                  </Box>
                  <Box
                    className="dndnode"
                    onDragStart={(event) => onDragStart(event, 'fileViewer')}
                    draggable
                  >
                    <Typography fontSize={14}>File Viewer</Typography>
                    <GripVertical />
                  </Box>
                </AccordionDetails>
              </Accordion>
            </div>

            {automationContext?.workers.map((worker) => (
              <div key={worker}>
                <Accordion>
                  <AccordionSummary>
                    <Typography
                      fontSize={18}
                      level="h4"
                      sx={{ textTransform: 'capitalize' }}
                    >
                      {worker}
                    </Typography>
                  </AccordionSummary>
                  <AccordionDetails>
                    {automationContext?.automations[worker]?.map(
                      (automation) => {
                        if (
                          automation.spec.hidden ||
                          automation.path.endsWith('/mythica/script')
                        )
                          return null;
                        return (
                          <div
                            key={automation.path}
                            className="dndnode"
                            onDragStart={(event) =>
                              onDragStart(event, automation.uri)
                            }
                            draggable
                          >
                            <Typography fontSize={14}>
                              {automation.path}
                            </Typography>
                            <GripVertical />
                          </div>
                        );
                      }
                    )}
                    {automationContext.savedAutomationsByWorker[worker]?.map(
                      (automation: AutomationSave, index: number) => {
                        return (
                          <div
                            key={automation.id + '_' + index}
                            className="dndnode custom"
                            onDragStart={(event) =>
                              onDragStart(event, `saved?${automation.id}`)
                            }
                            draggable
                            style={{ display: 'flex', flexDirection: 'row' }}
                          >
                            <Typography
                              fontSize={14}
                              style={{ flex: '1 1 auto' }}
                            >
                              {automation.name}
                            </Typography>
                            <LucideTrash2
                              onClick={() =>
                                automationContext.deleteAutomation(automation)
                              }
                              style={{ marginRight: '4px', cursor: 'pointer' }}
                            />
                            <GripVertical />
                          </div>
                        );
                      }
                    )}
                    <div
                      key={`${worker}-new`}
                      className="dndnode new"
                      onDragStart={(event) =>
                        onDragStart(event, `${worker}://mythica/script`)
                      }
                      draggable
                    >
                      <Typography fontSize={14}>
                        Create New Automation...
                      </Typography>
                      <GripVertical />
                    </div>
                  </AccordionDetails>
                </Accordion>
              </div>
            ))}
          </AccordionGroup>
        )}
      </Box>
    </motion.div>
  ) : (
    <Box
      sx={{
        position: 'absolute',
        right: '12px',
        top: '70px',
        ':hover': { opacity: '0.8', cursor: 'pointer' },
      }}
      onClick={() => {
        setIsOpened(true);
      }}
    >
      <LucidePanelLeftClose strokeWidth={1.7} color="#9fa6ad" />
    </Box>
  );
};

export default Sidebar;<|MERGE_RESOLUTION|>--- conflicted
+++ resolved
@@ -18,18 +18,13 @@
   Stack,
   Typography,
 } from '@mui/joy';
-<<<<<<< HEAD
 import {
   GripVertical,
   LucidePanelLeftClose,
   LucidePanelRightClose,
   LucideTrash2,
 } from 'lucide-react';
-import { AutomationSave } from '../types/Automation';
-=======
-import { GripVertical, LucideTrash2 } from 'lucide-react';
 import { AutomationScript } from '../types/Automation';
->>>>>>> 06a58776
 import { TabValues } from '../enums';
 import { motion } from 'motion/react';
 
@@ -317,70 +312,11 @@
                     Files
                   </Typography>
                 </AccordionSummary>
-<<<<<<< HEAD
 
                 <AccordionDetails sx={{ padding: 0 }}>
                   <Box
                     className="dndnode"
                     onDragStart={(event) => onDragStart(event, 'fileUpload')}
-=======
-                <AccordionDetails>
-                  {automationContext?.automations[worker]?.map((automation) => {
-                    if (
-                      automation.spec.hidden ||
-                      automation.path.endsWith('/mythica/script')
-                    )
-                      return null;
-                    return (
-                      <div
-                        key={automation.path}
-                        className="dndnode"
-                        onDragStart={(event) =>
-                          onDragStart(event, automation.uri)
-                        }
-                        draggable
-                      >
-                        <Typography fontSize={14}>{automation.path}</Typography>
-                        <GripVertical />
-                      </div>
-                    );
-                  })}
-                  {automationContext.savedAutomationsByWorker[worker]?.map(
-                    (automation: AutomationScript, index: number) => {
-                      return (
-                        <div
-                          key={automation.id + '_' + index}
-                          className="dndnode custom"
-                          onDragStart={(event) =>
-                            onDragStart(event, `saved?${automation.id}`)
-                          }
-                          draggable
-                          style={{ display: 'flex', flexDirection: 'row' }}
-                        >
-                          <Typography
-                            fontSize={14}
-                            style={{ flex: '1 1 auto' }}
-                          >
-                            {automation.name}
-                          </Typography>
-                          <LucideTrash2
-                            onClick={() =>
-                              automationContext.deleteAutomation(automation)
-                            }
-                            style={{ marginRight: '4px', cursor: 'pointer' }}
-                          />
-                          <GripVertical />
-                        </div>
-                      );
-                    }
-                  )}
-                  <div
-                    key={`${worker}-new`}
-                    className="dndnode new"
-                    onDragStart={(event) =>
-                      onDragStart(event, `${worker}://mythica/script`)
-                    }
->>>>>>> 06a58776
                     draggable
                     sx={{ p: '4px' }}
                   >
@@ -437,7 +373,7 @@
                       }
                     )}
                     {automationContext.savedAutomationsByWorker[worker]?.map(
-                      (automation: AutomationSave, index: number) => {
+                      (automation: AutomationScript, index: number) => {
                         return (
                           <div
                             key={automation.id + '_' + index}
