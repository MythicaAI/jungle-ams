--- conflicted
+++ resolved
@@ -2,14 +2,9 @@
 import React, { memo } from 'react';
 
 import useMythicaApi from '../hooks/useMythicaApi'; // Import Auth context
-<<<<<<< HEAD
 import useAwfulFlow from '../hooks/useAwfulFlow'; // Import NodeDataContext
-import FileOutputHandle from './Handles/FileOutputHandle';
+import FileOutputHandle from './handles/FileOutputHandle';
 import { Box, Button, Card, List, ListItem, Typography } from '@mui/joy';
-=======
-import useAwfulFlow  from '../hooks/useAwfulFlow'; // Import NodeDataContext
-import FileOutputHandle from './handles/FileOutputHandle';
->>>>>>> 5ddbe6ed
 
 interface FileUploadNodeProps {
   id: string;
@@ -53,8 +48,10 @@
   };
 
   return (
-<<<<<<< HEAD
-    <Card className="mythica-node file-upload-node" sx={{ minWidth: '300px' }}>
+    <Card
+      className={`mythica-node file-upload-node ${node.selected && 'selected'}`}
+      sx={{ minWidth: '300px' }}
+    >
       <Typography level="h4">File Upload</Typography>
       <Button
         variant="outlined"
@@ -78,12 +75,6 @@
       {selectedFiles && (
         <Button onClick={handleFileUpload}>Upload Files</Button>
       )}
-=======
-    <div className={`mythica-node file-upload-node ${node.selected && 'selected'}`}>
-      <h3>File Upload</h3>
-      <input type="file" multiple onChange={handleFileChange} />
-      <button onClick={handleFileUpload}>Upload Files</button>
->>>>>>> 5ddbe6ed
       <p>{uploadStatus}</p>
       <FileOutputHandle
         id={UPLOAD_FILES}
