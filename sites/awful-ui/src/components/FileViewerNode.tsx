import React, { useState, useEffect, useRef, useCallback, memo } from 'react';

import useMythicaApi from '../hooks/useMythicaApi';
import useAwfulFlow from '../hooks/useAwfulFlow';

import USDViewer from './viewers/USDViewer';
import { GetDownloadInfoResponse, GetFileResponse } from '../types/MythicaApi';

<<<<<<< HEAD
import CodeViewer from './CodeViewer';
import FileInputHandle from './Handles/FileInputHandle';
import FileOutputHandle from './Handles/FileOutputHandle';
import { Card, Option, Select, Typography } from '@mui/joy';
interface FileViewerNodeProps {
  id: string;
  data: {
=======
import CodeViewer from './viewers/CodeViewer';
import FileInputHandle from './handles/FileInputHandle';
import FileOutputHandle from './handles/FileOutputHandle';
interface FileViewerNodeProps {
  id: string;
  selected?: boolean;
  data:{
>>>>>>> 5ddbe6ed
    selectedPane: number;
    selectedFileIds: string[];
    selectedFileNames: string[];
  };
}

const INPUT_FILES = 'inputFiles';
const OUTPUT_FILES = 'outputFiles';

const FileViewerNode: React.FC<FileViewerNodeProps> = (node) => {
  const selectFileRef = useRef<HTMLSelectElement>(null);
  const { getFiles, getDownloadInfo } = useMythicaApi();
  const { getFlowData, setFlowData } = useAwfulFlow();
  const [apiFiles, setApiFiles] = useState<GetFileResponse[]>([]);
  const [downloadInfo, setDownloadInfo] = useState<
    Array<GetDownloadInfoResponse | null>
  >([]);
  const [selectedPane, setSelectedPane] = useState(node.data.selectedPane || 0);
  const [selectedFileIds, setSelectedFileIds] = useState<string[]>(
    node.data.selectedFileIds || []
  );
  const [selectedFileNames, setSelectedFileNames] = useState<string[]>(
    node.data.selectedFileNames || []
  );

  const [initialized, setInitialized] = useState(false);

<<<<<<< HEAD
  const inputFlowData = (getFlowData(node.id) || {})[
    INPUT_FILES
  ] as (GetFileResponse | null)[];
=======
  const inputFlowData = getFlowData(node.id)[INPUT_FILES] as GetFileResponse[];
>>>>>>> 5ddbe6ed

  const fetchAvailableFiles = useCallback(async () => {
    try {
      const files = await getFiles();
      setApiFiles(files);
    } catch (error) {
      console.error('Error fetching available files:', error);
    }
  }, [getFiles]);

  const getDownloads = useCallback(
    async (
      files: Array<GetFileResponse | null>
    ): Promise<Array<GetDownloadInfoResponse | null>> => {
      const dInfos: Array<GetDownloadInfoResponse | null> = [];
      for (const file of files) {
        try {
          if (!file) throw new Error();
          dInfos.push(await getDownloadInfo(file.file_id));
        } catch {
          dInfos.push(null);
        }
      }
      setFlowData(
        node.id,
        OUTPUT_FILES,
        files.filter((file) => file !== null)
      );
      return dInfos;
    },
    [getDownloadInfo, setFlowData, node.id]
  );

  const handleFileSelection = useCallback(
    (options: string[]) => {
      if (!selectFileRef) return;
      const filesById = new Map<string, GetFileResponse>();
      apiFiles.forEach((file) => {
        if (file) filesById.set(file.file_id, file);
      });

      const selectedFiles: any[] = [];

      if (options && options.length > 0) {
        options.forEach((option) => {
          const file = filesById.get(option);

          file && selectedFiles.push(file);
        });
      }

      const selectedNames = selectedFiles.map((file) => file.file_name);
      const selectedIds = selectedFiles.map((file) => file.file_id);

      setSelectedFileIds(selectedIds);
      setSelectedFileNames(selectedNames);

      setFlowData(node.id, INPUT_FILES, selectedFiles);
      //updateNodeInternals(node.id);
    },
    [apiFiles, setFlowData, node.id]
  );

  useEffect(() => {
    fetchAvailableFiles().then(() => {
      setInitialized(true);
    });
    // eslint-disable-next-line react-hooks/exhaustive-deps
  }, []);

  // Update node save data
  useEffect(() => {
    if (initialized) {
      node.data.selectedPane = selectedPane;
      node.data.selectedFileIds = selectedFileIds;
      node.data.selectedFileNames = selectedFileNames;
    }
  }, [selectedPane, selectedFileIds, selectedFileNames, node, initialized]);

  //get download info for selected files whenever inputFlowData changes
  useEffect(() => {
    if (inputFlowData && inputFlowData.length > 0) {
      const selectedFiles = inputFlowData.filter(
        (file) => file !== null
      ) as GetFileResponse[];

      const selectedNames = selectedFiles.map((file) => file.file_name);
      const selectedIds = selectedFiles.map((file) => file.file_id);

      setSelectedFileIds(selectedIds);
      setSelectedFileNames(selectedNames);

      getDownloads(inputFlowData).then((dInfos) => setDownloadInfo(dInfos));
    }
  }, [inputFlowData, setDownloadInfo, getDownloads]);

  const columnWidth = 200;
  const viewerWidth = 640;
  const viewerHeight = 480;
  const columnStyle = { width: columnWidth };
  const viewerStyle = { height: viewerHeight, width: viewerWidth };

  return (
<<<<<<< HEAD
    <Card className="mythica-node file-viewer-node">
      <Typography level="h4">File Viewer</Typography>

      <div style={{ marginBottom: '10px' }} className="nodrag">
        {/*@ts-expect-error*/}
        <Select
          className="nowheel"
          ref={selectFileRef}
          multiple
          onChange={(_, newValue) => {
            handleFileSelection(newValue);
          }}
          placeholder="Select..."
          style={{
            marginTop: '8px',
            padding: '5px',
            width: '400px',
          }}
          defaultValue={selectedFileIds}
        >
          {apiFiles
            .map((file) => (
              <Option key={file.file_name + file.file_id} value={file.file_id}>
=======
    <div className={`mythica-node file-viewer-node ${node.selected && 'selected'}`}>
      
      <h3>File Viewer</h3>

      <div style={{ marginBottom: '10px' }} className='nodrag'>
        <div style={{ display: 'flex', alignItems: 'center', gap: '8px' }}>
          <input 
            onClick={() => setShowFileSelector(!showFileSelector)}
            type="text"
            value={(selectedFileNames.length>1 ? 'Multiple Selections' : selectedFileNames.join(', ')) || 'Click to Select Files...'}
            readOnly
            style={{ 
              flex: 1,
              padding: '4px',
              border: '1px solid #ccc',
              borderRadius: '4px'
            }}
          />
          <button
            onClick={toggleFileSelector}
            style={{
              padding: '4px 8px',
              backgroundColor: '#007bff',
              color: 'white',
              border: 'none',
              borderRadius: '4px',
              cursor: 'pointer'
            }}
          >
            {showFileSelector ? 'Apply' : 'Select'}
          </button>
        </div>

        {(
          <select
            className='nowheel'
            ref={selectFileRef}
            multiple
            style={{ 
              visibility: showFileSelector ? 'visible' : 'hidden',
              display: showFileSelector ? 'block' : 'none',
              width: '100%',
              marginTop: '8px',
              padding: '5px',
              height: '200px',
              maxHeight:'600px'
            }}
            defaultValue={selectedFileIds}
          >
            {apiFiles.map((file) => (
              <option key={file.file_name + file.file_id} value={file.file_id}>
>>>>>>> 5ddbe6ed
                {file.file_name || file.file_id}
              </Option>
            ))
            .sort((a, b) => ((a?.key || -1) < (b?.key || 1) ? -1 : 1))}
        </Select>
      </div>

      {/* Target handle for accepting incoming file ID connections */}
      <FileInputHandle
        id={INPUT_FILES}
        left="50%"
        isConnectable
        style={{ background: '#555' }}
        label="Inputs[ ]"
      />

      {!downloadInfo || downloadInfo.length === 0 ? (
        <div />
      ) : (
        <div className="nodrag nowheel folder-container">
          <div
            style={{ display: 'flex', flexDirection: 'row', height: '100%' }}
          >
            {/* Tab Navigation */}
            <div
              className="folder-tabs vertical"
              style={{ ...columnStyle, overflow: 'clip' }}
            >
              {downloadInfo.map((fileInfo, index) => (
                <div
                  key={index}
                  onClick={() => setSelectedPane(index)}
                  className={`folder-tab ${
                    selectedPane === index ? 'active' : ''
                  }`}
                >
                  {fileInfo?.name || 'Error!'}
                </div>
              ))}
            </div>

            {/* Pane Content */}
            <div style={{ position: 'relative' }}>
              {downloadInfo.map(
                (fileInfo, index) => (
                  <div
                    className="folder-content"
                    key={index}
                    style={{
                      position:
                        index === selectedPane ? 'relative' : 'absolute',
                      visibility: index === selectedPane ? 'visible' : 'hidden',
                      display: 'block', // Ensure the content is visible and takes up space
                    }}
                  >
                    <div style={{}}>
                      {fileInfo ? (
                        <>
                          {fileInfo.content_type.startsWith('image/') ? (
                            <img
                              src={fileInfo.url}
                              alt={fileInfo.name}
                              style={viewerStyle}
                            />
                          ) : fileInfo.content_type === 'application/json' ||
                            fileInfo.content_type === 'application/awful' ? (
                            <CodeViewer
                              style={viewerStyle}
                              language="json"
                              fileUrl={fileInfo.url}
                            />
                          ) : fileInfo.content_type === 'application/awjs' ? (
                            <CodeViewer
                              style={viewerStyle}
                              language="javascript"
                              fileUrl={fileInfo.url}
                            />
                          ) : fileInfo.content_type === 'application/usd' ||
                            fileInfo.content_type === 'application/usdz' ? (
                            <USDViewer
                              src={fileInfo.url}
                              alt={fileInfo.name}
                              style={viewerStyle}
                            />
                          ) : (
                            <div style={{ height: '100px' }}>
                              <p>
                                Unsupported file type: {fileInfo.content_type}
                              </p>
                              <a
                                href={fileInfo.url}
                                target="_blank"
                                rel="noreferrer"
                              >
                                Download
                              </a>
                            </div>
                          )}
                        </>
                      ) : (
                        <p>Error loading file</p>
                      )}
                    </div>
                  </div>
                ) // Only render the selected pane
              )}
            </div>
          </div>
        </div>
      )}

      {/* Source handle for passing the file ID downstream */}
      <FileOutputHandle
        id={OUTPUT_FILES}
        left="50%"
        isConnectable
        style={{ background: '#555' }}
        label="Outputs[ ]"
      />
      <p />
    </Card>
  );
};

export default memo(FileViewerNode);<|MERGE_RESOLUTION|>--- conflicted
+++ resolved
@@ -6,23 +6,14 @@
 import USDViewer from './viewers/USDViewer';
 import { GetDownloadInfoResponse, GetFileResponse } from '../types/MythicaApi';
 
-<<<<<<< HEAD
-import CodeViewer from './CodeViewer';
-import FileInputHandle from './Handles/FileInputHandle';
-import FileOutputHandle from './Handles/FileOutputHandle';
+import CodeViewer from './viewers/CodeViewer';
+import FileInputHandle from './handles/FileInputHandle';
+import FileOutputHandle from './handles/FileOutputHandle';
 import { Card, Option, Select, Typography } from '@mui/joy';
 interface FileViewerNodeProps {
   id: string;
+  selected?: boolean;
   data: {
-=======
-import CodeViewer from './viewers/CodeViewer';
-import FileInputHandle from './handles/FileInputHandle';
-import FileOutputHandle from './handles/FileOutputHandle';
-interface FileViewerNodeProps {
-  id: string;
-  selected?: boolean;
-  data:{
->>>>>>> 5ddbe6ed
     selectedPane: number;
     selectedFileIds: string[];
     selectedFileNames: string[];
@@ -50,13 +41,7 @@
 
   const [initialized, setInitialized] = useState(false);
 
-<<<<<<< HEAD
-  const inputFlowData = (getFlowData(node.id) || {})[
-    INPUT_FILES
-  ] as (GetFileResponse | null)[];
-=======
   const inputFlowData = getFlowData(node.id)[INPUT_FILES] as GetFileResponse[];
->>>>>>> 5ddbe6ed
 
   const fetchAvailableFiles = useCallback(async () => {
     try {
@@ -160,8 +145,9 @@
   const viewerStyle = { height: viewerHeight, width: viewerWidth };
 
   return (
-<<<<<<< HEAD
-    <Card className="mythica-node file-viewer-node">
+    <Card
+      className={`mythica-node file-viewer-node ${node.selected && 'selected'}`}
+    >
       <Typography level="h4">File Viewer</Typography>
 
       <div style={{ marginBottom: '10px' }} className="nodrag">
@@ -184,59 +170,6 @@
           {apiFiles
             .map((file) => (
               <Option key={file.file_name + file.file_id} value={file.file_id}>
-=======
-    <div className={`mythica-node file-viewer-node ${node.selected && 'selected'}`}>
-      
-      <h3>File Viewer</h3>
-
-      <div style={{ marginBottom: '10px' }} className='nodrag'>
-        <div style={{ display: 'flex', alignItems: 'center', gap: '8px' }}>
-          <input 
-            onClick={() => setShowFileSelector(!showFileSelector)}
-            type="text"
-            value={(selectedFileNames.length>1 ? 'Multiple Selections' : selectedFileNames.join(', ')) || 'Click to Select Files...'}
-            readOnly
-            style={{ 
-              flex: 1,
-              padding: '4px',
-              border: '1px solid #ccc',
-              borderRadius: '4px'
-            }}
-          />
-          <button
-            onClick={toggleFileSelector}
-            style={{
-              padding: '4px 8px',
-              backgroundColor: '#007bff',
-              color: 'white',
-              border: 'none',
-              borderRadius: '4px',
-              cursor: 'pointer'
-            }}
-          >
-            {showFileSelector ? 'Apply' : 'Select'}
-          </button>
-        </div>
-
-        {(
-          <select
-            className='nowheel'
-            ref={selectFileRef}
-            multiple
-            style={{ 
-              visibility: showFileSelector ? 'visible' : 'hidden',
-              display: showFileSelector ? 'block' : 'none',
-              width: '100%',
-              marginTop: '8px',
-              padding: '5px',
-              height: '200px',
-              maxHeight:'600px'
-            }}
-            defaultValue={selectedFileIds}
-          >
-            {apiFiles.map((file) => (
-              <option key={file.file_name + file.file_id} value={file.file_id}>
->>>>>>> 5ddbe6ed
                 {file.file_name || file.file_id}
               </Option>
             ))
