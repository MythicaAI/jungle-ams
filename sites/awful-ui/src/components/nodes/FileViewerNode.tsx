--- conflicted
+++ resolved
@@ -1,10 +1,4 @@
-import React, {
-  useState,
-  useEffect,
-  useRef,
-  useCallback,
-  memo,
-} from 'react';
+import React, { useState, useEffect, useRef, useCallback, memo } from 'react';
 
 import Split from 'react-split';
 
@@ -12,19 +6,6 @@
 import useAwfulFlow from '../../hooks/useAwfulFlow';
 
 import USDViewer from './viewers/USDViewer';
-<<<<<<< HEAD
-import {
-  GetDownloadInfoResponse,
-  GetFileResponse,
-} from '../../types/MythicaApi';
-
-import CodeViewer from './viewers/CodeViewer';
-import FileInputHandle from '../handles/FileInputHandle';
-import FileOutputHandle from '../handles/FileOutputHandle';
-import { Card, Checkbox, Option, Select, Tabs, Typography } from '@mui/joy';
-import { useReactFlow } from '@xyflow/react';
-import { NodeDeleteButton } from '../NodeDeleteButton';
-=======
 import CodeViewer from './viewers/CodeViewer';
 import FileInputHandle from '../handles/FileInputHandle';
 import FileOutputHandle from '../handles/FileOutputHandle';
@@ -37,7 +18,8 @@
 
 import FilePickerModal from '../utils/FilePickerModal'; // <-- The new component
 
->>>>>>> 1e7d33d7
+import { useReactFlow } from '@xyflow/react';
+import { NodeDeleteButton } from '../NodeDeleteButton';
 interface FileViewerNodeProps {
   id: string;
   selected?: boolean;
@@ -53,16 +35,9 @@
 
 const FileViewerNode: React.FC<FileViewerNodeProps> = (node) => {
   const containerRef = useRef<HTMLDivElement>(null);
-<<<<<<< HEAD
-  const [viewerWidth, setViewerWidth] = useState<number | undefined>();
   const { getFiles, getDownloadInfo, authToken } = useMythicaApi();
   const { getFlowData, setFlowData, NodeResizer } = useAwfulFlow();
   const { deleteElements } = useReactFlow();
-=======
-  const { getFiles, getDownloadInfo, authToken } = useMythicaApi();
-  const { getFlowData, setFlowData, NodeResizer } = useAwfulFlow();
-
->>>>>>> 1e7d33d7
   const [apiFiles, setApiFiles] = useState<GetFileResponse[]>([]);
   const [downloadInfo, setDownloadInfo] = useState<
     Array<GetDownloadInfoResponse | null>
@@ -155,16 +130,8 @@
 
   // On mount, fetch files
   useEffect(() => {
-<<<<<<< HEAD
-    fetchAvailableFiles().then(() => {
-      setInitialized(true);
-    });
-    // eslint-disable-next-line react-hooks/exhaustive-deps
-  }, [authToken]);
-=======
     fetchAvailableFiles().then(() => setInitialized(true));
   }, [fetchAvailableFiles]);
->>>>>>> 1e7d33d7
 
   // Keep node.data in sync
   useEffect(() => {
@@ -193,18 +160,6 @@
 
   // Watch for container resize
 
-<<<<<<< HEAD
-    if (containerRef.current) {
-      observer.observe(containerRef.current);
-    }
-
-    return () => {
-      if (containerRef.current) {
-        observer.unobserve(containerRef.current);
-      }
-    };
-  }, []);
-=======
   // On first render, if we already have file IDs but no downloadInfo, restore them
   useEffect(() => {
     if (
@@ -224,79 +179,29 @@
     isRestoredFromLocalStorage,
     handleFileSelection,
   ]);
->>>>>>> 1e7d33d7
 
   const columnWidth = 200;
   //const viewerHeight = 480;
   const columnStyle = { width: columnWidth };
-  
-
-  useEffect(() => {
-    if (
-      selectedFileIds.length > 0 &&
-      downloadInfo.length === 0 &&
-      apiFiles.length > 0 &&
-      selectFileRef &&
-      !isRestoredFromLocalStorage
-    ) {
-      handleFileSelection(selectedFileIds);
-      setIsRestoredFromLocalStorage(true);
-      setSelectedPane(0);
-    }
-  }, [apiFiles, selectedFileIds, selectFileRef, downloadInfo]);
 
   return (
     <Card
       className={`mythica-node file-viewer-node ${node.selected && 'selected'}`}
-      sx={{ minWidth: 400, height: '100%', display: 'flex', minHeight: 300, flexDirection: 'column' }}
+      sx={{
+        minWidth: 400,
+        height: '100%',
+        display: 'flex',
+        minHeight: 300,
+        flexDirection: 'column',
+      }}
       ref={containerRef}
     >
-<<<<<<< HEAD
       <NodeDeleteButton
         onDelete={() => {
           deleteElements({ nodes: [node] });
         }}
       />
-      <NodeResizer minHeight={100} minWidth={300} />
-      <Typography level="h4">File Viewer</Typography>
-
-      <div style={{ marginBottom: '10px' }} className="nodrag">
-        {/*@ts-expect-error*/}
-        <Select
-          className="nowheel"
-          ref={selectFileRef}
-          multiple
-          onChange={(_, newValue) => {
-            handleFileSelection(newValue);
-          }}
-          placeholder="Select..."
-          style={{
-            marginTop: '8px',
-            padding: '5px',
-            width: '100%',
-          }}
-          defaultValue={selectedFileIds}
-        >
-          {apiFiles
-            .map((file) => {
-              return (
-                <Option
-                  key={file.file_name + file.file_id}
-                  value={file.file_id}
-                >
-                  <Checkbox checked={selectedFileIds.includes(file.file_id)} />
-                  {file.file_name || file.file_id}
-                </Option>
-              );
-            })
-            .sort((a, b) => ((a?.key || -1) < (b?.key || 1) ? -1 : 1))}
-        </Select>
-      </div>
-
-      {/* Target handle for accepting incoming file ID connections */}
-=======
       {/* Input handle */}
->>>>>>> 1e7d33d7
       <FileInputHandle
         id={INPUT_FILES}
         left="50%"
@@ -317,7 +222,9 @@
       <FilePickerModal
         open={isPickerOpen}
         onClose={() => setIsPickerOpen(false)}
-        onSave={(newSelectedFileIds: string[]) => handleFileSelection(newSelectedFileIds)}
+        onSave={(newSelectedFileIds: string[]) =>
+          handleFileSelection(newSelectedFileIds)
+        }
         selectedFileIds={selectedFileIds}
         files={apiFiles}
         label="Choose Your Files"
@@ -325,18 +232,23 @@
 
       {/* If we have download info, render the tab/pane viewer */}
       {downloadInfo && downloadInfo.length > 0 && (
-        <div 
+        <div
           className="nodrag nowheel folder-container"
-          style={{flex: '1 1 0', height: '100%' }}
-          >
+          style={{ flex: '1 1 0', height: '100%' }}
+        >
           <Split
             sizes={[20, 80]}
-            minSize={[0,100]}
+            minSize={[0, 100]}
             expandToMin={false}
             gutterSize={5}
             gutterAlign="center"
             direction="horizontal"
-            style={{ display: 'flex', flexDirection: 'row', height: '100%', width: '100%' }}  
+            style={{
+              display: 'flex',
+              flexDirection: 'row',
+              height: '100%',
+              width: '100%',
+            }}
           >
             {/* Tab Navigation */}
             <Tabs
@@ -350,9 +262,9 @@
                   className={`folder-tab ${
                     selectedPane === index ? 'active' : ''
                   }`}
-                  style={{ 
-                    overflow: 'hidden', 
-                    textOverflow: 'ellipsis', 
+                  style={{
+                    overflow: 'hidden',
+                    textOverflow: 'ellipsis',
                     whiteSpace: 'nowrap',
                   }}
                 >
@@ -371,78 +283,78 @@
                     position: index === selectedPane ? 'relative' : 'absolute',
                     visibility: index === selectedPane ? 'visible' : 'hidden',
                     display: 'block',
-                    height: '100%' 
+                    height: '100%',
                   }}
                 >
-                    {fileInfo ? (
-                      <>
-                        {([
-                          'jpeg',
-                          'jpg',
-                          'png',
-                          'gif',
-                          'webp',
-                          'svg',
-                          'svg+xml',
-                          'bmp',
-                          'avif',
-                        ].includes(fileInfo.content_type.split('/')[1])) ? (
-                          <img
-                            src={fileInfo.url}
-                            alt={fileInfo.name}
-                            style={{    
-                              height: '100%',
-                              width: '100%',
-                            }}
-                          />
-                        ) : fileInfo.content_type === 'application/json' ||
-                          fileInfo.content_type === 'application/awpy' ||
-                          fileInfo.content_type === 'application/awful' ? (
-                          <CodeViewer
-                            style={{    
-                              height: '100%',
-                              width: '100%',
-                            }}
-                            language="json"
-                            fileUrl={fileInfo.url}
-                          />
-                        ) : fileInfo.content_type === 'application/awjs' ? (
-                          <CodeViewer
-                          style={{    
+                  {fileInfo ? (
+                    <>
+                      {[
+                        'jpeg',
+                        'jpg',
+                        'png',
+                        'gif',
+                        'webp',
+                        'svg',
+                        'svg+xml',
+                        'bmp',
+                        'avif',
+                      ].includes(fileInfo.content_type.split('/')[1]) ? (
+                        <img
+                          src={fileInfo.url}
+                          alt={fileInfo.name}
+                          style={{
+                            height: '100%',
+                            width: '100%',
+                          }}
+                        />
+                      ) : fileInfo.content_type === 'application/json' ||
+                        fileInfo.content_type === 'application/awpy' ||
+                        fileInfo.content_type === 'application/awful' ? (
+                        <CodeViewer
+                          style={{
+                            height: '100%',
+                            width: '100%',
+                          }}
+                          language="json"
+                          fileUrl={fileInfo.url}
+                        />
+                      ) : fileInfo.content_type === 'application/awjs' ? (
+                        <CodeViewer
+                          style={{
                             height: '100%',
                             width: '100%',
                           }}
                           language="javascript"
-                            fileUrl={fileInfo.url}
-                          />
-                        ) : fileInfo.content_type === 'application/usd' ||
-                          fileInfo.content_type === 'application/usdz' ? (
-                          <USDViewer
-                            src={fileInfo.url}
-                            alt={fileInfo.name}
-                            style={{    
-                              height: '100vh',
-                              width: '100vh',
-                              minHeight: '480px', 
-                              minWidth: '640px',
-                            }}
-                          />
-                        ) : (
-                          <div style={{ height: '100px' }}>
-                            <p>Unsupported file type: {fileInfo.content_type}</p>
-                            <a
-                              href={fileInfo.url}
-                              target="_blank"
-                              rel="noreferrer"
-                            >
-                              Download
-                            </a>
-                          </div>
-                        )}
-                      </>
-                    ) : (
-                      <p>Error loading file</p>
-                    )}
+                          fileUrl={fileInfo.url}
+                        />
+                      ) : fileInfo.content_type === 'application/usd' ||
+                        fileInfo.content_type === 'application/usdz' ? (
+                        <USDViewer
+                          src={fileInfo.url}
+                          alt={fileInfo.name}
+                          style={{
+                            height: '100vh',
+                            width: '100vh',
+                            minHeight: '480px',
+                            minWidth: '640px',
+                          }}
+                        />
+                      ) : (
+                        <div style={{ height: '100px' }}>
+                          <p>Unsupported file type: {fileInfo.content_type}</p>
+                          <a
+                            href={fileInfo.url}
+                            target="_blank"
+                            rel="noreferrer"
+                          >
+                            Download
+                          </a>
+                        </div>
+                      )}
+                    </>
+                  ) : (
+                    <p>Error loading file</p>
+                  )}
                 </div>
               ))}
             </div>
