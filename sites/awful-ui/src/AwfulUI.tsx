--- conflicted
+++ resolved
@@ -1,19 +1,6 @@
 // MythicaFlow.tsx
-<<<<<<< HEAD
-import { FC, useRef, useMemo, useState, useEffect } from 'react';
-=======
 import React, { useRef, useMemo, useState } from 'react';
->>>>>>> 1e7d33d7
-import {
-  ReactFlow,
-  MiniMap,
-  Controls,
-  Background,
-<<<<<<< HEAD
-  useReactFlow,
-=======
->>>>>>> 1e7d33d7
-} from '@xyflow/react';
+import { ReactFlow, MiniMap, Controls, Background } from '@xyflow/react';
 import '@xyflow/react/dist/style.css';
 
 import useAwfulFlow from './hooks/useAwfulFlow';
@@ -27,11 +14,6 @@
 import { Header } from './components/Header';
 import { TabValues } from './enums';
 import { FileEdge } from './components/edges/FileEdge';
-
-<<<<<<< HEAD
-const storageKey = 'awful-ui-layout';
-=======
->>>>>>> 1e7d33d7
 
 // Main Awful UI component
 const AwfulUI: React.FC = () => {
@@ -47,34 +29,8 @@
     nodes,
     edges,
     onEdgesChange,
-    rfInstance,
     setRfInstance,
-    setEdges,
-    setNodes,
   } = useAwfulFlow();
-  const { setViewport } = useReactFlow();
-
-  useEffect(() => {
-    if (rfInstance) {
-      const flow = rfInstance.toObject();
-      localStorage.setItem(storageKey, JSON.stringify(flow));
-    }
-  }, [rfInstance?.toObject()]);
-
-  useEffect(() => {
-    const storageData = localStorage.getItem(storageKey);
-    if (!storageData) return;
-
-    const flow = JSON.parse(storageData);
-
-    if (flow) {
-      const { x = 0, y = 0, zoom = 1 } = flow.viewport;
-      setNodes(flow.nodes || []);
-      setEdges(flow.edges || []);
-      setViewport({ x, y, zoom });
-    }
-  }, []);
-
 
   const nodeTypes = useMemo(
     () => ({
@@ -115,7 +71,7 @@
             minZoom={0.1}
             maxZoom={1}
             colorMode="dark"
-            proOptions={{hideAttribution:true}}
+            proOptions={{ hideAttribution: true }}
           >
             <MiniMap zoomable pannable />
             <Controls />
