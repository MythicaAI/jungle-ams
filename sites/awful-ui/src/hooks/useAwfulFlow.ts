--- conflicted
+++ resolved
@@ -29,15 +29,10 @@
   onSave: (
     filename: string,
     savedFileCallback: (saved: GetFileResponse) => void
-<<<<<<< HEAD
-  ) => void;
-  onRestore: (filename: string) => void;
-=======
   ) => Promise<void>;
   onRestore: (filename: string) => Promise<void>;
   onSaveSession: () => Promise<void>;
   onRestoreSession: () => Promise<void>;
->>>>>>> 1e7d33d7
   onDelete: (filename: string) => void;
   onManualNodesDelete: (deleted: Node[]) => void;
   onNew: () => void;
