--- conflicted
+++ resolved
@@ -1,28 +1,11 @@
-<<<<<<< HEAD
+import React from "react";
 import {Box, Card, CardContent, CardCover, Chip, IconButton, Stack, Typography
-=======
-import React from "react";
-import {
-  Box,
-  Card,
-  CardContent,
-  CardCover,
-  Chip,
-  IconButton,
-  Typography,
->>>>>>> a5a27a44
 } from "@mui/joy";
 import { getThumbnailImg } from "@lib/packagedAssets";
 import { DownloadButton } from "@components/common/DownloadButton";
 import { LucideInfo, LucidePackage } from "lucide-react";
 import { Link, useNavigate } from "react-router-dom";
-<<<<<<< HEAD
-import React from "react";
-import { AssetVersionResponse} from "../../types/apiTypes.ts";
-=======
-import { AssetTopResponse } from "types/apiTypes";
-import { SxProps } from "@mui/joy/styles/types/theme";
->>>>>>> a5a27a44
+import { AssetVersionResponse} from "types/apiTypes";
 
 export const PackageViewCard: React.FC<AssetVersionResponse> = (av: AssetVersionResponse) => {
   const navigate = useNavigate();
