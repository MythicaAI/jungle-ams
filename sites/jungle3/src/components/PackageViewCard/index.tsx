<<<<<<< HEAD
import {Box, Card, CardContent, CardCover, Chip, IconButton, Stack, Typography} from "@mui/joy";
import {getThumbnailImg} from "../../lib/packagedAssets.tsx";
import {DownloadButton} from "../DownloadButton";
import {LucideInfo, LucidePackage} from "lucide-react";
import {Link, useNavigate} from "react-router-dom";
import React from "react";
import {AssetVersionResponse} from "../../types/apiTypes.ts";

export const PackageViewCard: React.FC<AssetVersionResponse> = (av: AssetVersionResponse) => {
  const navigate = useNavigate();
  return av ? <Card sx={{height:300}}>
    <CardCover>
      <img
        height="200"
        src={getThumbnailImg(av)}
        loading={"lazy"}
        alt={av.name}
      />
    </CardCover>
    <CardContent>
      <Box
        sx={{
          justifyContent: 'space-between',
          alignItems: 'center',
          marginTop: '8px',
          backgroundColor: 'rgba(0, 0, 0, 0.6)', // semi-translucent dark background
          color: 'white', // white text color for better contrast
          padding: '8px', // some padding to make it look nicer
          borderRadius: '2px', // optional: rounded corners
          maxWidth: '100%'
        }}
      >
        <Stack>
          <Typography
            level="body-lg"
            fontWeight="lg"
            mt={{xs: 12, sm: 18}}>
            {av.org_name}::{av.name}
          </Typography>

          <Box sx={{
            display: 'flex',
            justifyContent: 'space-between',
            alignItems: 'center',
            marginTop: '8px'}}>
            <DownloadButton
              file_id={av.package_id}
              icon={<LucidePackage/>}
            />
            <IconButton
              sx={{color: 'white'}}
              onClick={() => {navigate(`/package-view/${av.asset_id}/versions/${av.version.join('.')}`)}}
=======
import {
  Box,
  Card,
  CardContent,
  CardCover,
  Chip,
  IconButton,
  Typography,
} from "@mui/joy";
import { getThumbnailImg } from "../../lib/packagedAssets.tsx";
import { DownloadButton } from "../DownloadButton";
import { LucideInfo, LucidePackage } from "lucide-react";
import { Link, useNavigate } from "react-router-dom";
import React from "react";
import { AssetTopResponse } from "../../types/apiTypes.ts";
import { SxProps } from "@mui/joy/styles/types/theme";

type Props = {
  av: AssetTopResponse;
  sxStyles?: SxProps;
  isTopAsset?: boolean;
};

export const PackageViewCard: React.FC<Props> = ({
  av,
  isTopAsset,
  sxStyles,
}) => {
  const navigate = useNavigate();
  return av ? (
    <Card sx={{ height: "100%" }}>
      <CardCover>
        <img
          height="200"
          src={getThumbnailImg(av)}
          loading={"lazy"}
          alt={av.name}
        />
      </CardCover>
      <CardContent sx={sxStyles ?? { justifyContent: "flex-end" }}>
        <Typography
          component="span"
          level="body-lg"
          fontWeight="lg"
          mt={isTopAsset ? 0 : { xs: 12, sm: 18 }}
          sx={{
            backgroundColor: "rgba(0, 0, 0, 0.6)", // semi-translucent dark background
            color: "white", // white text color for better contrast
            padding: "8px", // some padding to make it look nicer
            borderRadius: "4px", // optional: rounded corners
            width: "100%",
          }}
        >
          {av.org_name}::{av.name}
          <Box
            sx={{
              display: "flex",
              justifyContent: "space-between",
              alignItems: "center",
              marginTop: "8px",
            }}
          >
            <DownloadButton file_id={av.package_id} icon={<LucidePackage />} />
            <IconButton
              sx={{ color: "white" }}
              onClick={() => {
                navigate(
                  `/package-view/${av.asset_id}/versions/${av.version.join(".")}`,
                );
              }}
>>>>>>> d999f12a
            >
              <LucideInfo />
            </IconButton>
            <Chip
              key={av.version.join(".")}
              variant="soft"
              color={"neutral"}
              size="lg"
              component={Link}
              to={`/assets/${av.asset_id}/versions/${av.version.join(".")}`}
              sx={{ borderRadius: "xl" }}
            >
              {av.version.join(".")}
            </Chip>
          </Box>
        </Stack>
      </Box>
    </CardContent>
  </Card> : "";
}<|MERGE_RESOLUTION|>--- conflicted
+++ resolved
@@ -1,11 +1,11 @@
-<<<<<<< HEAD
-import {Box, Card, CardContent, CardCover, Chip, IconButton, Stack, Typography} from "@mui/joy";
-import {getThumbnailImg} from "../../lib/packagedAssets.tsx";
-import {DownloadButton} from "../DownloadButton";
-import {LucideInfo, LucidePackage} from "lucide-react";
-import {Link, useNavigate} from "react-router-dom";
+import {Box, Card, CardContent, CardCover, Chip, IconButton, Stack, Typography
+} from "@mui/joy";
+import { getThumbnailImg } from "../../lib/packagedAssets.tsx";
+import { DownloadButton } from "../DownloadButton";
+import { LucideInfo, LucidePackage } from "lucide-react";
+import { Link, useNavigate } from "react-router-dom";
 import React from "react";
-import {AssetVersionResponse} from "../../types/apiTypes.ts";
+import { AssetVersionResponse} from "../../types/apiTypes.ts";
 
 export const PackageViewCard: React.FC<AssetVersionResponse> = (av: AssetVersionResponse) => {
   const navigate = useNavigate();
@@ -49,80 +49,8 @@
               icon={<LucidePackage/>}
             />
             <IconButton
-              sx={{color: 'white'}}
+              sx={{ color: 'white'}}
               onClick={() => {navigate(`/package-view/${av.asset_id}/versions/${av.version.join('.')}`)}}
-=======
-import {
-  Box,
-  Card,
-  CardContent,
-  CardCover,
-  Chip,
-  IconButton,
-  Typography,
-} from "@mui/joy";
-import { getThumbnailImg } from "../../lib/packagedAssets.tsx";
-import { DownloadButton } from "../DownloadButton";
-import { LucideInfo, LucidePackage } from "lucide-react";
-import { Link, useNavigate } from "react-router-dom";
-import React from "react";
-import { AssetTopResponse } from "../../types/apiTypes.ts";
-import { SxProps } from "@mui/joy/styles/types/theme";
-
-type Props = {
-  av: AssetTopResponse;
-  sxStyles?: SxProps;
-  isTopAsset?: boolean;
-};
-
-export const PackageViewCard: React.FC<Props> = ({
-  av,
-  isTopAsset,
-  sxStyles,
-}) => {
-  const navigate = useNavigate();
-  return av ? (
-    <Card sx={{ height: "100%" }}>
-      <CardCover>
-        <img
-          height="200"
-          src={getThumbnailImg(av)}
-          loading={"lazy"}
-          alt={av.name}
-        />
-      </CardCover>
-      <CardContent sx={sxStyles ?? { justifyContent: "flex-end" }}>
-        <Typography
-          component="span"
-          level="body-lg"
-          fontWeight="lg"
-          mt={isTopAsset ? 0 : { xs: 12, sm: 18 }}
-          sx={{
-            backgroundColor: "rgba(0, 0, 0, 0.6)", // semi-translucent dark background
-            color: "white", // white text color for better contrast
-            padding: "8px", // some padding to make it look nicer
-            borderRadius: "4px", // optional: rounded corners
-            width: "100%",
-          }}
-        >
-          {av.org_name}::{av.name}
-          <Box
-            sx={{
-              display: "flex",
-              justifyContent: "space-between",
-              alignItems: "center",
-              marginTop: "8px",
-            }}
-          >
-            <DownloadButton file_id={av.package_id} icon={<LucidePackage />} />
-            <IconButton
-              sx={{ color: "white" }}
-              onClick={() => {
-                navigate(
-                  `/package-view/${av.asset_id}/versions/${av.version.join(".")}`,
-                );
-              }}
->>>>>>> d999f12a
             >
               <LucideInfo />
             </IconButton>
