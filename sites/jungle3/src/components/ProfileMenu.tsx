<<<<<<< HEAD
import React from 'react';
import {Avatar, Divider, Dropdown, Menu, MenuButton, MenuItem} from '@mui/joy';
import {LucideEdit, LucideGroup, LucideLogOut, LucidePackage, LucideUpload} from "lucide-react";
import {Link as RouterLink} from "react-router-dom";
=======
import React from "react";
import { Avatar, Dropdown, Menu, MenuButton, MenuItem } from "@mui/joy";
import {
  LucideEdit,
  LucideGroup,
  LucideKeyRound,
  LucidePackage,
  LucideUpload,
} from "lucide-react";
import { Link as RouterLink } from "react-router-dom";
>>>>>>> d999f12a

interface ProfileMenuProps {
  name: string;
}

interface LinkMenuItemProps {
  to: string;
  children: React.ReactNode;
}

const LinkMenuItem: React.FC<LinkMenuItemProps> = (props) => (
  <MenuItem
    component={RouterLink}
    to={props.to}
    sx={{
      textDecoration: "none",
      color: "inherit",
      "&:hover": {
        textDecoration: "none",
      },
    }}
  >
    {props.children}
  </MenuItem>
);

export const ProfileMenu: React.FC<ProfileMenuProps> = ({ name }) => {
  return (
    <Dropdown>
      <MenuButton
        sx={{
<<<<<<< HEAD
          cursor: 'pointer',
        }}

=======
          cursor: "pointer",
        }}
>>>>>>> d999f12a
      >
        <Avatar variant="outlined" alt={name}></Avatar>
      </MenuButton>
      <Menu placement="bottom-end">
        <LinkMenuItem to={"/profile"}>
<<<<<<< HEAD
          <LucideEdit/>
          Edit Profile
        </LinkMenuItem>
        <LinkMenuItem to={"/packages"}>
          <LucidePackage/>
          My Packages
        </LinkMenuItem>
        <LinkMenuItem to={"/uploads"}>
          <LucideUpload/>
          My Uploads
        </LinkMenuItem>
        <LinkMenuItem to={"/orgs"}>
          <LucideGroup/>
          Manage Organizations
        </LinkMenuItem>
        <Divider orientation="horizontal"/>
        <LinkMenuItem to={"/logout"}>
          <LucideLogOut/>
          Logout
=======
          <LucideEdit />
          Edit Profile
        </LinkMenuItem>
        <LinkMenuItem to={"/packages"}>
          <LucidePackage />
          My Packages
        </LinkMenuItem>
        <LinkMenuItem to={"/uploads"}>
          <LucideUpload />
          My Uploads
        </LinkMenuItem>
        <LinkMenuItem to={"/orgs"}>
          <LucideGroup />
          Manage Organizations
        </LinkMenuItem>
        <LinkMenuItem to={"/api-keys"}>
          <LucideKeyRound />
          API keys
>>>>>>> d999f12a
        </LinkMenuItem>
      </Menu>
    </Dropdown>
  );
};<|MERGE_RESOLUTION|>--- conflicted
+++ resolved
@@ -1,20 +1,14 @@
-<<<<<<< HEAD
-import React from 'react';
-import {Avatar, Divider, Dropdown, Menu, MenuButton, MenuItem} from '@mui/joy';
-import {LucideEdit, LucideGroup, LucideLogOut, LucidePackage, LucideUpload} from "lucide-react";
-import {Link as RouterLink} from "react-router-dom";
-=======
 import React from "react";
-import { Avatar, Dropdown, Menu, MenuButton, MenuItem } from "@mui/joy";
+import { Avatar, Divider, Dropdown, Menu, MenuButton, MenuItem } from "@mui/joy";
 import {
   LucideEdit,
   LucideGroup,
   LucideKeyRound,
+  LucideLogOut,
   LucidePackage,
   LucideUpload,
 } from "lucide-react";
 import { Link as RouterLink } from "react-router-dom";
->>>>>>> d999f12a
 
 interface ProfileMenuProps {
   name: string;
@@ -46,20 +40,14 @@
     <Dropdown>
       <MenuButton
         sx={{
-<<<<<<< HEAD
-          cursor: 'pointer',
-        }}
-
-=======
           cursor: "pointer",
         }}
->>>>>>> d999f12a
-      >
+>
+
         <Avatar variant="outlined" alt={name}></Avatar>
       </MenuButton>
       <Menu placement="bottom-end">
         <LinkMenuItem to={"/profile"}>
-<<<<<<< HEAD
           <LucideEdit/>
           Edit Profile
         </LinkMenuItem>
@@ -73,34 +61,18 @@
         </LinkMenuItem>
         <LinkMenuItem to={"/orgs"}>
           <LucideGroup/>
-          Manage Organizations
+          Manage Organizations</LinkMenuItem>
+        <LinkMenuItem to={"/api-keys"}>
+          <LucideKeyRound />
+          API keys
         </LinkMenuItem>
         <Divider orientation="horizontal"/>
         <LinkMenuItem to={"/logout"}>
           <LucideLogOut/>
           Logout
-=======
-          <LucideEdit />
-          Edit Profile
-        </LinkMenuItem>
-        <LinkMenuItem to={"/packages"}>
-          <LucidePackage />
-          My Packages
-        </LinkMenuItem>
-        <LinkMenuItem to={"/uploads"}>
-          <LucideUpload />
-          My Uploads
-        </LinkMenuItem>
-        <LinkMenuItem to={"/orgs"}>
-          <LucideGroup />
-          Manage Organizations
-        </LinkMenuItem>
-        <LinkMenuItem to={"/api-keys"}>
-          <LucideKeyRound />
-          API keys
->>>>>>> d999f12a
         </LinkMenuItem>
       </Menu>
     </Dropdown>
   );
-};+}
+;