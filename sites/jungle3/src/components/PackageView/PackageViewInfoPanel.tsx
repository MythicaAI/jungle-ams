--- conflicted
+++ resolved
@@ -19,24 +19,16 @@
   LucideChevronRight,
 } from "lucide-react";
 import { DownloadButton } from "@components/common/DownloadButton";
-<<<<<<< HEAD
-import { Link, useLocation, useNavigate } from "react-router-dom";
-import { useSceneStore } from "@store/sceneStore";
-import { useTranslation } from "react-i18next";
-=======
 import { Link, useLocation, useNavigate, useParams } from "react-router-dom";
 import { useGetJobDefinition } from "@queries/packages";
 import { useSceneStore } from "@store/sceneStoreEmbedded";
->>>>>>> 250e60ed
+import { useTranslation } from "react-i18next";
 
 export const PackageViewInfoPanel: React.FC<AssetVersionResponse> = (
   av: AssetVersionResponse,
 ) => {
-<<<<<<< HEAD
   const { t } = useTranslation();
-=======
   const { asset_id, version_id } = useParams();
->>>>>>> 250e60ed
   const navigate = useNavigate();
   const location = useLocation();
   
@@ -108,11 +100,7 @@
 
   return (
     <Stack gap="10px">
-<<<<<<< HEAD
-      {(matchesHdaSchema || env === "dev") && (
-=======
       {(showAutomations) && (
->>>>>>> 250e60ed
         <Button
           variant="outlined"
           color="neutral"
