import {
  Avatar,
<<<<<<< HEAD
  Box, Button,
  List,
  ListItemContent,
  ListItemDecorator,
  Stack, styled,
=======
  Box,
  Button,
  List,
  ListItemContent,
  ListItemDecorator,
  Stack,
  styled,
>>>>>>> 1079bac3
  Typography,
} from "@mui/joy";
import { Link, useNavigate } from "react-router-dom";
import { useCookies } from "react-cookie";
import { useEffect, useState } from "react";
import { useGlobalStore } from "./stores/globalStore.ts";
import {
  defaultProfileResponse,
  ProfileResponse,
  ResolvedOrgRef,
  SessionStartResponse,
} from "./types/apiTypes.ts";
import { ProfileMenu } from "./components/ProfileMenu.tsx";
import { StatusAlarm } from "./components/StatusAlarm.tsx";
import { api } from "./services/api";
<<<<<<< HEAD
import {useAuth0} from "@auth0/auth0-react";
=======
import { useAuth0 } from "@auth0/auth0-react";
>>>>>>> 1079bac3

// proxy the auth token from cookies to the auth store
// TODO: there are security problems with this approach, the cookies should be HttpsOnly
// we need to think about how to do the persistence without exposing the token to XSS

export const AuthHeader = () => {
<<<<<<< HEAD
  const [cookies, setCookie] = useCookies(["profile_id", "auth_token", "refresh_token"]);
  const { authToken, profile, setAuthToken, setProfile, setOrgRoles } =
    useGlobalStore();
  const {loginWithRedirect, getAccessTokenSilently, user, isAuthenticated, isLoading } = useAuth0();

=======
  const [cookies, setCookie] = useCookies([
    "profile_id",
    "auth_token",
    "refresh_token",
  ]);
  const { authToken, profile, setAuthToken, setProfile, setOrgRoles } =
    useGlobalStore();
  const {
    loginWithRedirect,
    getAccessTokenSilently,
    user,
    isAuthenticated,
    isLoading,
  } = useAuth0();

  console.log("user: ", user);
  console.log("isAuthenticated: ", isAuthenticated);

>>>>>>> 1079bac3
  // Refresh the backend API session based on the Auth0 state (create a new auth token)
  useEffect(() => {
    if (cookies.auth_token && cookies.auth_token.length > 0) {
      updateProfileData();
    } else {
<<<<<<< HEAD
      // getAccessTokenSilently({
      //     authorizationParams: {
      //       audience: import.meta.env.VITE_AUTH0_AUDIENCE,
      //       scope: 'all',
      //     },})
      //   .then((token) => setCookie("auth_token", token, { path: "/" }))
      //   .catch((error) => console.error("getAccessTokenSilently:", error));
=======
      getAccessTokenSilently({
        authorizationParams: {
          audience: import.meta.env.VITE_AUTH0_AUDIENCE,
          scope: "all",
        },
      })
        .then((token) => {
          console.log("token: ", token);
          setCookie("auth_token", token, { path: "/" });
        })
        .catch((error) => console.error("getAccessTokenSilently:", error));
>>>>>>> 1079bac3
    }
  }, [cookies]);

  // Refresh the profile based on having an API session token
  useEffect(() => {
    if (!isLoading && isAuthenticated) {
      updateSession();
    }
  }, [isLoading, isAuthenticated]);

  function mergeWithDefaults<T extends Partial<ProfileResponse>>(
    defaultObj: ProfileResponse,
    inputObj: T,
  ): ProfileResponse {
    return Object.fromEntries(
      Object.entries(defaultObj).map(([key, value]) => [
        key,
        inputObj[key as keyof T] !== null ? inputObj[key as keyof T] : value,
      ]),
    ) as ProfileResponse;
  }

  const updateSession = () => {
    console.log("updateSession", user ? user.sub : "undefined");

    // Get a new auth_token with the profile_id
    api
      .get<SessionStartResponse>({
<<<<<<< HEAD
        path: `/profiles/start_session/${user.sub}`,
=======
        path: `/profiles/start_session/${user?.sub}`,
>>>>>>> 1079bac3
      })
      .then((data) => {
        setAuthToken(data.token);
        const input: Partial<ProfileResponse> = data.profile;
        const merged = mergeWithDefaults(defaultProfileResponse(), input);
        setProfile(merged as unknown as ProfileResponse);
      })
      .catch((err) => {
        console.log(`start_session failed ${err}`);
        setAuthToken("");
      });
  };

  const updateProfileData = () => {
    api
      .get<ProfileResponse>({ path: `/profiles/${cookies.profile_id}` })
      .then((data) => {
        const input = data as Partial<ProfileResponse>;
        const merged = mergeWithDefaults(defaultProfileResponse(), input);
        setProfile(merged as unknown as ProfileResponse);
        api.get<ResolvedOrgRef[]>({ path: "/orgs/" }).then((data) => {
          setOrgRoles(data);
        });
      });
  };

<<<<<<< HEAD
  const LoginAvatarButton = styled('div')({
    display: 'inline-block',
    cursor: 'pointer',
    '&:focus': {
      outline: 'none',
=======
  const LoginAvatarButton = styled("div")({
    display: "inline-block",
    cursor: "pointer",
    "&:focus": {
      outline: "none",
>>>>>>> 1079bac3
    },
  });

  return (
    <List orientation={"horizontal"}>
      <ListItemDecorator>
        <Link to={"/"}>
          <Box
            component="img"
            src="/mythica-logo.png"
            alt="Mythica Logo"
            sx={{
              width: "100%",
              height: 48, // Adjust this value to set the desired height
              objectPosition: "center",
              mb: 2, // Adds some margin below the image
            }}
          />
        </Link>
      </ListItemDecorator>
      <ListItemContent>
        <Typography level="h2" sx={{ flexGrow: 1 }}>
          HDA Package Index
        </Typography>
      </ListItemContent>
      <ListItemDecorator>
        <Stack direction="row" spacing={1}>
          <StatusAlarm />
          {isAuthenticated ? (
            <ProfileMenu name={user && user.name ? user.name : ""} />
          ) : (
            <LoginAvatarButton
              role="button"
              tabIndex={0}
<<<<<<< HEAD
              onClick={() => loginWithRedirect()
                .then(() => {console.log("logged in")})
                .catch((error) => {console.log("error", error)})}>
=======
              onClick={() =>
                loginWithRedirect()
                  .then((res) => {
                    console.log("LOGIN RES: ", res);
                    console.log("logged in");
                  })
                  .catch((error) => {
                    console.log("error", error);
                  })
              }
            >
>>>>>>> 1079bac3
              <Avatar alt="?" variant="soft" />
            </LoginAvatarButton>
          )}
        </Stack>
      </ListItemDecorator>
    </List>
  );
};<|MERGE_RESOLUTION|>--- conflicted
+++ resolved
@@ -1,20 +1,10 @@
 import {
   Avatar,
-<<<<<<< HEAD
   Box, Button,
   List,
   ListItemContent,
   ListItemDecorator,
   Stack, styled,
-=======
-  Box,
-  Button,
-  List,
-  ListItemContent,
-  ListItemDecorator,
-  Stack,
-  styled,
->>>>>>> 1079bac3
   Typography,
 } from "@mui/joy";
 import { Link, useNavigate } from "react-router-dom";
@@ -30,24 +20,13 @@
 import { ProfileMenu } from "./components/ProfileMenu.tsx";
 import { StatusAlarm } from "./components/StatusAlarm.tsx";
 import { api } from "./services/api";
-<<<<<<< HEAD
-import {useAuth0} from "@auth0/auth0-react";
-=======
 import { useAuth0 } from "@auth0/auth0-react";
->>>>>>> 1079bac3
 
 // proxy the auth token from cookies to the auth store
 // TODO: there are security problems with this approach, the cookies should be HttpsOnly
 // we need to think about how to do the persistence without exposing the token to XSS
 
 export const AuthHeader = () => {
-<<<<<<< HEAD
-  const [cookies, setCookie] = useCookies(["profile_id", "auth_token", "refresh_token"]);
-  const { authToken, profile, setAuthToken, setProfile, setOrgRoles } =
-    useGlobalStore();
-  const {loginWithRedirect, getAccessTokenSilently, user, isAuthenticated, isLoading } = useAuth0();
-
-=======
   const [cookies, setCookie] = useCookies([
     "profile_id",
     "auth_token",
@@ -66,21 +45,11 @@
   console.log("user: ", user);
   console.log("isAuthenticated: ", isAuthenticated);
 
->>>>>>> 1079bac3
   // Refresh the backend API session based on the Auth0 state (create a new auth token)
   useEffect(() => {
     if (cookies.auth_token && cookies.auth_token.length > 0) {
       updateProfileData();
     } else {
-<<<<<<< HEAD
-      // getAccessTokenSilently({
-      //     authorizationParams: {
-      //       audience: import.meta.env.VITE_AUTH0_AUDIENCE,
-      //       scope: 'all',
-      //     },})
-      //   .then((token) => setCookie("auth_token", token, { path: "/" }))
-      //   .catch((error) => console.error("getAccessTokenSilently:", error));
-=======
       getAccessTokenSilently({
         authorizationParams: {
           audience: import.meta.env.VITE_AUTH0_AUDIENCE,
@@ -92,7 +61,6 @@
           setCookie("auth_token", token, { path: "/" });
         })
         .catch((error) => console.error("getAccessTokenSilently:", error));
->>>>>>> 1079bac3
     }
   }, [cookies]);
 
@@ -121,11 +89,7 @@
     // Get a new auth_token with the profile_id
     api
       .get<SessionStartResponse>({
-<<<<<<< HEAD
-        path: `/profiles/start_session/${user.sub}`,
-=======
         path: `/profiles/start_session/${user?.sub}`,
->>>>>>> 1079bac3
       })
       .then((data) => {
         setAuthToken(data.token);
@@ -152,19 +116,11 @@
       });
   };
 
-<<<<<<< HEAD
-  const LoginAvatarButton = styled('div')({
-    display: 'inline-block',
-    cursor: 'pointer',
-    '&:focus': {
-      outline: 'none',
-=======
   const LoginAvatarButton = styled("div")({
     display: "inline-block",
     cursor: "pointer",
     "&:focus": {
       outline: "none",
->>>>>>> 1079bac3
     },
   });
 
@@ -199,11 +155,6 @@
             <LoginAvatarButton
               role="button"
               tabIndex={0}
-<<<<<<< HEAD
-              onClick={() => loginWithRedirect()
-                .then(() => {console.log("logged in")})
-                .catch((error) => {console.log("error", error)})}>
-=======
               onClick={() =>
                 loginWithRedirect()
                   .then((res) => {
@@ -215,7 +166,6 @@
                   })
               }
             >
->>>>>>> 1079bac3
               <Avatar alt="?" variant="soft" />
             </LoginAvatarButton>
           )}
