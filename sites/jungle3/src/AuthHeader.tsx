import {
  Avatar,
  Box,
  List,
  ListItemContent,
  ListItemDecorator,
  Stack, styled,
  Typography,
} from "@mui/joy";
import { Link, } from "react-router-dom";
import { useCookies } from "react-cookie";
import { useEffect } from "react";
import { useGlobalStore } from "./stores/globalStore.ts";
import {
  defaultProfileResponse,
  ProfileResponse,
  ResolvedOrgRef, SessionStartAuth0Request,
  SessionStartResponse,
} from "./types/apiTypes.ts";
import { ProfileMenu } from "./components/ProfileMenu.tsx";
import { StatusAlarm } from "./components/StatusAlarm.tsx";
import { api } from "./services/api";
import { useAuth0 } from "@auth0/auth0-react";
import {useStatusStore} from "./stores/statusStore.ts";

// proxy the auth token from cookies to the auth store
// TODO: there are security problems with this approach, the cookies should be HttpsOnly
// we need to think about how to do the persistence without exposing the token to XSS

export const AuthHeader = () => {
  const [cookies, setCookie] = useCookies([
    "profile_id",
    "auth_token",
    "refresh_token",
  ]);
  const { setAuthToken, setProfile, setOrgRoles } =
    useGlobalStore();
  const { addError } = useStatusStore();
  const {
    loginWithRedirect,
    getAccessTokenSilently,
    user,
    isAuthenticated,
    isLoading,
  } = useAuth0();
  const {addError} = useStatusStore();

  console.log("user: ", user);
  console.log("isAuthenticated: ", isAuthenticated);

  // Refresh the backend API session based on the Auth0 state (create a new auth token)
  useEffect(() => {
    if (cookies.auth_token && cookies.auth_token.length > 0) {
      updateProfileData();
<<<<<<< HEAD
    } else {
      getAccessTokenSilently({
        authorizationParams: {
          audience: import.meta.env.VITE_AUTH0_AUDIENCE,
          scope: "all",
        },
      })
        .then((token) => {
          console.log("token: ", token);
          setCookie("auth_token", token, { path: "/" });
        })
        .catch((error) => addError("getAccessTokenSilently:" + error));
=======
>>>>>>> 979aeeb5
    }
  }, [cookies]);

  useEffect(() => {
    const getUserMetadata = async (user_id: string) => {
      try {
        // get the access token, this uses cached authentication parameters under the hood
        const accessToken = await getAccessTokenSilently();
        const sessionStartReq: SessionStartAuth0Request = {
          access_token: accessToken,
          user_id: user_id,
        };
        api
          .post<SessionStartResponse>({
            path: `/sessions/auth0-spa`,
            body: sessionStartReq,
          })
          .then((data) => {
            setAuthToken(data.token);
            const input: Partial<ProfileResponse> = data.profile;
            const merged = mergeWithDefaults(defaultProfileResponse(), input);
            setProfile(merged as unknown as ProfileResponse);
          })
          .catch((err) => {
            addError(`session start failed ${err}`);
            setAuthToken("");
          });

      } catch (e) {
        addError("Token exception: " + e.message);
        console.error(e.message);
      }
    };
    if (isAuthenticated && user && user.sub) {
      getUserMetadata(user.sub);
    }
  }, [getAccessTokenSilently, isAuthenticated, user]);

  function mergeWithDefaults<T extends Partial<ProfileResponse>>(
    defaultObj: ProfileResponse,
    inputObj: T,
  ): ProfileResponse {
    return Object.fromEntries(
      Object.entries(defaultObj).map(([key, value]) => [
        key,
        inputObj[key as keyof T] !== null ? inputObj[key as keyof T] : value,
      ]),
    ) as ProfileResponse;
  }

  const updateProfileData = () => {
    api
      .get<ProfileResponse>({ path: `/profiles/${cookies.profile_id}` })
      .then((data) => {
        const input = data as Partial<ProfileResponse>;
        const merged = mergeWithDefaults(defaultProfileResponse(), input);
        setProfile(merged as unknown as ProfileResponse);
        api.get<ResolvedOrgRef[]>({ path: "/orgs/" }).then((data) => {
          setOrgRoles(data);
        });
      });
  };

  const LoginAvatarButton = styled("div")({
    display: "inline-block",
    cursor: "pointer",
    "&:focus": {
      outline: "none",
    },
  });

  return (
    <List orientation={"horizontal"}>
      <ListItemDecorator>
        <Link to={"/"}>
          <Box
            component="img"
            src="/mythica-logo.png"
            alt="Mythica Logo"
            sx={{
              width: "100%",
              height: 48, // Adjust this value to set the desired height
              objectPosition: "center",
              mb: 2, // Adds some margin below the image
            }}
          />
        </Link>
      </ListItemDecorator>
      <ListItemContent>
        <Typography level="h2" sx={{ flexGrow: 1 }}>
          HDA Package Index
        </Typography>
      </ListItemContent>
      <ListItemDecorator>
        <Stack direction="row" spacing={1}>
          <StatusAlarm />
          {isAuthenticated ? (
            <ProfileMenu name={user && user.name ? user.name : ""} />
          ) : (
            <LoginAvatarButton
              role="button"
              tabIndex={0}
              onClick={() =>
                loginWithRedirect()
                  .then((res) => {
                    console.log("LOGIN RES: ", res);
                  })
                  .catch((error) => {
                    console.log("LOGIN ERR", error);
                  })
              }
            >
              <Avatar alt="?" variant="soft" />
            </LoginAvatarButton>
          )}
        </Stack>
      </ListItemDecorator>
    </List>
  );
};<|MERGE_RESOLUTION|>--- conflicted
+++ resolved
@@ -52,7 +52,6 @@
   useEffect(() => {
     if (cookies.auth_token && cookies.auth_token.length > 0) {
       updateProfileData();
-<<<<<<< HEAD
     } else {
       getAccessTokenSilently({
         authorizationParams: {
@@ -65,8 +64,6 @@
           setCookie("auth_token", token, { path: "/" });
         })
         .catch((error) => addError("getAccessTokenSilently:" + error));
-=======
->>>>>>> 979aeeb5
     }
   }, [cookies]);
 
