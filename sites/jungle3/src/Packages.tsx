--- conflicted
+++ resolved
@@ -145,40 +145,9 @@
       .catch((err) => handleError(err));
   }, [authToken]);
 
-<<<<<<< HEAD
   const getThumbnail = (version: AssetVersionResponse): JSX.Element => {
     if (!version || !version.contents || !('thumbnails' in version.contents)) {
       return <></>;
-=======
-    useEffect(() => {
-        updateVersionCache(versions);
-    }, [versions]);
-
-    useEffect(() => {
-        console.log("packages: load owned assets")
-        if (!authToken) {
-            return;
-        }
-        getData<AssetVersionResponse[]>('assets/owned')
-            .then(r => setVersions(r))
-            .catch(err => handleError(err));
-    }, [authToken]);
-
-    const getThumbnail = (version: AssetVersionResponse): JSX.Element => {
-        if (!version || !version.contents || !("thumbnails" in version.contents)) {
-            return <></>;
-        }
-        const thumbnails = version.contents["thumbnails"];
-        if (!thumbnails || !thumbnails.length) {
-            return <></>;
-        }
-        const file_name = thumbnails[0].file_name;
-        const content_hash = thumbnails[0].content_hash;
-        const extension = file_name.split(".")[1]
-        const baseUrl = import.meta.env.VITE_IMAGES_BASE_URL;
-        const url = `${baseUrl}/${content_hash}.${extension}`;
-        return <Thumbnail src={url}  alt={version.name}/>
->>>>>>> 99cf684b
     }
     const thumbnails = version.contents['thumbnails'];
     if (!thumbnails || !thumbnails.length) {
@@ -187,7 +156,8 @@
     const file_name = thumbnails[0].file_name;
     const content_hash = thumbnails[0].content_hash;
     const extension = file_name.split('.')[1];
-    const url = `http://localhost:8080/images/${content_hash}.${extension}`;
+    const baseUrl = import.meta.env.VITE_IMAGES_BASE_URL;
+    const url = `${baseUrl}/${content_hash}.${extension}`;
     return <Thumbnail src={url} alt={version.name} />;
   };
 
