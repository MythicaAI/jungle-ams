--- conflicted
+++ resolved
@@ -1,25 +1,9 @@
 import { CssBaseline, CssVarsProvider } from "@mui/joy";
 import { CookiesProvider } from "react-cookie";
-<<<<<<< HEAD
-import App from "./App";
-import Auth0ProviderWithHistory from "./providers/Auth0ProviderWithHistory.tsx";
-import {HelmetProvider} from "react-helmet-async";
-
-const Root = () => (
-  <CssVarsProvider modeStorageKey="my-app-mode">
-    <CookiesProvider>
-      <Auth0ProviderWithHistory>
-        <HelmetProvider>
-          <CssBaseline/>
-          <App/>
-        </HelmetProvider>
-      </Auth0ProviderWithHistory>
-    </CookiesProvider>
-  </CssVarsProvider>
-=======
 import { HelmetProvider } from "react-helmet-async";
 import { queryClient } from "./queryClient";
 import App from "./App";
+import Auth0ProviderWithHistory from "./providers/Auth0ProviderWithHistory.tsx";
 import { QueryClientProvider } from "@tanstack/react-query";
 
 const Root = () => (
@@ -27,13 +11,14 @@
     <HelmetProvider>
       <CssVarsProvider defaultMode="system" modeStorageKey="my-app-mode">
         <CookiesProvider>
-          <CssBaseline />
-          <App />
+          <Auth0ProviderWithHistory>
+            <CssBaseline />
+            <App />
+          </Auth0ProviderWithHistory>
         </CookiesProvider>
       </CssVarsProvider>
     </HelmetProvider>
   </QueryClientProvider>
->>>>>>> a9c46557
 );
 
 export default Root;