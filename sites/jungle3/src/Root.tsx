--- conflicted
+++ resolved
@@ -1,22 +1,9 @@
 import { CssBaseline, CssVarsProvider } from "@mui/joy";
 import { CookiesProvider } from "react-cookie";
-import { HelmetProvider } from "react-helmet-async";
 import App from "./App";
 import Auth0ProviderWithHistory from "./providers/Auth0ProviderWithHistory.tsx";
 
 const Root = () => (
-<<<<<<< HEAD
-  <HelmetProvider>
-    <CssVarsProvider defaultMode="system" modeStorageKey="my-app-mode">
-      <CookiesProvider>
-        <Auth0ProviderWithHistory>
-        <CssBaseline/>
-        <App/>
-      </Auth0ProviderWithHistory>
-      </CookiesProvider>
-    </CssVarsProvider>
-  </HelmetProvider>
-=======
   <CssVarsProvider defaultMode="system" modeStorageKey="my-app-mode">
     <CookiesProvider>
       <Auth0ProviderWithHistory>
@@ -25,7 +12,6 @@
       </Auth0ProviderWithHistory>
     </CookiesProvider>
   </CssVarsProvider>
->>>>>>> 1079bac3
 );
 
 export default Root;