lockfileVersion: '9.0'

settings:
  autoInstallPeers: true
  excludeLinksFromLockfile: false

importers:

  .:
    dependencies:
      '@auth0/auth0-react':
        specifier: ^2.2.4
        version: 2.2.4(react-dom@18.3.1(react@18.3.1))(react@18.3.1)
      '@emotion/react':
        specifier: ^11.11.4
        version: 11.11.4(@types/react@18.3.3)(react@18.3.1)
      '@emotion/styled':
        specifier: ^11.11.5
        version: 11.11.5(@emotion/react@11.11.4(@types/react@18.3.3)(react@18.3.1))(@types/react@18.3.3)(react@18.3.1)
      '@fontsource/inter':
        specifier: ^5.0.18
        version: 5.0.18
      '@mui/base':
        specifier: 5.0.0-beta.40
        version: 5.0.0-beta.40(@types/react@18.3.3)(react-dom@18.3.1(react@18.3.1))(react@18.3.1)
      '@mui/joy':
        specifier: 5.0.0-beta.36
        version: 5.0.0-beta.36(@emotion/react@11.11.4(@types/react@18.3.3)(react@18.3.1))(@emotion/styled@11.11.5(@emotion/react@11.11.4(@types/react@18.3.3)(react@18.3.1))(@types/react@18.3.3)(react@18.3.1))(@types/react@18.3.3)(react-dom@18.3.1(react@18.3.1))(react@18.3.1)
      '@mui/material':
        specifier: ^5.16.4
        version: 5.16.4(@emotion/react@11.11.4(@types/react@18.3.3)(react@18.3.1))(@emotion/styled@11.11.5(@emotion/react@11.11.4(@types/react@18.3.3)(react@18.3.1))(@types/react@18.3.3)(react@18.3.1))(@types/react@18.3.3)(react-dom@18.3.1(react@18.3.1))(react@18.3.1)
      axios:
        specifier: ^1.7.2
        version: 1.7.2
      date-fns:
        specifier: ^3.6.0
        version: 3.6.0
      lodash:
        specifier: ^4.17.21
        version: 4.17.21
      lucide-react:
        specifier: ^0.379.0
        version: 0.379.0(react@18.3.1)
      qs:
        specifier: ^6.12.3
        version: 6.12.3
      react:
        specifier: ^18.3.1
        version: 18.3.1
      react-cookie:
        specifier: ^7.1.4
        version: 7.1.4(react@18.3.1)
      react-dom:
        specifier: ^18.3.1
        version: 18.3.1(react@18.3.1)
      react-helmet-async:
        specifier: ^2.0.5
        version: 2.0.5(react@18.3.1)
      react-router-dom:
        specifier: ^6.24.0
        version: 6.24.0(react-dom@18.3.1(react@18.3.1))(react@18.3.1)
      react-slick:
        specifier: ^0.30.2
        version: 0.30.2(react-dom@18.3.1(react@18.3.1))(react@18.3.1)
      react-sortablejs:
        specifier: ^6.1.4
        version: 6.1.4(@types/sortablejs@1.15.8)(react-dom@18.3.1(react@18.3.1))(react@18.3.1)(sortablejs@1.15.2)
      slick-carousel:
        specifier: ^1.8.1
        version: 1.8.1(jquery@3.7.1)
      sortablejs:
        specifier: ^1.15.2
        version: 1.15.2
      universal-cookie:
        specifier: ^7.1.4
        version: 7.1.4
      uuid:
        specifier: ^9.0.1
        version: 9.0.1
      zustand:
        specifier: ^4.5.4
        version: 4.5.4(@types/react@18.3.3)(react@18.3.1)
    devDependencies:
      '@babel/core':
        specifier: ^7.24.7
        version: 7.24.7
      '@babel/preset-env':
        specifier: ^7.24.7
        version: 7.24.7(@babel/core@7.24.7)
      '@babel/preset-react':
        specifier: ^7.24.7
        version: 7.24.7(@babel/core@7.24.7)
      '@babel/preset-typescript':
        specifier: ^7.24.7
        version: 7.24.7(@babel/core@7.24.7)
      '@chromatic-com/storybook':
        specifier: ^1.6.1
        version: 1.6.1(react@18.3.1)
      '@storybook/addon-actions':
        specifier: ^8.2.1
        version: 8.2.1(storybook@8.2.1(@babel/preset-env@7.24.7(@babel/core@7.24.7)))
      '@storybook/addon-essentials':
        specifier: ^8.2.1
        version: 8.2.1(storybook@8.2.1(@babel/preset-env@7.24.7(@babel/core@7.24.7)))
      '@storybook/addon-interactions':
        specifier: ^8.2.1
        version: 8.2.1(storybook@8.2.1(@babel/preset-env@7.24.7(@babel/core@7.24.7)))
      '@storybook/addon-links':
        specifier: ^8.2.1
        version: 8.2.1(react@18.3.1)(storybook@8.2.1(@babel/preset-env@7.24.7(@babel/core@7.24.7)))
      '@storybook/addon-onboarding':
        specifier: ^8.2.1
        version: 8.2.1(react@18.3.1)(storybook@8.2.1(@babel/preset-env@7.24.7(@babel/core@7.24.7)))
      '@storybook/blocks':
        specifier: ^8.2.1
        version: 8.2.1(react-dom@18.3.1(react@18.3.1))(react@18.3.1)(storybook@8.2.1(@babel/preset-env@7.24.7(@babel/core@7.24.7)))
      '@storybook/react':
        specifier: ^8.2.1
        version: 8.2.1(react-dom@18.3.1(react@18.3.1))(react@18.3.1)(storybook@8.2.1(@babel/preset-env@7.24.7(@babel/core@7.24.7)))(typescript@5.5.2)
      '@storybook/react-vite':
        specifier: ^8.2.1
        version: 8.2.1(react-dom@18.3.1(react@18.3.1))(react@18.3.1)(rollup@4.18.0)(storybook@8.2.1(@babel/preset-env@7.24.7(@babel/core@7.24.7)))(typescript@5.5.2)(vite@5.3.1(@types/node@20.14.9))
      '@storybook/test':
        specifier: ^8.2.1
        version: 8.2.1(@jest/globals@29.7.0)(@types/jest@29.5.12)(jest@29.7.0(@types/node@20.14.9)(babel-plugin-macros@3.1.0))(storybook@8.2.1(@babel/preset-env@7.24.7(@babel/core@7.24.7)))
      '@testing-library/jest-dom':
        specifier: ^6.4.6
        version: 6.4.6(@jest/globals@29.7.0)(@types/jest@29.5.12)(jest@29.7.0(@types/node@20.14.9)(babel-plugin-macros@3.1.0))
      '@testing-library/react':
        specifier: ^16.0.0
        version: 16.0.0(@testing-library/dom@10.1.0)(@types/react-dom@18.3.0)(@types/react@18.3.3)(react-dom@18.3.1(react@18.3.1))(react@18.3.1)
      '@testing-library/user-event':
        specifier: ^14.5.2
        version: 14.5.2(@testing-library/dom@10.1.0)
      '@types/jest':
        specifier: ^29.5.12
        version: 29.5.12
      '@types/lodash':
        specifier: ^4.17.7
        version: 4.17.7
      '@types/node':
        specifier: ^20.14.9
        version: 20.14.9
      '@types/qs':
        specifier: ^6.9.15
        version: 6.9.15
      '@types/react':
        specifier: ^18.3.3
        version: 18.3.3
      '@types/react-dom':
        specifier: ^18.3.0
        version: 18.3.0
<<<<<<< HEAD
      '@types/react-slick':
        specifier: ^0.23.13
        version: 0.23.13
=======
>>>>>>> 1079bac3
      '@types/sortablejs':
        specifier: ^1.15.8
        version: 1.15.8
      '@types/uuid':
        specifier: ^9.0.8
        version: 9.0.8
      '@typescript-eslint/eslint-plugin':
        specifier: ^7.14.1
        version: 7.14.1(@typescript-eslint/parser@7.14.1(eslint@8.57.0)(typescript@5.5.2))(eslint@8.57.0)(typescript@5.5.2)
      '@typescript-eslint/parser':
        specifier: ^7.14.1
        version: 7.14.1(eslint@8.57.0)(typescript@5.5.2)
      '@vitejs/plugin-react':
        specifier: ^4.3.1
        version: 4.3.1(vite@5.3.1(@types/node@20.14.9))
      babel-jest:
        specifier: ^29.7.0
        version: 29.7.0(@babel/core@7.24.7)
      babel-plugin-transform-vite-meta-env:
        specifier: ^1.0.3
        version: 1.0.3
      eslint:
        specifier: ^8.57.0
        version: 8.57.0
      eslint-plugin-react-hooks:
        specifier: ^4.6.2
        version: 4.6.2(eslint@8.57.0)
      eslint-plugin-react-refresh:
        specifier: ^0.4.7
        version: 0.4.7(eslint@8.57.0)
      eslint-plugin-storybook:
        specifier: ^0.8.0
        version: 0.8.0(eslint@8.57.0)(typescript@5.5.2)
      identity-obj-proxy:
        specifier: ^3.0.0
        version: 3.0.0
      jest:
        specifier: ^29.7.0
        version: 29.7.0(@types/node@20.14.9)(babel-plugin-macros@3.1.0)
      jest-environment-jsdom:
        specifier: ^29.7.0
        version: 29.7.0
      jest-transformer-svg:
        specifier: ^2.0.2
        version: 2.0.2(jest@29.7.0(@types/node@20.14.9)(babel-plugin-macros@3.1.0))(react@18.3.1)
      storybook:
        specifier: ^8.2.1
        version: 8.2.1(@babel/preset-env@7.24.7(@babel/core@7.24.7))
      ts-jest:
        specifier: ^29.2.1
        version: 29.2.1(@babel/core@7.24.7)(@jest/transform@29.7.0)(@jest/types@29.6.3)(babel-jest@29.7.0(@babel/core@7.24.7))(esbuild@0.21.5)(jest@29.7.0(@types/node@20.14.9)(babel-plugin-macros@3.1.0))(typescript@5.5.2)
      typescript:
        specifier: ^5.5.2
        version: 5.5.2
      vite:
        specifier: ^5.3.1
        version: 5.3.1(@types/node@20.14.9)

packages:

  '@adobe/css-tools@4.4.0':
    resolution: {integrity: sha512-Ff9+ksdQQB3rMncgqDK78uLznstjyfIf2Arnh22pW8kBpLs6rpKDwgnZT46hin5Hl1WzazzK64DOrhSwYpS7bQ==}

  '@ampproject/remapping@2.3.0':
    resolution: {integrity: sha512-30iZtAPgz+LTIYoeivqYo853f02jBYSd5uGnGpkFV0M3xOt9aN73erkgYAmZU43x4VfqcnLxW9Kpg3R5LC4YYw==}
    engines: {node: '>=6.0.0'}

  '@auth0/auth0-react@2.2.4':
    resolution: {integrity: sha512-l29PQC0WdgkCoOc6WeMAY26gsy/yXJICW0jHfj0nz8rZZphYKrLNqTRWFFCMJY+sagza9tSgB1kG/UvQYgGh9A==}
    peerDependencies:
      react: ^16.11.0 || ^17 || ^18
      react-dom: ^16.11.0 || ^17 || ^18

  '@auth0/auth0-spa-js@2.1.3':
    resolution: {integrity: sha512-NMTBNuuG4g3rame1aCnNS5qFYIzsTUV5qTFPRfTyYFS1feS6jsCBR+eTq9YkxCp1yuoM2UIcjunPaoPl77U9xQ==}

  '@babel/code-frame@7.24.7':
    resolution: {integrity: sha512-BcYH1CVJBO9tvyIZ2jVeXgSIMvGZ2FDRvDdOIVQyuklNKSsx+eppDEBq/g47Ayw+RqNFE+URvOShmf+f/qwAlA==}
    engines: {node: '>=6.9.0'}

  '@babel/compat-data@7.24.7':
    resolution: {integrity: sha512-qJzAIcv03PyaWqxRgO4mSU3lihncDT296vnyuE2O8uA4w3UHWI4S3hgeZd1L8W1Bft40w9JxJ2b412iDUFFRhw==}
    engines: {node: '>=6.9.0'}

  '@babel/core@7.24.7':
    resolution: {integrity: sha512-nykK+LEK86ahTkX/3TgauT0ikKoNCfKHEaZYTUVupJdTLzGNvrblu4u6fa7DhZONAltdf8e662t/abY8idrd/g==}
    engines: {node: '>=6.9.0'}

  '@babel/generator@7.24.7':
    resolution: {integrity: sha512-oipXieGC3i45Y1A41t4tAqpnEZWgB/lC6Ehh6+rOviR5XWpTtMmLN+fGjz9vOiNRt0p6RtO6DtD0pdU3vpqdSA==}
    engines: {node: '>=6.9.0'}

  '@babel/helper-annotate-as-pure@7.24.7':
    resolution: {integrity: sha512-BaDeOonYvhdKw+JoMVkAixAAJzG2jVPIwWoKBPdYuY9b452e2rPuI9QPYh3KpofZ3pW2akOmwZLOiOsHMiqRAg==}
    engines: {node: '>=6.9.0'}

  '@babel/helper-builder-binary-assignment-operator-visitor@7.24.7':
    resolution: {integrity: sha512-xZeCVVdwb4MsDBkkyZ64tReWYrLRHlMN72vP7Bdm3OUOuyFZExhsHUUnuWnm2/XOlAJzR0LfPpB56WXZn0X/lA==}
    engines: {node: '>=6.9.0'}

  '@babel/helper-compilation-targets@7.24.7':
    resolution: {integrity: sha512-ctSdRHBi20qWOfy27RUb4Fhp07KSJ3sXcuSvTrXrc4aG8NSYDo1ici3Vhg9bg69y5bj0Mr1lh0aeEgTvc12rMg==}
    engines: {node: '>=6.9.0'}

  '@babel/helper-create-class-features-plugin@7.24.7':
    resolution: {integrity: sha512-kTkaDl7c9vO80zeX1rJxnuRpEsD5tA81yh11X1gQo+PhSti3JS+7qeZo9U4RHobKRiFPKaGK3svUAeb8D0Q7eg==}
    engines: {node: '>=6.9.0'}
    peerDependencies:
      '@babel/core': ^7.0.0

  '@babel/helper-create-regexp-features-plugin@7.24.7':
    resolution: {integrity: sha512-03TCmXy2FtXJEZfbXDTSqq1fRJArk7lX9DOFC/47VthYcxyIOx+eXQmdo6DOQvrbpIix+KfXwvuXdFDZHxt+rA==}
    engines: {node: '>=6.9.0'}
    peerDependencies:
      '@babel/core': ^7.0.0

  '@babel/helper-define-polyfill-provider@0.6.2':
    resolution: {integrity: sha512-LV76g+C502biUK6AyZ3LK10vDpDyCzZnhZFXkH1L75zHPj68+qc8Zfpx2th+gzwA2MzyK+1g/3EPl62yFnVttQ==}
    peerDependencies:
      '@babel/core': ^7.4.0 || ^8.0.0-0 <8.0.0

  '@babel/helper-environment-visitor@7.24.7':
    resolution: {integrity: sha512-DoiN84+4Gnd0ncbBOM9AZENV4a5ZiL39HYMyZJGZ/AZEykHYdJw0wW3kdcsh9/Kn+BRXHLkkklZ51ecPKmI1CQ==}
    engines: {node: '>=6.9.0'}

  '@babel/helper-function-name@7.24.7':
    resolution: {integrity: sha512-FyoJTsj/PEUWu1/TYRiXTIHc8lbw+TDYkZuoE43opPS5TrI7MyONBE1oNvfguEXAD9yhQRrVBnXdXzSLQl9XnA==}
    engines: {node: '>=6.9.0'}

  '@babel/helper-hoist-variables@7.24.7':
    resolution: {integrity: sha512-MJJwhkoGy5c4ehfoRyrJ/owKeMl19U54h27YYftT0o2teQ3FJ3nQUf/I3LlJsX4l3qlw7WRXUmiyajvHXoTubQ==}
    engines: {node: '>=6.9.0'}

  '@babel/helper-member-expression-to-functions@7.24.7':
    resolution: {integrity: sha512-LGeMaf5JN4hAT471eJdBs/GK1DoYIJ5GCtZN/EsL6KUiiDZOvO/eKE11AMZJa2zP4zk4qe9V2O/hxAmkRc8p6w==}
    engines: {node: '>=6.9.0'}

  '@babel/helper-module-imports@7.24.7':
    resolution: {integrity: sha512-8AyH3C+74cgCVVXow/myrynrAGv+nTVg5vKu2nZph9x7RcRwzmh0VFallJuFTZ9mx6u4eSdXZfcOzSqTUm0HCA==}
    engines: {node: '>=6.9.0'}

  '@babel/helper-module-transforms@7.24.7':
    resolution: {integrity: sha512-1fuJEwIrp+97rM4RWdO+qrRsZlAeL1lQJoPqtCYWv0NL115XM93hIH4CSRln2w52SqvmY5hqdtauB6QFCDiZNQ==}
    engines: {node: '>=6.9.0'}
    peerDependencies:
      '@babel/core': ^7.0.0

  '@babel/helper-optimise-call-expression@7.24.7':
    resolution: {integrity: sha512-jKiTsW2xmWwxT1ixIdfXUZp+P5yURx2suzLZr5Hi64rURpDYdMW0pv+Uf17EYk2Rd428Lx4tLsnjGJzYKDM/6A==}
    engines: {node: '>=6.9.0'}

  '@babel/helper-plugin-utils@7.24.7':
    resolution: {integrity: sha512-Rq76wjt7yz9AAc1KnlRKNAi/dMSVWgDRx43FHoJEbcYU6xOWaE2dVPwcdTukJrjxS65GITyfbvEYHvkirZ6uEg==}
    engines: {node: '>=6.9.0'}

  '@babel/helper-remap-async-to-generator@7.24.7':
    resolution: {integrity: sha512-9pKLcTlZ92hNZMQfGCHImUpDOlAgkkpqalWEeftW5FBya75k8Li2ilerxkM/uBEj01iBZXcCIB/bwvDYgWyibA==}
    engines: {node: '>=6.9.0'}
    peerDependencies:
      '@babel/core': ^7.0.0

  '@babel/helper-replace-supers@7.24.7':
    resolution: {integrity: sha512-qTAxxBM81VEyoAY0TtLrx1oAEJc09ZK67Q9ljQToqCnA+55eNwCORaxlKyu+rNfX86o8OXRUSNUnrtsAZXM9sg==}
    engines: {node: '>=6.9.0'}
    peerDependencies:
      '@babel/core': ^7.0.0

  '@babel/helper-simple-access@7.24.7':
    resolution: {integrity: sha512-zBAIvbCMh5Ts+b86r/CjU+4XGYIs+R1j951gxI3KmmxBMhCg4oQMsv6ZXQ64XOm/cvzfU1FmoCyt6+owc5QMYg==}
    engines: {node: '>=6.9.0'}

  '@babel/helper-skip-transparent-expression-wrappers@7.24.7':
    resolution: {integrity: sha512-IO+DLT3LQUElMbpzlatRASEyQtfhSE0+m465v++3jyyXeBTBUjtVZg28/gHeV5mrTJqvEKhKroBGAvhW+qPHiQ==}
    engines: {node: '>=6.9.0'}

  '@babel/helper-split-export-declaration@7.24.7':
    resolution: {integrity: sha512-oy5V7pD+UvfkEATUKvIjvIAH/xCzfsFVw7ygW2SI6NClZzquT+mwdTfgfdbUiceh6iQO0CHtCPsyze/MZ2YbAA==}
    engines: {node: '>=6.9.0'}

  '@babel/helper-string-parser@7.24.7':
    resolution: {integrity: sha512-7MbVt6xrwFQbunH2DNQsAP5sTGxfqQtErvBIvIMi6EQnbgUOuVYanvREcmFrOPhoXBrTtjhhP+lW+o5UfK+tDg==}
    engines: {node: '>=6.9.0'}

  '@babel/helper-validator-identifier@7.24.7':
    resolution: {integrity: sha512-rR+PBcQ1SMQDDyF6X0wxtG8QyLCgUB0eRAGguqRLfkCA87l7yAP7ehq8SNj96OOGTO8OBV70KhuFYcIkHXOg0w==}
    engines: {node: '>=6.9.0'}

  '@babel/helper-validator-option@7.24.7':
    resolution: {integrity: sha512-yy1/KvjhV/ZCL+SM7hBrvnZJ3ZuT9OuZgIJAGpPEToANvc3iM6iDvBnRjtElWibHU6n8/LPR/EjX9EtIEYO3pw==}
    engines: {node: '>=6.9.0'}

  '@babel/helper-wrap-function@7.24.7':
    resolution: {integrity: sha512-N9JIYk3TD+1vq/wn77YnJOqMtfWhNewNE+DJV4puD2X7Ew9J4JvrzrFDfTfyv5EgEXVy9/Wt8QiOErzEmv5Ifw==}
    engines: {node: '>=6.9.0'}

  '@babel/helpers@7.24.7':
    resolution: {integrity: sha512-NlmJJtvcw72yRJRcnCmGvSi+3jDEg8qFu3z0AFoymmzLx5ERVWyzd9kVXr7Th9/8yIJi2Zc6av4Tqz3wFs8QWg==}
    engines: {node: '>=6.9.0'}

  '@babel/highlight@7.24.7':
    resolution: {integrity: sha512-EStJpq4OuY8xYfhGVXngigBJRWxftKX9ksiGDnmlY3o7B/V7KIAc9X4oiK87uPJSc/vs5L869bem5fhZa8caZw==}
    engines: {node: '>=6.9.0'}

  '@babel/parser@7.24.7':
    resolution: {integrity: sha512-9uUYRm6OqQrCqQdG1iCBwBPZgN8ciDBro2nIOFaiRz1/BCxaI7CNvQbDHvsArAC7Tw9Hda/B3U+6ui9u4HWXPw==}
    engines: {node: '>=6.0.0'}
    hasBin: true

  '@babel/plugin-bugfix-firefox-class-in-computed-class-key@7.24.7':
    resolution: {integrity: sha512-TiT1ss81W80eQsN+722OaeQMY/G4yTb4G9JrqeiDADs3N8lbPMGldWi9x8tyqCW5NLx1Jh2AvkE6r6QvEltMMQ==}
    engines: {node: '>=6.9.0'}
    peerDependencies:
      '@babel/core': ^7.0.0

  '@babel/plugin-bugfix-safari-id-destructuring-collision-in-function-expression@7.24.7':
    resolution: {integrity: sha512-unaQgZ/iRu/By6tsjMZzpeBZjChYfLYry6HrEXPoz3KmfF0sVBQ1l8zKMQ4xRGLWVsjuvB8nQfjNP/DcfEOCsg==}
    engines: {node: '>=6.9.0'}
    peerDependencies:
      '@babel/core': ^7.0.0

  '@babel/plugin-bugfix-v8-spread-parameters-in-optional-chaining@7.24.7':
    resolution: {integrity: sha512-+izXIbke1T33mY4MSNnrqhPXDz01WYhEf3yF5NbnUtkiNnm+XBZJl3kNfoK6NKmYlz/D07+l2GWVK/QfDkNCuQ==}
    engines: {node: '>=6.9.0'}
    peerDependencies:
      '@babel/core': ^7.13.0

  '@babel/plugin-bugfix-v8-static-class-fields-redefine-readonly@7.24.7':
    resolution: {integrity: sha512-utA4HuR6F4Vvcr+o4DnjL8fCOlgRFGbeeBEGNg3ZTrLFw6VWG5XmUrvcQ0FjIYMU2ST4XcR2Wsp7t9qOAPnxMg==}
    engines: {node: '>=6.9.0'}
    peerDependencies:
      '@babel/core': ^7.0.0

  '@babel/plugin-proposal-private-property-in-object@7.21.0-placeholder-for-preset-env.2':
    resolution: {integrity: sha512-SOSkfJDddaM7mak6cPEpswyTRnuRltl429hMraQEglW+OkovnCzsiszTmsrlY//qLFjCpQDFRvjdm2wA5pPm9w==}
    engines: {node: '>=6.9.0'}
    peerDependencies:
      '@babel/core': ^7.0.0-0

  '@babel/plugin-syntax-async-generators@7.8.4':
    resolution: {integrity: sha512-tycmZxkGfZaxhMRbXlPXuVFpdWlXpir2W4AMhSJgRKzk/eDlIXOhb2LHWoLpDF7TEHylV5zNhykX6KAgHJmTNw==}
    peerDependencies:
      '@babel/core': ^7.0.0-0

  '@babel/plugin-syntax-bigint@7.8.3':
    resolution: {integrity: sha512-wnTnFlG+YxQm3vDxpGE57Pj0srRU4sHE/mDkt1qv2YJJSeUAec2ma4WLUnUPeKjyrfntVwe/N6dCXpU+zL3Npg==}
    peerDependencies:
      '@babel/core': ^7.0.0-0

  '@babel/plugin-syntax-class-properties@7.12.13':
    resolution: {integrity: sha512-fm4idjKla0YahUNgFNLCB0qySdsoPiZP3iQE3rky0mBUtMZ23yDJ9SJdg6dXTSDnulOVqiF3Hgr9nbXvXTQZYA==}
    peerDependencies:
      '@babel/core': ^7.0.0-0

  '@babel/plugin-syntax-class-static-block@7.14.5':
    resolution: {integrity: sha512-b+YyPmr6ldyNnM6sqYeMWE+bgJcJpO6yS4QD7ymxgH34GBPNDM/THBh8iunyvKIZztiwLH4CJZ0RxTk9emgpjw==}
    engines: {node: '>=6.9.0'}
    peerDependencies:
      '@babel/core': ^7.0.0-0

  '@babel/plugin-syntax-dynamic-import@7.8.3':
    resolution: {integrity: sha512-5gdGbFon+PszYzqs83S3E5mpi7/y/8M9eC90MRTZfduQOYW76ig6SOSPNe41IG5LoP3FGBn2N0RjVDSQiS94kQ==}
    peerDependencies:
      '@babel/core': ^7.0.0-0

  '@babel/plugin-syntax-export-namespace-from@7.8.3':
    resolution: {integrity: sha512-MXf5laXo6c1IbEbegDmzGPwGNTsHZmEy6QGznu5Sh2UCWvueywb2ee+CCE4zQiZstxU9BMoQO9i6zUFSY0Kj0Q==}
    peerDependencies:
      '@babel/core': ^7.0.0-0

  '@babel/plugin-syntax-flow@7.24.7':
    resolution: {integrity: sha512-9G8GYT/dxn/D1IIKOUBmGX0mnmj46mGH9NnZyJLwtCpgh5f7D2VbuKodb+2s9m1Yavh1s7ASQN8lf0eqrb1LTw==}
    engines: {node: '>=6.9.0'}
    peerDependencies:
      '@babel/core': ^7.0.0-0

  '@babel/plugin-syntax-import-assertions@7.24.7':
    resolution: {integrity: sha512-Ec3NRUMoi8gskrkBe3fNmEQfxDvY8bgfQpz6jlk/41kX9eUjvpyqWU7PBP/pLAvMaSQjbMNKJmvX57jP+M6bPg==}
    engines: {node: '>=6.9.0'}
    peerDependencies:
      '@babel/core': ^7.0.0-0

  '@babel/plugin-syntax-import-attributes@7.24.7':
    resolution: {integrity: sha512-hbX+lKKeUMGihnK8nvKqmXBInriT3GVjzXKFriV3YC6APGxMbP8RZNFwy91+hocLXq90Mta+HshoB31802bb8A==}
    engines: {node: '>=6.9.0'}
    peerDependencies:
      '@babel/core': ^7.0.0-0

  '@babel/plugin-syntax-import-meta@7.10.4':
    resolution: {integrity: sha512-Yqfm+XDx0+Prh3VSeEQCPU81yC+JWZ2pDPFSS4ZdpfZhp4MkFMaDC1UqseovEKwSUpnIL7+vK+Clp7bfh0iD7g==}
    peerDependencies:
      '@babel/core': ^7.0.0-0

  '@babel/plugin-syntax-json-strings@7.8.3':
    resolution: {integrity: sha512-lY6kdGpWHvjoe2vk4WrAapEuBR69EMxZl+RoGRhrFGNYVK8mOPAW8VfbT/ZgrFbXlDNiiaxQnAtgVCZ6jv30EA==}
    peerDependencies:
      '@babel/core': ^7.0.0-0

  '@babel/plugin-syntax-jsx@7.24.7':
    resolution: {integrity: sha512-6ddciUPe/mpMnOKv/U+RSd2vvVy+Yw/JfBB0ZHYjEZt9NLHmCUylNYlsbqCCS1Bffjlb0fCwC9Vqz+sBz6PsiQ==}
    engines: {node: '>=6.9.0'}
    peerDependencies:
      '@babel/core': ^7.0.0-0

  '@babel/plugin-syntax-logical-assignment-operators@7.10.4':
    resolution: {integrity: sha512-d8waShlpFDinQ5MtvGU9xDAOzKH47+FFoney2baFIoMr952hKOLp1HR7VszoZvOsV/4+RRszNY7D17ba0te0ig==}
    peerDependencies:
      '@babel/core': ^7.0.0-0

  '@babel/plugin-syntax-nullish-coalescing-operator@7.8.3':
    resolution: {integrity: sha512-aSff4zPII1u2QD7y+F8oDsz19ew4IGEJg9SVW+bqwpwtfFleiQDMdzA/R+UlWDzfnHFCxxleFT0PMIrR36XLNQ==}
    peerDependencies:
      '@babel/core': ^7.0.0-0

  '@babel/plugin-syntax-numeric-separator@7.10.4':
    resolution: {integrity: sha512-9H6YdfkcK/uOnY/K7/aA2xpzaAgkQn37yzWUMRK7OaPOqOpGS1+n0H5hxT9AUw9EsSjPW8SVyMJwYRtWs3X3ug==}
    peerDependencies:
      '@babel/core': ^7.0.0-0

  '@babel/plugin-syntax-object-rest-spread@7.8.3':
    resolution: {integrity: sha512-XoqMijGZb9y3y2XskN+P1wUGiVwWZ5JmoDRwx5+3GmEplNyVM2s2Dg8ILFQm8rWM48orGy5YpI5Bl8U1y7ydlA==}
    peerDependencies:
      '@babel/core': ^7.0.0-0

  '@babel/plugin-syntax-optional-catch-binding@7.8.3':
    resolution: {integrity: sha512-6VPD0Pc1lpTqw0aKoeRTMiB+kWhAoT24PA+ksWSBrFtl5SIRVpZlwN3NNPQjehA2E/91FV3RjLWoVTglWcSV3Q==}
    peerDependencies:
      '@babel/core': ^7.0.0-0

  '@babel/plugin-syntax-optional-chaining@7.8.3':
    resolution: {integrity: sha512-KoK9ErH1MBlCPxV0VANkXW2/dw4vlbGDrFgz8bmUsBGYkFRcbRwMh6cIJubdPrkxRwuGdtCk0v/wPTKbQgBjkg==}
    peerDependencies:
      '@babel/core': ^7.0.0-0

  '@babel/plugin-syntax-private-property-in-object@7.14.5':
    resolution: {integrity: sha512-0wVnp9dxJ72ZUJDV27ZfbSj6iHLoytYZmh3rFcxNnvsJF3ktkzLDZPy/mA17HGsaQT3/DQsWYX1f1QGWkCoVUg==}
    engines: {node: '>=6.9.0'}
    peerDependencies:
      '@babel/core': ^7.0.0-0

  '@babel/plugin-syntax-top-level-await@7.14.5':
    resolution: {integrity: sha512-hx++upLv5U1rgYfwe1xBQUhRmU41NEvpUvrp8jkrSCdvGSnM5/qdRMtylJ6PG5OFkBaHkbTAKTnd3/YyESRHFw==}
    engines: {node: '>=6.9.0'}
    peerDependencies:
      '@babel/core': ^7.0.0-0

  '@babel/plugin-syntax-typescript@7.24.7':
    resolution: {integrity: sha512-c/+fVeJBB0FeKsFvwytYiUD+LBvhHjGSI0g446PRGdSVGZLRNArBUno2PETbAly3tpiNAQR5XaZ+JslxkotsbA==}
    engines: {node: '>=6.9.0'}
    peerDependencies:
      '@babel/core': ^7.0.0-0

  '@babel/plugin-syntax-unicode-sets-regex@7.18.6':
    resolution: {integrity: sha512-727YkEAPwSIQTv5im8QHz3upqp92JTWhidIC81Tdx4VJYIte/VndKf1qKrfnnhPLiPghStWfvC/iFaMCQu7Nqg==}
    engines: {node: '>=6.9.0'}
    peerDependencies:
      '@babel/core': ^7.0.0

  '@babel/plugin-transform-arrow-functions@7.24.7':
    resolution: {integrity: sha512-Dt9LQs6iEY++gXUwY03DNFat5C2NbO48jj+j/bSAz6b3HgPs39qcPiYt77fDObIcFwj3/C2ICX9YMwGflUoSHQ==}
    engines: {node: '>=6.9.0'}
    peerDependencies:
      '@babel/core': ^7.0.0-0

  '@babel/plugin-transform-async-generator-functions@7.24.7':
    resolution: {integrity: sha512-o+iF77e3u7ZS4AoAuJvapz9Fm001PuD2V3Lp6OSE4FYQke+cSewYtnek+THqGRWyQloRCyvWL1OkyfNEl9vr/g==}
    engines: {node: '>=6.9.0'}
    peerDependencies:
      '@babel/core': ^7.0.0-0

  '@babel/plugin-transform-async-to-generator@7.24.7':
    resolution: {integrity: sha512-SQY01PcJfmQ+4Ash7NE+rpbLFbmqA2GPIgqzxfFTL4t1FKRq4zTms/7htKpoCUI9OcFYgzqfmCdH53s6/jn5fA==}
    engines: {node: '>=6.9.0'}
    peerDependencies:
      '@babel/core': ^7.0.0-0

  '@babel/plugin-transform-block-scoped-functions@7.24.7':
    resolution: {integrity: sha512-yO7RAz6EsVQDaBH18IDJcMB1HnrUn2FJ/Jslc/WtPPWcjhpUJXU/rjbwmluzp7v/ZzWcEhTMXELnnsz8djWDwQ==}
    engines: {node: '>=6.9.0'}
    peerDependencies:
      '@babel/core': ^7.0.0-0

  '@babel/plugin-transform-block-scoping@7.24.7':
    resolution: {integrity: sha512-Nd5CvgMbWc+oWzBsuaMcbwjJWAcp5qzrbg69SZdHSP7AMY0AbWFqFO0WTFCA1jxhMCwodRwvRec8k0QUbZk7RQ==}
    engines: {node: '>=6.9.0'}
    peerDependencies:
      '@babel/core': ^7.0.0-0

  '@babel/plugin-transform-class-properties@7.24.7':
    resolution: {integrity: sha512-vKbfawVYayKcSeSR5YYzzyXvsDFWU2mD8U5TFeXtbCPLFUqe7GyCgvO6XDHzje862ODrOwy6WCPmKeWHbCFJ4w==}
    engines: {node: '>=6.9.0'}
    peerDependencies:
      '@babel/core': ^7.0.0-0

  '@babel/plugin-transform-class-static-block@7.24.7':
    resolution: {integrity: sha512-HMXK3WbBPpZQufbMG4B46A90PkuuhN9vBCb5T8+VAHqvAqvcLi+2cKoukcpmUYkszLhScU3l1iudhrks3DggRQ==}
    engines: {node: '>=6.9.0'}
    peerDependencies:
      '@babel/core': ^7.12.0

  '@babel/plugin-transform-classes@7.24.7':
    resolution: {integrity: sha512-CFbbBigp8ln4FU6Bpy6g7sE8B/WmCmzvivzUC6xDAdWVsjYTXijpuuGJmYkAaoWAzcItGKT3IOAbxRItZ5HTjw==}
    engines: {node: '>=6.9.0'}
    peerDependencies:
      '@babel/core': ^7.0.0-0

  '@babel/plugin-transform-computed-properties@7.24.7':
    resolution: {integrity: sha512-25cS7v+707Gu6Ds2oY6tCkUwsJ9YIDbggd9+cu9jzzDgiNq7hR/8dkzxWfKWnTic26vsI3EsCXNd4iEB6e8esQ==}
    engines: {node: '>=6.9.0'}
    peerDependencies:
      '@babel/core': ^7.0.0-0

  '@babel/plugin-transform-destructuring@7.24.7':
    resolution: {integrity: sha512-19eJO/8kdCQ9zISOf+SEUJM/bAUIsvY3YDnXZTupUCQ8LgrWnsG/gFB9dvXqdXnRXMAM8fvt7b0CBKQHNGy1mw==}
    engines: {node: '>=6.9.0'}
    peerDependencies:
      '@babel/core': ^7.0.0-0

  '@babel/plugin-transform-dotall-regex@7.24.7':
    resolution: {integrity: sha512-ZOA3W+1RRTSWvyqcMJDLqbchh7U4NRGqwRfFSVbOLS/ePIP4vHB5e8T8eXcuqyN1QkgKyj5wuW0lcS85v4CrSw==}
    engines: {node: '>=6.9.0'}
    peerDependencies:
      '@babel/core': ^7.0.0-0

  '@babel/plugin-transform-duplicate-keys@7.24.7':
    resolution: {integrity: sha512-JdYfXyCRihAe46jUIliuL2/s0x0wObgwwiGxw/UbgJBr20gQBThrokO4nYKgWkD7uBaqM7+9x5TU7NkExZJyzw==}
    engines: {node: '>=6.9.0'}
    peerDependencies:
      '@babel/core': ^7.0.0-0

  '@babel/plugin-transform-dynamic-import@7.24.7':
    resolution: {integrity: sha512-sc3X26PhZQDb3JhORmakcbvkeInvxz+A8oda99lj7J60QRuPZvNAk9wQlTBS1ZynelDrDmTU4pw1tyc5d5ZMUg==}
    engines: {node: '>=6.9.0'}
    peerDependencies:
      '@babel/core': ^7.0.0-0

  '@babel/plugin-transform-exponentiation-operator@7.24.7':
    resolution: {integrity: sha512-Rqe/vSc9OYgDajNIK35u7ot+KeCoetqQYFXM4Epf7M7ez3lWlOjrDjrwMei6caCVhfdw+mIKD4cgdGNy5JQotQ==}
    engines: {node: '>=6.9.0'}
    peerDependencies:
      '@babel/core': ^7.0.0-0

  '@babel/plugin-transform-export-namespace-from@7.24.7':
    resolution: {integrity: sha512-v0K9uNYsPL3oXZ/7F9NNIbAj2jv1whUEtyA6aujhekLs56R++JDQuzRcP2/z4WX5Vg/c5lE9uWZA0/iUoFhLTA==}
    engines: {node: '>=6.9.0'}
    peerDependencies:
      '@babel/core': ^7.0.0-0

  '@babel/plugin-transform-flow-strip-types@7.24.7':
    resolution: {integrity: sha512-cjRKJ7FobOH2eakx7Ja+KpJRj8+y+/SiB3ooYm/n2UJfxu0oEaOoxOinitkJcPqv9KxS0kxTGPUaR7L2XcXDXA==}
    engines: {node: '>=6.9.0'}
    peerDependencies:
      '@babel/core': ^7.0.0-0

  '@babel/plugin-transform-for-of@7.24.7':
    resolution: {integrity: sha512-wo9ogrDG1ITTTBsy46oGiN1dS9A7MROBTcYsfS8DtsImMkHk9JXJ3EWQM6X2SUw4x80uGPlwj0o00Uoc6nEE3g==}
    engines: {node: '>=6.9.0'}
    peerDependencies:
      '@babel/core': ^7.0.0-0

  '@babel/plugin-transform-function-name@7.24.7':
    resolution: {integrity: sha512-U9FcnA821YoILngSmYkW6FjyQe2TyZD5pHt4EVIhmcTkrJw/3KqcrRSxuOo5tFZJi7TE19iDyI1u+weTI7bn2w==}
    engines: {node: '>=6.9.0'}
    peerDependencies:
      '@babel/core': ^7.0.0-0

  '@babel/plugin-transform-json-strings@7.24.7':
    resolution: {integrity: sha512-2yFnBGDvRuxAaE/f0vfBKvtnvvqU8tGpMHqMNpTN2oWMKIR3NqFkjaAgGwawhqK/pIN2T3XdjGPdaG0vDhOBGw==}
    engines: {node: '>=6.9.0'}
    peerDependencies:
      '@babel/core': ^7.0.0-0

  '@babel/plugin-transform-literals@7.24.7':
    resolution: {integrity: sha512-vcwCbb4HDH+hWi8Pqenwnjy+UiklO4Kt1vfspcQYFhJdpthSnW8XvWGyDZWKNVrVbVViI/S7K9PDJZiUmP2fYQ==}
    engines: {node: '>=6.9.0'}
    peerDependencies:
      '@babel/core': ^7.0.0-0

  '@babel/plugin-transform-logical-assignment-operators@7.24.7':
    resolution: {integrity: sha512-4D2tpwlQ1odXmTEIFWy9ELJcZHqrStlzK/dAOWYyxX3zT0iXQB6banjgeOJQXzEc4S0E0a5A+hahxPaEFYftsw==}
    engines: {node: '>=6.9.0'}
    peerDependencies:
      '@babel/core': ^7.0.0-0

  '@babel/plugin-transform-member-expression-literals@7.24.7':
    resolution: {integrity: sha512-T/hRC1uqrzXMKLQ6UCwMT85S3EvqaBXDGf0FaMf4446Qx9vKwlghvee0+uuZcDUCZU5RuNi4781UQ7R308zzBw==}
    engines: {node: '>=6.9.0'}
    peerDependencies:
      '@babel/core': ^7.0.0-0

  '@babel/plugin-transform-modules-amd@7.24.7':
    resolution: {integrity: sha512-9+pB1qxV3vs/8Hdmz/CulFB8w2tuu6EB94JZFsjdqxQokwGa9Unap7Bo2gGBGIvPmDIVvQrom7r5m/TCDMURhg==}
    engines: {node: '>=6.9.0'}
    peerDependencies:
      '@babel/core': ^7.0.0-0

  '@babel/plugin-transform-modules-commonjs@7.24.7':
    resolution: {integrity: sha512-iFI8GDxtevHJ/Z22J5xQpVqFLlMNstcLXh994xifFwxxGslr2ZXXLWgtBeLctOD63UFDArdvN6Tg8RFw+aEmjQ==}
    engines: {node: '>=6.9.0'}
    peerDependencies:
      '@babel/core': ^7.0.0-0

  '@babel/plugin-transform-modules-systemjs@7.24.7':
    resolution: {integrity: sha512-GYQE0tW7YoaN13qFh3O1NCY4MPkUiAH3fiF7UcV/I3ajmDKEdG3l+UOcbAm4zUE3gnvUU+Eni7XrVKo9eO9auw==}
    engines: {node: '>=6.9.0'}
    peerDependencies:
      '@babel/core': ^7.0.0-0

  '@babel/plugin-transform-modules-umd@7.24.7':
    resolution: {integrity: sha512-3aytQvqJ/h9z4g8AsKPLvD4Zqi2qT+L3j7XoFFu1XBlZWEl2/1kWnhmAbxpLgPrHSY0M6UA02jyTiwUVtiKR6A==}
    engines: {node: '>=6.9.0'}
    peerDependencies:
      '@babel/core': ^7.0.0-0

  '@babel/plugin-transform-named-capturing-groups-regex@7.24.7':
    resolution: {integrity: sha512-/jr7h/EWeJtk1U/uz2jlsCioHkZk1JJZVcc8oQsJ1dUlaJD83f4/6Zeh2aHt9BIFokHIsSeDfhUmju0+1GPd6g==}
    engines: {node: '>=6.9.0'}
    peerDependencies:
      '@babel/core': ^7.0.0

  '@babel/plugin-transform-new-target@7.24.7':
    resolution: {integrity: sha512-RNKwfRIXg4Ls/8mMTza5oPF5RkOW8Wy/WgMAp1/F1yZ8mMbtwXW+HDoJiOsagWrAhI5f57Vncrmr9XeT4CVapA==}
    engines: {node: '>=6.9.0'}
    peerDependencies:
      '@babel/core': ^7.0.0-0

  '@babel/plugin-transform-nullish-coalescing-operator@7.24.7':
    resolution: {integrity: sha512-Ts7xQVk1OEocqzm8rHMXHlxvsfZ0cEF2yomUqpKENHWMF4zKk175Y4q8H5knJes6PgYad50uuRmt3UJuhBw8pQ==}
    engines: {node: '>=6.9.0'}
    peerDependencies:
      '@babel/core': ^7.0.0-0

  '@babel/plugin-transform-numeric-separator@7.24.7':
    resolution: {integrity: sha512-e6q1TiVUzvH9KRvicuxdBTUj4AdKSRwzIyFFnfnezpCfP2/7Qmbb8qbU2j7GODbl4JMkblitCQjKYUaX/qkkwA==}
    engines: {node: '>=6.9.0'}
    peerDependencies:
      '@babel/core': ^7.0.0-0

  '@babel/plugin-transform-object-rest-spread@7.24.7':
    resolution: {integrity: sha512-4QrHAr0aXQCEFni2q4DqKLD31n2DL+RxcwnNjDFkSG0eNQ/xCavnRkfCUjsyqGC2OviNJvZOF/mQqZBw7i2C5Q==}
    engines: {node: '>=6.9.0'}
    peerDependencies:
      '@babel/core': ^7.0.0-0

  '@babel/plugin-transform-object-super@7.24.7':
    resolution: {integrity: sha512-A/vVLwN6lBrMFmMDmPPz0jnE6ZGx7Jq7d6sT/Ev4H65RER6pZ+kczlf1DthF5N0qaPHBsI7UXiE8Zy66nmAovg==}
    engines: {node: '>=6.9.0'}
    peerDependencies:
      '@babel/core': ^7.0.0-0

  '@babel/plugin-transform-optional-catch-binding@7.24.7':
    resolution: {integrity: sha512-uLEndKqP5BfBbC/5jTwPxLh9kqPWWgzN/f8w6UwAIirAEqiIVJWWY312X72Eub09g5KF9+Zn7+hT7sDxmhRuKA==}
    engines: {node: '>=6.9.0'}
    peerDependencies:
      '@babel/core': ^7.0.0-0

  '@babel/plugin-transform-optional-chaining@7.24.7':
    resolution: {integrity: sha512-tK+0N9yd4j+x/4hxF3F0e0fu/VdcxU18y5SevtyM/PCFlQvXbR0Zmlo2eBrKtVipGNFzpq56o8WsIIKcJFUCRQ==}
    engines: {node: '>=6.9.0'}
    peerDependencies:
      '@babel/core': ^7.0.0-0

  '@babel/plugin-transform-parameters@7.24.7':
    resolution: {integrity: sha512-yGWW5Rr+sQOhK0Ot8hjDJuxU3XLRQGflvT4lhlSY0DFvdb3TwKaY26CJzHtYllU0vT9j58hc37ndFPsqT1SrzA==}
    engines: {node: '>=6.9.0'}
    peerDependencies:
      '@babel/core': ^7.0.0-0

  '@babel/plugin-transform-private-methods@7.24.7':
    resolution: {integrity: sha512-COTCOkG2hn4JKGEKBADkA8WNb35TGkkRbI5iT845dB+NyqgO8Hn+ajPbSnIQznneJTa3d30scb6iz/DhH8GsJQ==}
    engines: {node: '>=6.9.0'}
    peerDependencies:
      '@babel/core': ^7.0.0-0

  '@babel/plugin-transform-private-property-in-object@7.24.7':
    resolution: {integrity: sha512-9z76mxwnwFxMyxZWEgdgECQglF2Q7cFLm0kMf8pGwt+GSJsY0cONKj/UuO4bOH0w/uAel3ekS4ra5CEAyJRmDA==}
    engines: {node: '>=6.9.0'}
    peerDependencies:
      '@babel/core': ^7.0.0-0

  '@babel/plugin-transform-property-literals@7.24.7':
    resolution: {integrity: sha512-EMi4MLQSHfd2nrCqQEWxFdha2gBCqU4ZcCng4WBGZ5CJL4bBRW0ptdqqDdeirGZcpALazVVNJqRmsO8/+oNCBA==}
    engines: {node: '>=6.9.0'}
    peerDependencies:
      '@babel/core': ^7.0.0-0

  '@babel/plugin-transform-react-display-name@7.24.7':
    resolution: {integrity: sha512-H/Snz9PFxKsS1JLI4dJLtnJgCJRoo0AUm3chP6NYr+9En1JMKloheEiLIhlp5MDVznWo+H3AAC1Mc8lmUEpsgg==}
    engines: {node: '>=6.9.0'}
    peerDependencies:
      '@babel/core': ^7.0.0-0

  '@babel/plugin-transform-react-jsx-development@7.24.7':
    resolution: {integrity: sha512-QG9EnzoGn+Qar7rxuW+ZOsbWOt56FvvI93xInqsZDC5fsekx1AlIO4KIJ5M+D0p0SqSH156EpmZyXq630B8OlQ==}
    engines: {node: '>=6.9.0'}
    peerDependencies:
      '@babel/core': ^7.0.0-0

  '@babel/plugin-transform-react-jsx-self@7.24.7':
    resolution: {integrity: sha512-fOPQYbGSgH0HUp4UJO4sMBFjY6DuWq+2i8rixyUMb3CdGixs/gccURvYOAhajBdKDoGajFr3mUq5rH3phtkGzw==}
    engines: {node: '>=6.9.0'}
    peerDependencies:
      '@babel/core': ^7.0.0-0

  '@babel/plugin-transform-react-jsx-source@7.24.7':
    resolution: {integrity: sha512-J2z+MWzZHVOemyLweMqngXrgGC42jQ//R0KdxqkIz/OrbVIIlhFI3WigZ5fO+nwFvBlncr4MGapd8vTyc7RPNQ==}
    engines: {node: '>=6.9.0'}
    peerDependencies:
      '@babel/core': ^7.0.0-0

  '@babel/plugin-transform-react-jsx@7.24.7':
    resolution: {integrity: sha512-+Dj06GDZEFRYvclU6k4bme55GKBEWUmByM/eoKuqg4zTNQHiApWRhQph5fxQB2wAEFvRzL1tOEj1RJ19wJrhoA==}
    engines: {node: '>=6.9.0'}
    peerDependencies:
      '@babel/core': ^7.0.0-0

  '@babel/plugin-transform-react-pure-annotations@7.24.7':
    resolution: {integrity: sha512-PLgBVk3fzbmEjBJ/u8kFzOqS9tUeDjiaWud/rRym/yjCo/M9cASPlnrd2ZmmZpQT40fOOrvR8jh+n8jikrOhNA==}
    engines: {node: '>=6.9.0'}
    peerDependencies:
      '@babel/core': ^7.0.0-0

  '@babel/plugin-transform-regenerator@7.24.7':
    resolution: {integrity: sha512-lq3fvXPdimDrlg6LWBoqj+r/DEWgONuwjuOuQCSYgRroXDH/IdM1C0IZf59fL5cHLpjEH/O6opIRBbqv7ELnuA==}
    engines: {node: '>=6.9.0'}
    peerDependencies:
      '@babel/core': ^7.0.0-0

  '@babel/plugin-transform-reserved-words@7.24.7':
    resolution: {integrity: sha512-0DUq0pHcPKbjFZCfTss/pGkYMfy3vFWydkUBd9r0GHpIyfs2eCDENvqadMycRS9wZCXR41wucAfJHJmwA0UmoQ==}
    engines: {node: '>=6.9.0'}
    peerDependencies:
      '@babel/core': ^7.0.0-0

  '@babel/plugin-transform-shorthand-properties@7.24.7':
    resolution: {integrity: sha512-KsDsevZMDsigzbA09+vacnLpmPH4aWjcZjXdyFKGzpplxhbeB4wYtury3vglQkg6KM/xEPKt73eCjPPf1PgXBA==}
    engines: {node: '>=6.9.0'}
    peerDependencies:
      '@babel/core': ^7.0.0-0

  '@babel/plugin-transform-spread@7.24.7':
    resolution: {integrity: sha512-x96oO0I09dgMDxJaANcRyD4ellXFLLiWhuwDxKZX5g2rWP1bTPkBSwCYv96VDXVT1bD9aPj8tppr5ITIh8hBng==}
    engines: {node: '>=6.9.0'}
    peerDependencies:
      '@babel/core': ^7.0.0-0

  '@babel/plugin-transform-sticky-regex@7.24.7':
    resolution: {integrity: sha512-kHPSIJc9v24zEml5geKg9Mjx5ULpfncj0wRpYtxbvKyTtHCYDkVE3aHQ03FrpEo4gEe2vrJJS1Y9CJTaThA52g==}
    engines: {node: '>=6.9.0'}
    peerDependencies:
      '@babel/core': ^7.0.0-0

  '@babel/plugin-transform-template-literals@7.24.7':
    resolution: {integrity: sha512-AfDTQmClklHCOLxtGoP7HkeMw56k1/bTQjwsfhL6pppo/M4TOBSq+jjBUBLmV/4oeFg4GWMavIl44ZeCtmmZTw==}
    engines: {node: '>=6.9.0'}
    peerDependencies:
      '@babel/core': ^7.0.0-0

  '@babel/plugin-transform-typeof-symbol@7.24.7':
    resolution: {integrity: sha512-VtR8hDy7YLB7+Pet9IarXjg/zgCMSF+1mNS/EQEiEaUPoFXCVsHG64SIxcaaI2zJgRiv+YmgaQESUfWAdbjzgg==}
    engines: {node: '>=6.9.0'}
    peerDependencies:
      '@babel/core': ^7.0.0-0

  '@babel/plugin-transform-typescript@7.24.7':
    resolution: {integrity: sha512-iLD3UNkgx2n/HrjBesVbYX6j0yqn/sJktvbtKKgcaLIQ4bTTQ8obAypc1VpyHPD2y4Phh9zHOaAt8e/L14wCpw==}
    engines: {node: '>=6.9.0'}
    peerDependencies:
      '@babel/core': ^7.0.0-0

  '@babel/plugin-transform-unicode-escapes@7.24.7':
    resolution: {integrity: sha512-U3ap1gm5+4edc2Q/P+9VrBNhGkfnf+8ZqppY71Bo/pzZmXhhLdqgaUl6cuB07O1+AQJtCLfaOmswiNbSQ9ivhw==}
    engines: {node: '>=6.9.0'}
    peerDependencies:
      '@babel/core': ^7.0.0-0

  '@babel/plugin-transform-unicode-property-regex@7.24.7':
    resolution: {integrity: sha512-uH2O4OV5M9FZYQrwc7NdVmMxQJOCCzFeYudlZSzUAHRFeOujQefa92E74TQDVskNHCzOXoigEuoyzHDhaEaK5w==}
    engines: {node: '>=6.9.0'}
    peerDependencies:
      '@babel/core': ^7.0.0-0

  '@babel/plugin-transform-unicode-regex@7.24.7':
    resolution: {integrity: sha512-hlQ96MBZSAXUq7ltkjtu3FJCCSMx/j629ns3hA3pXnBXjanNP0LHi+JpPeA81zaWgVK1VGH95Xuy7u0RyQ8kMg==}
    engines: {node: '>=6.9.0'}
    peerDependencies:
      '@babel/core': ^7.0.0-0

  '@babel/plugin-transform-unicode-sets-regex@7.24.7':
    resolution: {integrity: sha512-2G8aAvF4wy1w/AGZkemprdGMRg5o6zPNhbHVImRz3lss55TYCBd6xStN19rt8XJHq20sqV0JbyWjOWwQRwV/wg==}
    engines: {node: '>=6.9.0'}
    peerDependencies:
      '@babel/core': ^7.0.0

  '@babel/preset-env@7.24.7':
    resolution: {integrity: sha512-1YZNsc+y6cTvWlDHidMBsQZrZfEFjRIo/BZCT906PMdzOyXtSLTgqGdrpcuTDCXyd11Am5uQULtDIcCfnTc8fQ==}
    engines: {node: '>=6.9.0'}
    peerDependencies:
      '@babel/core': ^7.0.0-0

  '@babel/preset-flow@7.24.7':
    resolution: {integrity: sha512-NL3Lo0NorCU607zU3NwRyJbpaB6E3t0xtd3LfAQKDfkeX4/ggcDXvkmkW42QWT5owUeW/jAe4hn+2qvkV1IbfQ==}
    engines: {node: '>=6.9.0'}
    peerDependencies:
      '@babel/core': ^7.0.0-0

  '@babel/preset-modules@0.1.6-no-external-plugins':
    resolution: {integrity: sha512-HrcgcIESLm9aIR842yhJ5RWan/gebQUJ6E/E5+rf0y9o6oj7w0Br+sWuL6kEQ/o/AdfvR1Je9jG18/gnpwjEyA==}
    peerDependencies:
      '@babel/core': ^7.0.0-0 || ^8.0.0-0 <8.0.0

  '@babel/preset-react@7.24.7':
    resolution: {integrity: sha512-AAH4lEkpmzFWrGVlHaxJB7RLH21uPQ9+He+eFLWHmF9IuFQVugz8eAsamaW0DXRrTfco5zj1wWtpdcXJUOfsag==}
    engines: {node: '>=6.9.0'}
    peerDependencies:
      '@babel/core': ^7.0.0-0

  '@babel/preset-typescript@7.24.7':
    resolution: {integrity: sha512-SyXRe3OdWwIwalxDg5UtJnJQO+YPcTfwiIY2B0Xlddh9o7jpWLvv8X1RthIeDOxQ+O1ML5BLPCONToObyVQVuQ==}
    engines: {node: '>=6.9.0'}
    peerDependencies:
      '@babel/core': ^7.0.0-0

  '@babel/register@7.24.6':
    resolution: {integrity: sha512-WSuFCc2wCqMeXkz/i3yfAAsxwWflEgbVkZzivgAmXl/MxrXeoYFZOOPllbC8R8WTF7u61wSRQtDVZ1879cdu6w==}
    engines: {node: '>=6.9.0'}
    peerDependencies:
      '@babel/core': ^7.0.0-0

  '@babel/regjsgen@0.8.0':
    resolution: {integrity: sha512-x/rqGMdzj+fWZvCOYForTghzbtqPDZ5gPwaoNGHdgDfF2QA/XZbCBp4Moo5scrkAMPhB7z26XM/AaHuIJdgauA==}

  '@babel/runtime@7.24.7':
    resolution: {integrity: sha512-UwgBRMjJP+xv857DCngvqXI3Iq6J4v0wXmwc6sapg+zyhbwmQX67LUEFrkK5tbyJ30jGuG3ZvWpBiB9LCy1kWw==}
    engines: {node: '>=6.9.0'}

  '@babel/template@7.24.7':
    resolution: {integrity: sha512-jYqfPrU9JTF0PmPy1tLYHW4Mp4KlgxJD9l2nP9fD6yT/ICi554DmrWBAEYpIelzjHf1msDP3PxJIRt/nFNfBig==}
    engines: {node: '>=6.9.0'}

  '@babel/traverse@7.24.7':
    resolution: {integrity: sha512-yb65Ed5S/QAcewNPh0nZczy9JdYXkkAbIsEo+P7BE7yO3txAY30Y/oPa3QkQ5It3xVG2kpKMg9MsdxZaO31uKA==}
    engines: {node: '>=6.9.0'}

  '@babel/types@7.24.7':
    resolution: {integrity: sha512-XEFXSlxiG5td2EJRe8vOmRbaXVgfcBlszKujvVmWIK/UpywWljQCfzAv3RQCGujWQ1RD4YYWEAqDXfuJiy8f5Q==}
    engines: {node: '>=6.9.0'}

  '@base2/pretty-print-object@1.0.1':
    resolution: {integrity: sha512-4iri8i1AqYHJE2DstZYkyEprg6Pq6sKx3xn5FpySk9sNhH7qN2LLlHJCfDTZRILNwQNPD7mATWM0TBui7uC1pA==}

  '@bcoe/v8-coverage@0.2.3':
    resolution: {integrity: sha512-0hYQ8SB4Db5zvZB4axdMHGwEaQjkZzFjQiN9LVYvIFB2nSUHW9tYpxWriPrWDASIxiaXax83REcLxuSdnGPZtw==}

  '@chromatic-com/storybook@1.6.1':
    resolution: {integrity: sha512-x1x1NB3j4xpfeSWKr96emc+7ZvfsvH+/WVb3XCjkB24PPbT8VZXb3mJSAQMrSzuQ8+eQE9kDogYHH9Fj3tb/Cw==}
    engines: {node: '>=16.0.0', yarn: '>=1.22.18'}

  '@emotion/babel-plugin@11.11.0':
    resolution: {integrity: sha512-m4HEDZleaaCH+XgDDsPF15Ht6wTLsgDTeR3WYj9Q/k76JtWhrJjcP4+/XlG8LGT/Rol9qUfOIztXeA84ATpqPQ==}

  '@emotion/cache@11.11.0':
    resolution: {integrity: sha512-P34z9ssTCBi3e9EI1ZsWpNHcfY1r09ZO0rZbRO2ob3ZQMnFI35jB536qoXbkdesr5EUhYi22anuEJuyxifaqAQ==}

  '@emotion/hash@0.9.1':
    resolution: {integrity: sha512-gJB6HLm5rYwSLI6PQa+X1t5CFGrv1J1TWG+sOyMCeKz2ojaj6Fnl/rZEspogG+cvqbt4AE/2eIyD2QfLKTBNlQ==}

  '@emotion/is-prop-valid@1.2.2':
    resolution: {integrity: sha512-uNsoYd37AFmaCdXlg6EYD1KaPOaRWRByMCYzbKUX4+hhMfrxdVSelShywL4JVaAeM/eHUOSprYBQls+/neX3pw==}

  '@emotion/memoize@0.8.1':
    resolution: {integrity: sha512-W2P2c/VRW1/1tLox0mVUalvnWXxavmv/Oum2aPsRcoDJuob75FC3Y8FbpfLwUegRcxINtGUMPq0tFCvYNTBXNA==}

  '@emotion/react@11.11.4':
    resolution: {integrity: sha512-t8AjMlF0gHpvvxk5mAtCqR4vmxiGHCeJBaQO6gncUSdklELOgtwjerNY2yuJNfwnc6vi16U/+uMF+afIawJ9iw==}
    peerDependencies:
      '@types/react': '*'
      react: '>=16.8.0'
    peerDependenciesMeta:
      '@types/react':
        optional: true

  '@emotion/serialize@1.1.4':
    resolution: {integrity: sha512-RIN04MBT8g+FnDwgvIUi8czvr1LU1alUMI05LekWB5DGyTm8cCBMCRpq3GqaiyEDRptEXOyXnvZ58GZYu4kBxQ==}

  '@emotion/sheet@1.2.2':
    resolution: {integrity: sha512-0QBtGvaqtWi+nx6doRwDdBIzhNdZrXUppvTM4dtZZWEGTXL/XE/yJxLMGlDT1Gt+UHH5IX1n+jkXyytE/av7OA==}

  '@emotion/styled@11.11.5':
    resolution: {integrity: sha512-/ZjjnaNKvuMPxcIiUkf/9SHoG4Q196DRl1w82hQ3WCsjo1IUR8uaGWrC6a87CrYAW0Kb/pK7hk8BnLgLRi9KoQ==}
    peerDependencies:
      '@emotion/react': ^11.0.0-rc.0
      '@types/react': '*'
      react: '>=16.8.0'
    peerDependenciesMeta:
      '@types/react':
        optional: true

  '@emotion/unitless@0.8.1':
    resolution: {integrity: sha512-KOEGMu6dmJZtpadb476IsZBclKvILjopjUii3V+7MnXIQCYh8W3NgNcgwo21n9LXZX6EDIKvqfjYxXebDwxKmQ==}

  '@emotion/use-insertion-effect-with-fallbacks@1.0.1':
    resolution: {integrity: sha512-jT/qyKZ9rzLErtrjGgdkMBn2OP8wl0G3sQlBb3YPryvKHsjvINUhVaPFfP+fpBcOkmrVOVEEHQFJ7nbj2TH2gw==}
    peerDependencies:
      react: '>=16.8.0'

  '@emotion/utils@1.2.1':
    resolution: {integrity: sha512-Y2tGf3I+XVnajdItskUCn6LX+VUDmP6lTL4fcqsXAv43dnlbZiuW4MWQW38rW/BVWSE7Q/7+XQocmpnRYILUmg==}

  '@emotion/weak-memoize@0.3.1':
    resolution: {integrity: sha512-EsBwpc7hBUJWAsNPBmJy4hxWx12v6bshQsldrVmjxJoc3isbxhOrF2IcCpaXxfvq03NwkI7sbsOLXbYuqF/8Ww==}

  '@esbuild/aix-ppc64@0.21.5':
    resolution: {integrity: sha512-1SDgH6ZSPTlggy1yI6+Dbkiz8xzpHJEVAlF/AM1tHPLsf5STom9rwtjE4hKAF20FfXXNTFqEYXyJNWh1GiZedQ==}
    engines: {node: '>=12'}
    cpu: [ppc64]
    os: [aix]

  '@esbuild/android-arm64@0.21.5':
    resolution: {integrity: sha512-c0uX9VAUBQ7dTDCjq+wdyGLowMdtR/GoC2U5IYk/7D1H1JYC0qseD7+11iMP2mRLN9RcCMRcjC4YMclCzGwS/A==}
    engines: {node: '>=12'}
    cpu: [arm64]
    os: [android]

  '@esbuild/android-arm@0.21.5':
    resolution: {integrity: sha512-vCPvzSjpPHEi1siZdlvAlsPxXl7WbOVUBBAowWug4rJHb68Ox8KualB+1ocNvT5fjv6wpkX6o/iEpbDrf68zcg==}
    engines: {node: '>=12'}
    cpu: [arm]
    os: [android]

  '@esbuild/android-x64@0.21.5':
    resolution: {integrity: sha512-D7aPRUUNHRBwHxzxRvp856rjUHRFW1SdQATKXH2hqA0kAZb1hKmi02OpYRacl0TxIGz/ZmXWlbZgjwWYaCakTA==}
    engines: {node: '>=12'}
    cpu: [x64]
    os: [android]

  '@esbuild/darwin-arm64@0.21.5':
    resolution: {integrity: sha512-DwqXqZyuk5AiWWf3UfLiRDJ5EDd49zg6O9wclZ7kUMv2WRFr4HKjXp/5t8JZ11QbQfUS6/cRCKGwYhtNAY88kQ==}
    engines: {node: '>=12'}
    cpu: [arm64]
    os: [darwin]

  '@esbuild/darwin-x64@0.21.5':
    resolution: {integrity: sha512-se/JjF8NlmKVG4kNIuyWMV/22ZaerB+qaSi5MdrXtd6R08kvs2qCN4C09miupktDitvh8jRFflwGFBQcxZRjbw==}
    engines: {node: '>=12'}
    cpu: [x64]
    os: [darwin]

  '@esbuild/freebsd-arm64@0.21.5':
    resolution: {integrity: sha512-5JcRxxRDUJLX8JXp/wcBCy3pENnCgBR9bN6JsY4OmhfUtIHe3ZW0mawA7+RDAcMLrMIZaf03NlQiX9DGyB8h4g==}
    engines: {node: '>=12'}
    cpu: [arm64]
    os: [freebsd]

  '@esbuild/freebsd-x64@0.21.5':
    resolution: {integrity: sha512-J95kNBj1zkbMXtHVH29bBriQygMXqoVQOQYA+ISs0/2l3T9/kj42ow2mpqerRBxDJnmkUDCaQT/dfNXWX/ZZCQ==}
    engines: {node: '>=12'}
    cpu: [x64]
    os: [freebsd]

  '@esbuild/linux-arm64@0.21.5':
    resolution: {integrity: sha512-ibKvmyYzKsBeX8d8I7MH/TMfWDXBF3db4qM6sy+7re0YXya+K1cem3on9XgdT2EQGMu4hQyZhan7TeQ8XkGp4Q==}
    engines: {node: '>=12'}
    cpu: [arm64]
    os: [linux]

  '@esbuild/linux-arm@0.21.5':
    resolution: {integrity: sha512-bPb5AHZtbeNGjCKVZ9UGqGwo8EUu4cLq68E95A53KlxAPRmUyYv2D6F0uUI65XisGOL1hBP5mTronbgo+0bFcA==}
    engines: {node: '>=12'}
    cpu: [arm]
    os: [linux]

  '@esbuild/linux-ia32@0.21.5':
    resolution: {integrity: sha512-YvjXDqLRqPDl2dvRODYmmhz4rPeVKYvppfGYKSNGdyZkA01046pLWyRKKI3ax8fbJoK5QbxblURkwK/MWY18Tg==}
    engines: {node: '>=12'}
    cpu: [ia32]
    os: [linux]

  '@esbuild/linux-loong64@0.21.5':
    resolution: {integrity: sha512-uHf1BmMG8qEvzdrzAqg2SIG/02+4/DHB6a9Kbya0XDvwDEKCoC8ZRWI5JJvNdUjtciBGFQ5PuBlpEOXQj+JQSg==}
    engines: {node: '>=12'}
    cpu: [loong64]
    os: [linux]

  '@esbuild/linux-mips64el@0.21.5':
    resolution: {integrity: sha512-IajOmO+KJK23bj52dFSNCMsz1QP1DqM6cwLUv3W1QwyxkyIWecfafnI555fvSGqEKwjMXVLokcV5ygHW5b3Jbg==}
    engines: {node: '>=12'}
    cpu: [mips64el]
    os: [linux]

  '@esbuild/linux-ppc64@0.21.5':
    resolution: {integrity: sha512-1hHV/Z4OEfMwpLO8rp7CvlhBDnjsC3CttJXIhBi+5Aj5r+MBvy4egg7wCbe//hSsT+RvDAG7s81tAvpL2XAE4w==}
    engines: {node: '>=12'}
    cpu: [ppc64]
    os: [linux]

  '@esbuild/linux-riscv64@0.21.5':
    resolution: {integrity: sha512-2HdXDMd9GMgTGrPWnJzP2ALSokE/0O5HhTUvWIbD3YdjME8JwvSCnNGBnTThKGEB91OZhzrJ4qIIxk/SBmyDDA==}
    engines: {node: '>=12'}
    cpu: [riscv64]
    os: [linux]

  '@esbuild/linux-s390x@0.21.5':
    resolution: {integrity: sha512-zus5sxzqBJD3eXxwvjN1yQkRepANgxE9lgOW2qLnmr8ikMTphkjgXu1HR01K4FJg8h1kEEDAqDcZQtbrRnB41A==}
    engines: {node: '>=12'}
    cpu: [s390x]
    os: [linux]

  '@esbuild/linux-x64@0.21.5':
    resolution: {integrity: sha512-1rYdTpyv03iycF1+BhzrzQJCdOuAOtaqHTWJZCWvijKD2N5Xu0TtVC8/+1faWqcP9iBCWOmjmhoH94dH82BxPQ==}
    engines: {node: '>=12'}
    cpu: [x64]
    os: [linux]

  '@esbuild/netbsd-x64@0.21.5':
    resolution: {integrity: sha512-Woi2MXzXjMULccIwMnLciyZH4nCIMpWQAs049KEeMvOcNADVxo0UBIQPfSmxB3CWKedngg7sWZdLvLczpe0tLg==}
    engines: {node: '>=12'}
    cpu: [x64]
    os: [netbsd]

  '@esbuild/openbsd-x64@0.21.5':
    resolution: {integrity: sha512-HLNNw99xsvx12lFBUwoT8EVCsSvRNDVxNpjZ7bPn947b8gJPzeHWyNVhFsaerc0n3TsbOINvRP2byTZ5LKezow==}
    engines: {node: '>=12'}
    cpu: [x64]
    os: [openbsd]

  '@esbuild/sunos-x64@0.21.5':
    resolution: {integrity: sha512-6+gjmFpfy0BHU5Tpptkuh8+uw3mnrvgs+dSPQXQOv3ekbordwnzTVEb4qnIvQcYXq6gzkyTnoZ9dZG+D4garKg==}
    engines: {node: '>=12'}
    cpu: [x64]
    os: [sunos]

  '@esbuild/win32-arm64@0.21.5':
    resolution: {integrity: sha512-Z0gOTd75VvXqyq7nsl93zwahcTROgqvuAcYDUr+vOv8uHhNSKROyU961kgtCD1e95IqPKSQKH7tBTslnS3tA8A==}
    engines: {node: '>=12'}
    cpu: [arm64]
    os: [win32]

  '@esbuild/win32-ia32@0.21.5':
    resolution: {integrity: sha512-SWXFF1CL2RVNMaVs+BBClwtfZSvDgtL//G/smwAc5oVK/UPu2Gu9tIaRgFmYFFKrmg3SyAjSrElf0TiJ1v8fYA==}
    engines: {node: '>=12'}
    cpu: [ia32]
    os: [win32]

  '@esbuild/win32-x64@0.21.5':
    resolution: {integrity: sha512-tQd/1efJuzPC6rCFwEvLtci/xNFcTZknmXs98FYDfGE4wP9ClFV98nyKrzJKVPMhdDnjzLhdUyMX4PsQAPjwIw==}
    engines: {node: '>=12'}
    cpu: [x64]
    os: [win32]

  '@eslint-community/eslint-utils@4.4.0':
    resolution: {integrity: sha512-1/sA4dwrzBAyeUoQ6oxahHKmrZvsnLCg4RfxW3ZFGGmQkSNQPFNLV9CUEFQP1x9EYXHTo5p6xdhZM1Ne9p/AfA==}
    engines: {node: ^12.22.0 || ^14.17.0 || >=16.0.0}
    peerDependencies:
      eslint: ^6.0.0 || ^7.0.0 || >=8.0.0

  '@eslint-community/regexpp@4.10.1':
    resolution: {integrity: sha512-Zm2NGpWELsQAD1xsJzGQpYfvICSsFkEpU0jxBjfdC6uNEWXcHnfs9hScFWtXVDVl+rBQJGrl4g1vcKIejpH9dA==}
    engines: {node: ^12.0.0 || ^14.0.0 || >=16.0.0}

  '@eslint/eslintrc@2.1.4':
    resolution: {integrity: sha512-269Z39MS6wVJtsoUl10L60WdkhJVdPG24Q4eZTH3nnF6lpvSShEK3wQjDX9JRWAUPvPh7COouPpU9IrqaZFvtQ==}
    engines: {node: ^12.22.0 || ^14.17.0 || >=16.0.0}

  '@eslint/js@8.57.0':
    resolution: {integrity: sha512-Ys+3g2TaW7gADOJzPt83SJtCDhMjndcDMFVQ/Tj9iA1BfJzFKD9mAUXT3OenpuPHbI6P/myECxRJrofUsDx/5g==}
    engines: {node: ^12.22.0 || ^14.17.0 || >=16.0.0}

  '@floating-ui/core@1.6.3':
    resolution: {integrity: sha512-1ZpCvYf788/ZXOhRQGFxnYQOVgeU+pi0i+d0Ow34La7qjIXETi6RNswGVKkA6KcDO8/+Ysu2E/CeUmmeEBDvTg==}

  '@floating-ui/dom@1.6.6':
    resolution: {integrity: sha512-qiTYajAnh3P+38kECeffMSQgbvXty2VB6rS+42iWR4FPIlZjLK84E9qtLnMTLIpPz2znD/TaFqaiavMUrS+Hcw==}

  '@floating-ui/react-dom@2.1.1':
    resolution: {integrity: sha512-4h84MJt3CHrtG18mGsXuLCHMrug49d7DFkU0RMIyshRveBeyV2hmV/pDaF2Uxtu8kgq5r46llp5E5FQiR0K2Yg==}
    peerDependencies:
      react: '>=16.8.0'
      react-dom: '>=16.8.0'

  '@floating-ui/utils@0.2.3':
    resolution: {integrity: sha512-XGndio0l5/Gvd6CLIABvsav9HHezgDFFhDfHk1bvLfr9ni8dojqLSvBbotJEjmIwNHL7vK4QzBJTdBRoB+c1ww==}

  '@fontsource/inter@5.0.18':
    resolution: {integrity: sha512-YCsoYPTcs713sI7tLtxaPrIhXAXvEetGg5Ry02ivA8qUOb3fQHojbK/X9HLD5OOKvFUNR2Ynkwb1kR1hVKQHpw==}

  '@humanwhocodes/config-array@0.11.14':
    resolution: {integrity: sha512-3T8LkOmg45BV5FICb15QQMsyUSWrQ8AygVfC7ZG32zOalnqrilm018ZVCw0eapXux8FtA33q8PSRSstjee3jSg==}
    engines: {node: '>=10.10.0'}
    deprecated: Use @eslint/config-array instead

  '@humanwhocodes/module-importer@1.0.1':
    resolution: {integrity: sha512-bxveV4V8v5Yb4ncFTT3rPSgZBOpCkjfK0y4oVVVJwIuDVBRMDXrPyXRL988i5ap9m9bnyEEjWfm5WkBmtffLfA==}
    engines: {node: '>=12.22'}

  '@humanwhocodes/object-schema@2.0.3':
    resolution: {integrity: sha512-93zYdMES/c1D69yZiKDBj0V24vqNzB/koF26KPaagAfd3P/4gUlh3Dys5ogAK+Exi9QyzlD8x/08Zt7wIKcDcA==}
    deprecated: Use @eslint/object-schema instead

  '@istanbuljs/load-nyc-config@1.1.0':
    resolution: {integrity: sha512-VjeHSlIzpv/NyD3N0YuHfXOPDIixcA1q2ZV98wsMqcYlPmv2n3Yb2lYP9XMElnaFVXg5A7YLTeLu6V84uQDjmQ==}
    engines: {node: '>=8'}

  '@istanbuljs/schema@0.1.3':
    resolution: {integrity: sha512-ZXRY4jNvVgSVQ8DL3LTcakaAtXwTVUxE81hslsyD2AtoXW/wVob10HkOJ1X/pAlcI7D+2YoZKg5do8G/w6RYgA==}
    engines: {node: '>=8'}

  '@jest/console@29.7.0':
    resolution: {integrity: sha512-5Ni4CU7XHQi32IJ398EEP4RrB8eV09sXP2ROqD4bksHrnTree52PsxvX8tpL8LvTZ3pFzXyPbNQReSN41CAhOg==}
    engines: {node: ^14.15.0 || ^16.10.0 || >=18.0.0}

  '@jest/core@29.7.0':
    resolution: {integrity: sha512-n7aeXWKMnGtDA48y8TLWJPJmLmmZ642Ceo78cYWEpiD7FzDgmNDV/GCVRorPABdXLJZ/9wzzgZAlHjXjxDHGsg==}
    engines: {node: ^14.15.0 || ^16.10.0 || >=18.0.0}
    peerDependencies:
      node-notifier: ^8.0.1 || ^9.0.0 || ^10.0.0
    peerDependenciesMeta:
      node-notifier:
        optional: true

  '@jest/environment@29.7.0':
    resolution: {integrity: sha512-aQIfHDq33ExsN4jP1NWGXhxgQ/wixs60gDiKO+XVMd8Mn0NWPWgc34ZQDTb2jKaUWQ7MuwoitXAsN2XVXNMpAw==}
    engines: {node: ^14.15.0 || ^16.10.0 || >=18.0.0}

  '@jest/expect-utils@29.7.0':
    resolution: {integrity: sha512-GlsNBWiFQFCVi9QVSx7f5AgMeLxe9YCCs5PuP2O2LdjDAA8Jh9eX7lA1Jq/xdXw3Wb3hyvlFNfZIfcRetSzYcA==}
    engines: {node: ^14.15.0 || ^16.10.0 || >=18.0.0}

  '@jest/expect@29.7.0':
    resolution: {integrity: sha512-8uMeAMycttpva3P1lBHB8VciS9V0XAr3GymPpipdyQXbBcuhkLQOSe8E/p92RyAdToS6ZD1tFkX+CkhoECE0dQ==}
    engines: {node: ^14.15.0 || ^16.10.0 || >=18.0.0}

  '@jest/fake-timers@29.7.0':
    resolution: {integrity: sha512-q4DH1Ha4TTFPdxLsqDXK1d3+ioSL7yL5oCMJZgDYm6i+6CygW5E5xVr/D1HdsGxjt1ZWSfUAs9OxSB/BNelWrQ==}
    engines: {node: ^14.15.0 || ^16.10.0 || >=18.0.0}

  '@jest/globals@29.7.0':
    resolution: {integrity: sha512-mpiz3dutLbkW2MNFubUGUEVLkTGiqW6yLVTA+JbP6fI6J5iL9Y0Nlg8k95pcF8ctKwCS7WVxteBs29hhfAotzQ==}
    engines: {node: ^14.15.0 || ^16.10.0 || >=18.0.0}

  '@jest/reporters@29.7.0':
    resolution: {integrity: sha512-DApq0KJbJOEzAFYjHADNNxAE3KbhxQB1y5Kplb5Waqw6zVbuWatSnMjE5gs8FUgEPmNsnZA3NCWl9NG0ia04Pg==}
    engines: {node: ^14.15.0 || ^16.10.0 || >=18.0.0}
    peerDependencies:
      node-notifier: ^8.0.1 || ^9.0.0 || ^10.0.0
    peerDependenciesMeta:
      node-notifier:
        optional: true

  '@jest/schemas@29.6.3':
    resolution: {integrity: sha512-mo5j5X+jIZmJQveBKeS/clAueipV7KgiX1vMgCxam1RNYiqE1w62n0/tJJnHtjW8ZHcQco5gY85jA3mi0L+nSA==}
    engines: {node: ^14.15.0 || ^16.10.0 || >=18.0.0}

  '@jest/source-map@29.6.3':
    resolution: {integrity: sha512-MHjT95QuipcPrpLM+8JMSzFx6eHp5Bm+4XeFDJlwsvVBjmKNiIAvasGK2fxz2WbGRlnvqehFbh07MMa7n3YJnw==}
    engines: {node: ^14.15.0 || ^16.10.0 || >=18.0.0}

  '@jest/test-result@29.7.0':
    resolution: {integrity: sha512-Fdx+tv6x1zlkJPcWXmMDAG2HBnaR9XPSd5aDWQVsfrZmLVT3lU1cwyxLgRmXR9yrq4NBoEm9BMsfgFzTQAbJYA==}
    engines: {node: ^14.15.0 || ^16.10.0 || >=18.0.0}

  '@jest/test-sequencer@29.7.0':
    resolution: {integrity: sha512-GQwJ5WZVrKnOJuiYiAF52UNUJXgTZx1NHjFSEB0qEMmSZKAkdMoIzw/Cj6x6NF4AvV23AUqDpFzQkN/eYCYTxw==}
    engines: {node: ^14.15.0 || ^16.10.0 || >=18.0.0}

  '@jest/transform@29.7.0':
    resolution: {integrity: sha512-ok/BTPFzFKVMwO5eOHRrvnBVHdRy9IrsrW1GpMaQ9MCnilNLXQKmAX8s1YXDFaai9xJpac2ySzV0YeRRECr2Vw==}
    engines: {node: ^14.15.0 || ^16.10.0 || >=18.0.0}

  '@jest/types@29.6.3':
    resolution: {integrity: sha512-u3UPsIilWKOM3F9CXtrG8LEJmNxwoCQC/XVj4IKYXvvpx7QIi/Kg1LI5uDmDpKlac62NUtX7eLjRh+jVZcLOzw==}
    engines: {node: ^14.15.0 || ^16.10.0 || >=18.0.0}

  '@joshwooding/vite-plugin-react-docgen-typescript@0.3.1':
    resolution: {integrity: sha512-pdoMZ9QaPnVlSM+SdU/wgg0nyD/8wQ7y90ttO2CMCyrrm7RxveYIJ5eNfjPaoMFqW41LZra7QO9j+xV4Y18Glw==}
    peerDependencies:
      typescript: '>= 4.3.x'
      vite: ^3.0.0 || ^4.0.0 || ^5.0.0
    peerDependenciesMeta:
      typescript:
        optional: true

  '@jridgewell/gen-mapping@0.3.5':
    resolution: {integrity: sha512-IzL8ZoEDIBRWEzlCcRhOaCupYyN5gdIK+Q6fbFdPDg6HqX6jpkItn7DFIpW9LQzXG6Df9sA7+OKnq0qlz/GaQg==}
    engines: {node: '>=6.0.0'}

  '@jridgewell/resolve-uri@3.1.2':
    resolution: {integrity: sha512-bRISgCIjP20/tbWSPWMEi54QVPRZExkuD9lJL+UIxUKtwVJA8wW1Trb1jMs1RFXo1CBTNZ/5hpC9QvmKWdopKw==}
    engines: {node: '>=6.0.0'}

  '@jridgewell/set-array@1.2.1':
    resolution: {integrity: sha512-R8gLRTZeyp03ymzP/6Lil/28tGeGEzhx1q2k703KGWRAI1VdvPIXdG70VJc2pAMw3NA6JKL5hhFu1sJX0Mnn/A==}
    engines: {node: '>=6.0.0'}

  '@jridgewell/sourcemap-codec@1.4.15':
    resolution: {integrity: sha512-eF2rxCRulEKXHTRiDrDy6erMYWqNw4LPdQ8UQA4huuxaQsVeRPFl2oM8oDGxMFhJUWZf9McpLtJasDDZb/Bpeg==}

  '@jridgewell/trace-mapping@0.3.25':
    resolution: {integrity: sha512-vNk6aEwybGtawWmy/PzwnGDOjCkLWSD2wqvjGGAgOAwCGWySYXfYoxt00IJkTF+8Lb57DwOb3Aa0o9CApepiYQ==}

  '@mdx-js/react@3.0.1':
    resolution: {integrity: sha512-9ZrPIU4MGf6et1m1ov3zKf+q9+deetI51zprKB1D/z3NOb+rUxxtEl3mCjW5wTGh6VhRdwPueh1oRzi6ezkA8A==}
    peerDependencies:
      '@types/react': '>=16'
      react: '>=16'

  '@mui/base@5.0.0-beta.40':
    resolution: {integrity: sha512-I/lGHztkCzvwlXpjD2+SNmvNQvB4227xBXhISPjEaJUXGImOQ9f3D2Yj/T3KasSI/h0MLWy74X0J6clhPmsRbQ==}
    engines: {node: '>=12.0.0'}
    peerDependencies:
      '@types/react': ^17.0.0 || ^18.0.0
      react: ^17.0.0 || ^18.0.0
      react-dom: ^17.0.0 || ^18.0.0
    peerDependenciesMeta:
      '@types/react':
        optional: true

  '@mui/base@5.0.0-beta.42':
    resolution: {integrity: sha512-fWRiUJVCHCPF+mxd5drn08bY2qRw3jj5f1SSQdUXmaJ/yKpk23ys8MgLO2KGVTRtbks/+ctRfgffGPbXifj0Ug==}
    engines: {node: '>=12.0.0'}
    peerDependencies:
      '@types/react': ^17.0.0 || ^18.0.0
      react: ^17.0.0 || ^18.0.0
      react-dom: ^17.0.0 || ^18.0.0
    peerDependenciesMeta:
      '@types/react':
        optional: true

  '@mui/core-downloads-tracker@5.16.4':
    resolution: {integrity: sha512-rNdHXhclwjEZnK+//3SR43YRx0VtjdHnUFhMSGYmAMJve+KiwEja/41EYh8V3pZKqF2geKyfcFUenTfDTYUR4w==}

  '@mui/core-downloads-tracker@6.0.0-dev.240424162023-9968b4889d':
    resolution: {integrity: sha512-doh3M3U7HUGSBIWGe1yvesSbfDguMRjP0N09ogWSBM2hovXAlgULhMgcRTepAZLLwfRxFII0bCohq6B9NqoKuw==}

  '@mui/joy@5.0.0-beta.36':
    resolution: {integrity: sha512-fFW8jqA/6JcnjjSUgiFJ17bbvMxwFU+daT5Ohpi1qYrDub0XYj1+8UYDUgGCLsv8XNe50AkbnqidtAlMpq7Glg==}
    engines: {node: '>=12.0.0'}
    peerDependencies:
      '@emotion/react': ^11.5.0
      '@emotion/styled': ^11.3.0
      '@types/react': ^17.0.0 || ^18.0.0
      react: ^17.0.0 || ^18.0.0
      react-dom: ^17.0.0 || ^18.0.0
    peerDependenciesMeta:
      '@emotion/react':
        optional: true
      '@emotion/styled':
        optional: true
      '@types/react':
        optional: true

  '@mui/material@5.16.4':
    resolution: {integrity: sha512-dBnh3/zRYgEVIS3OE4oTbujse3gifA0qLMmuUk13ywsDCbngJsdgwW5LuYeiT5pfA8PGPGSqM7mxNytYXgiMCw==}
    engines: {node: '>=12.0.0'}
    peerDependencies:
      '@emotion/react': ^11.5.0
      '@emotion/styled': ^11.3.0
      '@types/react': ^17.0.0 || ^18.0.0
      react: ^17.0.0 || ^18.0.0
      react-dom: ^17.0.0 || ^18.0.0
    peerDependenciesMeta:
      '@emotion/react':
        optional: true
      '@emotion/styled':
        optional: true
      '@types/react':
        optional: true

  '@mui/private-theming@5.16.4':
    resolution: {integrity: sha512-ZsAm8cq31SJ37SVWLRlu02v9SRthxnfQofaiv14L5Bht51B0dz6yQEoVU/V8UduZDCCIrWkBHuReVfKhE/UuXA==}
    engines: {node: '>=12.0.0'}
    peerDependencies:
      '@types/react': ^17.0.0 || ^18.0.0
      react: ^17.0.0 || ^18.0.0
    peerDependenciesMeta:
      '@types/react':
        optional: true

  '@mui/private-theming@6.0.0-dev.20240529-082515-213b5e33ab':
    resolution: {integrity: sha512-5AL+3TUSWaW2E9g+wIaD8jXHxFzqDInhNa3kNWJk2ZEqN2yG5msJLFr2BMp5/ev/x6V3AzTIIktkAV6qnlhOig==}
    engines: {node: '>=12.0.0'}
    peerDependencies:
      '@types/react': ^17.0.0 || ^18.0.0
      react: ^17.0.0 || ^18.0.0
    peerDependenciesMeta:
      '@types/react':
        optional: true

  '@mui/styled-engine@5.16.4':
    resolution: {integrity: sha512-0+mnkf+UiAmTVB8PZFqOhqf729Yh0Cxq29/5cA3VAyDVTRIUUQ8FXQhiAhUIbijFmM72rY80ahFPXIm4WDbzcA==}
    engines: {node: '>=12.0.0'}
    peerDependencies:
      '@emotion/react': ^11.4.1
      '@emotion/styled': ^11.3.0
      react: ^17.0.0 || ^18.0.0
    peerDependenciesMeta:
      '@emotion/react':
        optional: true
      '@emotion/styled':
        optional: true

  '@mui/styled-engine@6.0.0-dev.20240529-082515-213b5e33ab':
    resolution: {integrity: sha512-+vpJBmaOPwp5fTjcin/MZ5umeqYAJD4RXxj0Ey+5KBp+j+7aXQBW5ZgehIZtM2eCg/VfUIfiVsB+i3SMFrfdFw==}
    engines: {node: '>=12.0.0'}
    peerDependencies:
      '@emotion/react': ^11.4.1
      '@emotion/styled': ^11.3.0
      react: ^17.0.0 || ^18.0.0
    peerDependenciesMeta:
      '@emotion/react':
        optional: true
      '@emotion/styled':
        optional: true

  '@mui/system@5.16.4':
    resolution: {integrity: sha512-ET1Ujl2/8hbsD611/mqUuNArMCGv/fIWO/f8B3ZqF5iyPHM2aS74vhTNyjytncc4i6dYwGxNk+tLa7GwjNS0/w==}
    engines: {node: '>=12.0.0'}
    peerDependencies:
      '@emotion/react': ^11.5.0
      '@emotion/styled': ^11.3.0
      '@types/react': ^17.0.0 || ^18.0.0
      react: ^17.0.0 || ^18.0.0
    peerDependenciesMeta:
      '@emotion/react':
        optional: true
      '@emotion/styled':
        optional: true
      '@types/react':
        optional: true

  '@mui/system@6.0.0-dev.240424162023-9968b4889d':
    resolution: {integrity: sha512-Y3yCFUHN1xMK62hJJBqzZb1YQvHNaHc7JUX01eU6QTPojtIbGMF2jCOP/EQw77/byahNbxeLoAIQx10F0IR3Rw==}
    engines: {node: '>=12.0.0'}
    peerDependencies:
      '@emotion/react': ^11.5.0
      '@emotion/styled': ^11.3.0
      '@types/react': ^17.0.0 || ^18.0.0
      react: ^17.0.0 || ^18.0.0
    peerDependenciesMeta:
      '@emotion/react':
        optional: true
      '@emotion/styled':
        optional: true
      '@types/react':
        optional: true

  '@mui/types@7.2.14':
    resolution: {integrity: sha512-MZsBZ4q4HfzBsywtXgM1Ksj6HDThtiwmOKUXH1pKYISI9gAVXCNHNpo7TlGoGrBaYWZTdNoirIN7JsQcQUjmQQ==}
    peerDependencies:
      '@types/react': ^17.0.0 || ^18.0.0
    peerDependenciesMeta:
      '@types/react':
        optional: true

  '@mui/types@7.2.15':
    resolution: {integrity: sha512-nbo7yPhtKJkdf9kcVOF8JZHPZTmqXjJ/tI0bdWgHg5tp9AnIN4Y7f7wm9T+0SyGYJk76+GYZ8Q5XaTYAsUHN0Q==}
    peerDependencies:
      '@types/react': ^17.0.0 || ^18.0.0
    peerDependenciesMeta:
      '@types/react':
        optional: true

  '@mui/utils@5.15.20':
    resolution: {integrity: sha512-mAbYx0sovrnpAu1zHc3MDIhPqL8RPVC5W5xcO1b7PiSCJPtckIZmBkp8hefamAvUiAV8gpfMOM6Zb+eSisbI2A==}
    engines: {node: '>=12.0.0'}
    peerDependencies:
      '@types/react': ^17.0.0 || ^18.0.0
      react: ^17.0.0 || ^18.0.0
    peerDependenciesMeta:
      '@types/react':
        optional: true

  '@mui/utils@5.16.4':
    resolution: {integrity: sha512-nlppYwq10TBIFqp7qxY0SvbACOXeOjeVL3pOcDsK0FT8XjrEXh9/+lkg8AEIzD16z7YfiJDQjaJG2OLkE7BxNg==}
    engines: {node: '>=12.0.0'}
    peerDependencies:
      '@types/react': ^17.0.0 || ^18.0.0
      react: ^17.0.0 || ^18.0.0
    peerDependenciesMeta:
      '@types/react':
        optional: true

  '@mui/utils@6.0.0-dev.20240529-082515-213b5e33ab':
    resolution: {integrity: sha512-jyNcB0drDhYcoq5MHNTiEc63GfVE1GZK+CVUd8tlLzk5q631RPYJ5jONSOszLiUOXBmI8Uu1SBJUwrG3j2YG2A==}
    engines: {node: '>=12.0.0'}
    peerDependencies:
      '@types/react': ^17.0.0 || ^18.0.0
      react: ^17.0.0 || ^18.0.0
    peerDependenciesMeta:
      '@types/react':
        optional: true

  '@nodelib/fs.scandir@2.1.5':
    resolution: {integrity: sha512-vq24Bq3ym5HEQm2NKCr3yXDwjc7vTsEThRDnkp2DK9p1uqLR+DHurm/NOTo0KG7HYHU7eppKZj3MyqYuMBf62g==}
    engines: {node: '>= 8'}

  '@nodelib/fs.stat@2.0.5':
    resolution: {integrity: sha512-RkhPPp2zrqDAQA/2jNhnztcPAlv64XdhIp7a7454A5ovI7Bukxgt7MX7udwAu3zg1DcpPU0rz3VV1SeaqvY4+A==}
    engines: {node: '>= 8'}

  '@nodelib/fs.walk@1.2.8':
    resolution: {integrity: sha512-oGB+UxlgWcgQkgwo8GcEGwemoTFt3FIO9ababBmaGwXIoBKZ+GTy0pP185beGg7Llih/NSHSV2XAs1lnznocSg==}
    engines: {node: '>= 8'}

  '@popperjs/core@2.11.8':
    resolution: {integrity: sha512-P1st0aksCrn9sGZhp8GMYwBnQsbvAWsZAX44oXNNvLHGqAOcoVxmjZiohstwQ7SqKnbR47akdNi+uleWD8+g6A==}

  '@remix-run/router@1.17.0':
    resolution: {integrity: sha512-2D6XaHEVvkCn682XBnipbJjgZUU7xjLtA4dGJRBVUKpEaDYOZMENZoZjAOSb7qirxt5RupjzZxz4fK2FO+EFPw==}
    engines: {node: '>=14.0.0'}

  '@rollup/pluginutils@5.1.0':
    resolution: {integrity: sha512-XTIWOPPcpvyKI6L1NHo0lFlCyznUEyPmPY1mc3KpPVDYulHSTvyeLNVW00QTLIAFNhR3kYnJTQHeGqU4M3n09g==}
    engines: {node: '>=14.0.0'}
    peerDependencies:
      rollup: ^1.20.0||^2.0.0||^3.0.0||^4.0.0
    peerDependenciesMeta:
      rollup:
        optional: true

  '@rollup/rollup-android-arm-eabi@4.18.0':
    resolution: {integrity: sha512-Tya6xypR10giZV1XzxmH5wr25VcZSncG0pZIjfePT0OVBvqNEurzValetGNarVrGiq66EBVAFn15iYX4w6FKgQ==}
    cpu: [arm]
    os: [android]

  '@rollup/rollup-android-arm64@4.18.0':
    resolution: {integrity: sha512-avCea0RAP03lTsDhEyfy+hpfr85KfyTctMADqHVhLAF3MlIkq83CP8UfAHUssgXTYd+6er6PaAhx/QGv4L1EiA==}
    cpu: [arm64]
    os: [android]

  '@rollup/rollup-darwin-arm64@4.18.0':
    resolution: {integrity: sha512-IWfdwU7KDSm07Ty0PuA/W2JYoZ4iTj3TUQjkVsO/6U+4I1jN5lcR71ZEvRh52sDOERdnNhhHU57UITXz5jC1/w==}
    cpu: [arm64]
    os: [darwin]

  '@rollup/rollup-darwin-x64@4.18.0':
    resolution: {integrity: sha512-n2LMsUz7Ynu7DoQrSQkBf8iNrjOGyPLrdSg802vk6XT3FtsgX6JbE8IHRvposskFm9SNxzkLYGSq9QdpLYpRNA==}
    cpu: [x64]
    os: [darwin]

  '@rollup/rollup-linux-arm-gnueabihf@4.18.0':
    resolution: {integrity: sha512-C/zbRYRXFjWvz9Z4haRxcTdnkPt1BtCkz+7RtBSuNmKzMzp3ZxdM28Mpccn6pt28/UWUCTXa+b0Mx1k3g6NOMA==}
    cpu: [arm]
    os: [linux]

  '@rollup/rollup-linux-arm-musleabihf@4.18.0':
    resolution: {integrity: sha512-l3m9ewPgjQSXrUMHg93vt0hYCGnrMOcUpTz6FLtbwljo2HluS4zTXFy2571YQbisTnfTKPZ01u/ukJdQTLGh9A==}
    cpu: [arm]
    os: [linux]

  '@rollup/rollup-linux-arm64-gnu@4.18.0':
    resolution: {integrity: sha512-rJ5D47d8WD7J+7STKdCUAgmQk49xuFrRi9pZkWoRD1UeSMakbcepWXPF8ycChBoAqs1pb2wzvbY6Q33WmN2ftw==}
    cpu: [arm64]
    os: [linux]

  '@rollup/rollup-linux-arm64-musl@4.18.0':
    resolution: {integrity: sha512-be6Yx37b24ZwxQ+wOQXXLZqpq4jTckJhtGlWGZs68TgdKXJgw54lUUoFYrg6Zs/kjzAQwEwYbp8JxZVzZLRepQ==}
    cpu: [arm64]
    os: [linux]

  '@rollup/rollup-linux-powerpc64le-gnu@4.18.0':
    resolution: {integrity: sha512-hNVMQK+qrA9Todu9+wqrXOHxFiD5YmdEi3paj6vP02Kx1hjd2LLYR2eaN7DsEshg09+9uzWi2W18MJDlG0cxJA==}
    cpu: [ppc64]
    os: [linux]

  '@rollup/rollup-linux-riscv64-gnu@4.18.0':
    resolution: {integrity: sha512-ROCM7i+m1NfdrsmvwSzoxp9HFtmKGHEqu5NNDiZWQtXLA8S5HBCkVvKAxJ8U+CVctHwV2Gb5VUaK7UAkzhDjlg==}
    cpu: [riscv64]
    os: [linux]

  '@rollup/rollup-linux-s390x-gnu@4.18.0':
    resolution: {integrity: sha512-0UyyRHyDN42QL+NbqevXIIUnKA47A+45WyasO+y2bGJ1mhQrfrtXUpTxCOrfxCR4esV3/RLYyucGVPiUsO8xjg==}
    cpu: [s390x]
    os: [linux]

  '@rollup/rollup-linux-x64-gnu@4.18.0':
    resolution: {integrity: sha512-xuglR2rBVHA5UsI8h8UbX4VJ470PtGCf5Vpswh7p2ukaqBGFTnsfzxUBetoWBWymHMxbIG0Cmx7Y9qDZzr648w==}
    cpu: [x64]
    os: [linux]

  '@rollup/rollup-linux-x64-musl@4.18.0':
    resolution: {integrity: sha512-LKaqQL9osY/ir2geuLVvRRs+utWUNilzdE90TpyoX0eNqPzWjRm14oMEE+YLve4k/NAqCdPkGYDaDF5Sw+xBfg==}
    cpu: [x64]
    os: [linux]

  '@rollup/rollup-win32-arm64-msvc@4.18.0':
    resolution: {integrity: sha512-7J6TkZQFGo9qBKH0pk2cEVSRhJbL6MtfWxth7Y5YmZs57Pi+4x6c2dStAUvaQkHQLnEQv1jzBUW43GvZW8OFqA==}
    cpu: [arm64]
    os: [win32]

  '@rollup/rollup-win32-ia32-msvc@4.18.0':
    resolution: {integrity: sha512-Txjh+IxBPbkUB9+SXZMpv+b/vnTEtFyfWZgJ6iyCmt2tdx0OF5WhFowLmnh8ENGNpfUlUZkdI//4IEmhwPieNg==}
    cpu: [ia32]
    os: [win32]

  '@rollup/rollup-win32-x64-msvc@4.18.0':
    resolution: {integrity: sha512-UOo5FdvOL0+eIVTgS4tIdbW+TtnBLWg1YBCcU2KWM7nuNwRz9bksDX1bekJJCpu25N1DVWaCwnT39dVQxzqS8g==}
    cpu: [x64]
    os: [win32]

  '@sinclair/typebox@0.27.8':
    resolution: {integrity: sha512-+Fj43pSMwJs4KRrH/938Uf+uAELIgVBmQzg/q1YG10djyfA3TnrU8N8XzqCh/okZdszqBQTZf96idMfE5lnwTA==}

  '@sindresorhus/merge-streams@2.3.0':
    resolution: {integrity: sha512-LtoMMhxAlorcGhmFYI+LhPgbPZCkgP6ra1YL604EeF6U98pLlQ3iWIGMdWSC+vWmPBWBNgmDBAhnAobLROJmwg==}
    engines: {node: '>=18'}

  '@sinonjs/commons@3.0.1':
    resolution: {integrity: sha512-K3mCHKQ9sVh8o1C9cxkwxaOmXoAMlDxC1mYyHrjqOWEcBjYr76t96zL2zlj5dUGZ3HSw240X1qgH3Mjf1yJWpQ==}

  '@sinonjs/fake-timers@10.3.0':
    resolution: {integrity: sha512-V4BG07kuYSUkTCSBHG8G8TNhM+F19jXFWnQtzj+we8DrkpSBCee9Z3Ms8yiGer/dlmhe35/Xdgyo3/0rQKg7YA==}

  '@storybook/addon-actions@8.2.1':
    resolution: {integrity: sha512-rosuPmufr41Uojjo1ok+1r2X3/qS4WvOn6Wc8SGos9oQZwCoIbRIABOg8sz41UatPKcYHF9sJKBy8l1NXCz6LQ==}
    peerDependencies:
      storybook: ^8.2.1

  '@storybook/addon-backgrounds@8.2.1':
    resolution: {integrity: sha512-/60Ft8RtcfG/khqpZ8X4u3UZsgabzWgmAHY8hnbcM2uKO6dk6jHjiN4C72MKJ9eKnxcjoNGXN7igJzw5ebMbcg==}
    peerDependencies:
      storybook: ^8.2.1

  '@storybook/addon-controls@8.2.1':
    resolution: {integrity: sha512-qSlTftH0VuchVnGJWdf62bdRdeaiAKvGMTja/TVvEW1TgQ8hl508sUT9LtmbuyqKqvGGxWTPTFRIBoXQx59VeQ==}
    peerDependencies:
      storybook: ^8.2.1

  '@storybook/addon-docs@8.2.1':
    resolution: {integrity: sha512-/p2Xj/txqrxZgqIOhsIDjtZJaklTbxO3qrHIvHpeFvF9iWV4IN7D0JFpIoHhRA+bo94mWtZwPVEDABPnGpYUZA==}
    peerDependencies:
      storybook: ^8.2.1

  '@storybook/addon-essentials@8.2.1':
    resolution: {integrity: sha512-c9OH5J097NwbuLFejZsmZSQv7Gz+gk4r1H4Nak8JeUZL5CapkY3HWe0dhWl6u6YqGcjhEjcuFvLoWbctKoSr/Q==}
    peerDependencies:
      storybook: ^8.2.1

  '@storybook/addon-highlight@8.2.1':
    resolution: {integrity: sha512-rz4Hj2J8jz4Zdq+pF5hMWpwHrsPQNmyGkG+MBli7GEge4Bed6HAQkDT8sE/3OGgizrudE1YBLnAIO1M+Lk85Ew==}
    peerDependencies:
      storybook: ^8.2.1

  '@storybook/addon-interactions@8.2.1':
    resolution: {integrity: sha512-dpYir2cMlQuTG/798GF0OQw5pWKks+16HLLB7wUSYolSHDdu3ahKtjCJcY4y+UTQSyLupC/5KHWty9czk/WTiA==}
    peerDependencies:
      storybook: ^8.2.1

  '@storybook/addon-links@8.2.1':
    resolution: {integrity: sha512-k07LuKnYr+URPdmTbei9r7tO9VCV8vd2zfBlbXyg+GuaVqDZBrZD8Xd9QAMB8O3+iA7uPHTXSOH92IO3QiRfSg==}
    peerDependencies:
      react: ^16.8.0 || ^17.0.0 || ^18.0.0 || ^19.0.0-beta
      storybook: ^8.2.1
    peerDependenciesMeta:
      react:
        optional: true

  '@storybook/addon-measure@8.2.1':
    resolution: {integrity: sha512-+6yfp+cm+QI/KjJ8ShgP7lpC8Yf8MGOUMDRjsPm99fzrOEAZ6QAocCOGUyCs6Uyij+Mpn+QTm9ulfAPYXSL8gA==}
    peerDependencies:
      storybook: ^8.2.1

  '@storybook/addon-onboarding@8.2.1':
    resolution: {integrity: sha512-rVBsXrYnhTpTxE1/9s+vinaWHn10aQEc/Um/S4vvyDRXsn9DMX1TbDi14BFxZv92PHUDV6RI277VQImwOS5T6g==}
    peerDependencies:
      storybook: ^8.2.1

  '@storybook/addon-outline@8.2.1':
    resolution: {integrity: sha512-rsC+r56PB4Hlu5fAybAP78u/cY6I5bYlC6JrLwU44igH0wFQR2XdpQ7OLYZaeu8nKDtanS29D+99KVk4oyzRBw==}
    peerDependencies:
      storybook: ^8.2.1

  '@storybook/addon-toolbars@8.2.1':
    resolution: {integrity: sha512-UzK2TPEDt2bwi+IGeK2OXTc3VqIhqxqQ2tbXdBBVBwnsV4u4quvlXrnMKugaf0YdkeIRewJq/u2J+bQNs5TErw==}
    peerDependencies:
      storybook: ^8.2.1

  '@storybook/addon-viewport@8.2.1':
    resolution: {integrity: sha512-mk5FGH8W6IIjbRRpCPagjWfY77UgHmxUUYzUagc9KZKG0MfSy6hYtXaWy5NrZOegblS5K9cGNdKXdM59Rc9JFg==}
    peerDependencies:
      storybook: ^8.2.1

  '@storybook/blocks@8.2.1':
    resolution: {integrity: sha512-7E5WAx5JcrPBCjonogfTvcLJ1y6IFQzqLv1mone8TH1b5lCHuLtWMxYY/4oQabfEanVUpo81KfbyooiR3FXlOA==}
    peerDependencies:
      react: ^16.8.0 || ^17.0.0 || ^18.0.0 || ^19.0.0-beta
      react-dom: ^16.8.0 || ^17.0.0 || ^18.0.0 || ^19.0.0-beta
      storybook: ^8.2.1
    peerDependenciesMeta:
      react:
        optional: true
      react-dom:
        optional: true

  '@storybook/builder-vite@8.2.1':
    resolution: {integrity: sha512-2L8TTWodvvFrPEXywKd4+Ut1wAyC0XbPCjdwXthMbtCOYsqBltirWRxZ4cfO7Bj6uR54qgfx3uHf53ez/kwDQw==}
    peerDependencies:
      '@preact/preset-vite': '*'
      storybook: ^8.2.1
      typescript: '>= 4.3.x'
      vite: ^4.0.0 || ^5.0.0
      vite-plugin-glimmerx: '*'
    peerDependenciesMeta:
      '@preact/preset-vite':
        optional: true
      typescript:
        optional: true
      vite-plugin-glimmerx:
        optional: true

  '@storybook/codemod@8.2.1':
    resolution: {integrity: sha512-LYvVLOKj5mDbbAPLrxd3BWQaemTqp2y5RV5glNqsPq3FoFX4rn4VnWb5X/YBWsMqqCK+skimH/f7HQ5fDvWubg==}

  '@storybook/core@8.2.1':
    resolution: {integrity: sha512-hmuBRtT0JwmvEpsi4f/hh/QOqiEUmvV1xCbLQy+FEqMBxk5VsksVLKXJiWFG5lYodmjdxCLCb37JDVuOOZIIpw==}

  '@storybook/csf-plugin@8.2.1':
    resolution: {integrity: sha512-/3nT7kvOsGSS8ym4qDFuz28h43BjiodLbRwUNa+p50fpO59s3F8MbK4lSBHPFXfTViWfrOZ5gL7CHe1f8PFJRA==}
    peerDependencies:
      storybook: ^8.2.1

  '@storybook/csf@0.0.1':
    resolution: {integrity: sha512-USTLkZze5gkel8MYCujSRBVIrUQ3YPBrLOx7GNk/0wttvVtlzWXAq9eLbQ4p/NicGxP+3T7KPEMVV//g+yubpw==}

  '@storybook/csf@0.1.11':
    resolution: {integrity: sha512-dHYFQH3mA+EtnCkHXzicbLgsvzYjcDJ1JWsogbItZogkPHgSJM/Wr71uMkcvw8v9mmCyP4NpXJuu6bPoVsOnzg==}

  '@storybook/global@5.0.0':
    resolution: {integrity: sha512-FcOqPAXACP0I3oJ/ws6/rrPT9WGhu915Cg8D02a9YxLo0DE9zI+a9A5gRGvmQ09fiWPukqI8ZAEoQEdWUKMQdQ==}

  '@storybook/icons@1.2.9':
    resolution: {integrity: sha512-cOmylsz25SYXaJL/gvTk/dl3pyk7yBFRfeXTsHvTA3dfhoU/LWSq0NKL9nM7WBasJyn6XPSGnLS4RtKXLw5EUg==}
    engines: {node: '>=14.0.0'}
    peerDependencies:
      react: ^16.8.0 || ^17.0.0 || ^18.0.0
      react-dom: ^16.8.0 || ^17.0.0 || ^18.0.0

  '@storybook/instrumenter@8.2.1':
    resolution: {integrity: sha512-z+j0HITkLiuwWbRv7kXlA43FkCh13IumQLDiycl98TXM+1IZlQGPh/Lyc/VviSZI2I1ZJas6aNGXfd3nMJoY8A==}
    peerDependencies:
      storybook: ^8.2.1

  '@storybook/react-dom-shim@8.2.1':
    resolution: {integrity: sha512-c6nfjyqiNduN6qk9yMP3EVNMslTJB+KGpKEDjpNOBGrTLkapp4dKTk8fN3EiFc3jEwhfN+xY+19eXwq7JBWCtg==}
    peerDependencies:
      react: ^16.8.0 || ^17.0.0 || ^18.0.0 || ^19.0.0-beta
      react-dom: ^16.8.0 || ^17.0.0 || ^18.0.0 || ^19.0.0-beta
      storybook: ^8.2.1

  '@storybook/react-vite@8.2.1':
    resolution: {integrity: sha512-CCFjPSmI4yttLy3J7nEk9UBJzXI6AfZfJIlrk28HCB+k1fcqJS19cGXdNkjm4cWyAnUQFYJJVJJnqnrye1mVEw==}
    engines: {node: '>=18.0.0'}
    peerDependencies:
      react: ^16.8.0 || ^17.0.0 || ^18.0.0 || ^19.0.0-beta
      react-dom: ^16.8.0 || ^17.0.0 || ^18.0.0 || ^19.0.0-beta
      storybook: ^8.2.1
      vite: ^4.0.0 || ^5.0.0

  '@storybook/react@8.2.1':
    resolution: {integrity: sha512-QBhHURQ/UPM9vaqP1ixxzpWhGd2bZw4664hL9s6rtFCi9zvvZWTb/tD3gVMKCDs2JVXwTaZq/Spd0QwZxNEJgQ==}
    engines: {node: '>=18.0.0'}
    peerDependencies:
      react: ^16.8.0 || ^17.0.0 || ^18.0.0 || ^19.0.0-beta
      react-dom: ^16.8.0 || ^17.0.0 || ^18.0.0 || ^19.0.0-beta
      storybook: ^8.2.1
      typescript: '>= 4.2.x'
    peerDependenciesMeta:
      typescript:
        optional: true

  '@storybook/test@8.2.1':
    resolution: {integrity: sha512-23b4tXkKEGiJaDHrTXaMmoBx4JSxdHD6K0pfuB2jte+CyyPBZSXRIey7TxJFOKlEal6/9+7w2TMQGdBspjD9/g==}
    peerDependencies:
      storybook: ^8.2.1

  '@testing-library/dom@10.1.0':
    resolution: {integrity: sha512-wdsYKy5zupPyLCW2Je5DLHSxSfbIp6h80WoHOQc+RPtmPGA52O9x5MJEkv92Sjonpq+poOAtUKhh1kBGAXBrNA==}
    engines: {node: '>=18'}

  '@testing-library/jest-dom@6.4.5':
    resolution: {integrity: sha512-AguB9yvTXmCnySBP1lWjfNNUwpbElsaQ567lt2VdGqAdHtpieLgjmcVyv1q7PMIvLbgpDdkWV5Ydv3FEejyp2A==}
    engines: {node: '>=14', npm: '>=6', yarn: '>=1'}
    peerDependencies:
      '@jest/globals': '>= 28'
      '@types/bun': latest
      '@types/jest': '>= 28'
      jest: '>= 28'
      vitest: '>= 0.32'
    peerDependenciesMeta:
      '@jest/globals':
        optional: true
      '@types/bun':
        optional: true
      '@types/jest':
        optional: true
      jest:
        optional: true
      vitest:
        optional: true

  '@testing-library/jest-dom@6.4.6':
    resolution: {integrity: sha512-8qpnGVincVDLEcQXWaHOf6zmlbwTKc6Us6PPu4CRnPXCzo2OGBS5cwgMMOWdxDpEz1mkbvXHpEy99M5Yvt682w==}
    engines: {node: '>=14', npm: '>=6', yarn: '>=1'}
    peerDependencies:
      '@jest/globals': '>= 28'
      '@types/bun': latest
      '@types/jest': '>= 28'
      jest: '>= 28'
      vitest: '>= 0.32'
    peerDependenciesMeta:
      '@jest/globals':
        optional: true
      '@types/bun':
        optional: true
      '@types/jest':
        optional: true
      jest:
        optional: true
      vitest:
        optional: true

  '@testing-library/react@16.0.0':
    resolution: {integrity: sha512-guuxUKRWQ+FgNX0h0NS0FIq3Q3uLtWVpBzcLOggmfMoUpgBnzBzvLLd4fbm6yS8ydJd94cIfY4yP9qUQjM2KwQ==}
    engines: {node: '>=18'}
    peerDependencies:
      '@testing-library/dom': ^10.0.0
      '@types/react': ^18.0.0
      '@types/react-dom': ^18.0.0
      react: ^18.0.0
      react-dom: ^18.0.0
    peerDependenciesMeta:
      '@types/react':
        optional: true
      '@types/react-dom':
        optional: true

  '@testing-library/user-event@14.5.2':
    resolution: {integrity: sha512-YAh82Wh4TIrxYLmfGcixwD18oIjyC1pFQC2Y01F2lzV2HTMiYrI0nze0FD0ocB//CKS/7jIUgae+adPqxK5yCQ==}
    engines: {node: '>=12', npm: '>=6'}
    peerDependencies:
      '@testing-library/dom': '>=7.21.4'

  '@tootallnate/once@2.0.0':
    resolution: {integrity: sha512-XCuKFP5PS55gnMVu3dty8KPatLqUoy/ZYzDzAGCQ8JNFCkLXzmI7vNHCR+XpbZaMWQK/vQubr7PkYq8g470J/A==}
    engines: {node: '>= 10'}

  '@types/aria-query@5.0.4':
    resolution: {integrity: sha512-rfT93uj5s0PRL7EzccGMs3brplhcrghnDoV26NqKhCAS1hVo+WdNsPvE/yb6ilfr5hi2MEk6d5EWJTKdxg8jVw==}

  '@types/babel__core@7.20.5':
    resolution: {integrity: sha512-qoQprZvz5wQFJwMDqeseRXWv3rqMvhgpbXFfVyWhbx9X47POIA6i/+dXefEmZKoAgOaTdaIgNSMqMIU61yRyzA==}

  '@types/babel__generator@7.6.8':
    resolution: {integrity: sha512-ASsj+tpEDsEiFr1arWrlN6V3mdfjRMZt6LtK/Vp/kreFLnr5QH5+DhvD5nINYZXzwJvXeGq+05iUXcAzVrqWtw==}

  '@types/babel__template@7.4.4':
    resolution: {integrity: sha512-h/NUaSyG5EyxBIp8YRxo4RMe2/qQgvyowRwVMzhYhBCONbW8PUsg4lkFMrhgZhUe5z3L3MiLDuvyJ/CaPa2A8A==}

  '@types/babel__traverse@7.20.6':
    resolution: {integrity: sha512-r1bzfrm0tomOI8g1SzvCaQHo6Lcv6zu0EA+W2kHrt8dyrHQxGzBBL4kdkzIS+jBMV+EYcMAEAqXqYaLJq5rOZg==}

  '@types/body-parser@1.19.5':
    resolution: {integrity: sha512-fB3Zu92ucau0iQ0JMCFQE7b/dv8Ot07NI3KaZIkIUNXq82k4eBAqUaneXfleGY9JWskeS9y+u0nXMyspcuQrCg==}

  '@types/connect@3.4.38':
    resolution: {integrity: sha512-K6uROf1LD88uDQqJCktA4yzL1YYAK6NgfsI0v/mTgyPKWsX1CnJ0XPSDhViejru1GcRkLWb8RlzFYJRqGUbaug==}

  '@types/cookie@0.6.0':
    resolution: {integrity: sha512-4Kh9a6B2bQciAhf7FSuMRRkUWecJgJu9nPnx3yzpsfXX/c50REIqpHY4C82bXP90qrLtXtkDxTZosYO3UpOwlA==}

  '@types/cross-spawn@6.0.6':
    resolution: {integrity: sha512-fXRhhUkG4H3TQk5dBhQ7m/JDdSNHKwR2BBia62lhwEIq9xGiQKLxd6LymNhn47SjXhsUEPmxi+PKw2OkW4LLjA==}

  '@types/doctrine@0.0.9':
    resolution: {integrity: sha512-eOIHzCUSH7SMfonMG1LsC2f8vxBFtho6NGBznK41R84YzPuvSBzrhEps33IsQiOW9+VL6NQ9DbjQJznk/S4uRA==}

  '@types/emscripten@1.39.13':
    resolution: {integrity: sha512-cFq+fO/isvhvmuP/+Sl4K4jtU6E23DoivtbO4r50e3odaxAiVdbfSYRDdJ4gCdxx+3aRjhphS5ZMwIH4hFy/Cw==}

  '@types/escodegen@0.0.6':
    resolution: {integrity: sha512-AjwI4MvWx3HAOaZqYsjKWyEObT9lcVV0Y0V8nXo6cXzN8ZiMxVhf6F3d/UNvXVGKrEzL/Dluc5p+y9GkzlTWig==}

  '@types/estree@0.0.51':
    resolution: {integrity: sha512-CuPgU6f3eT/XgKKPqKd/gLZV1Xmvf1a2R5POBOGQa6uv82xpls89HU5zKeVoyR8XzHd1RGNOlQlvUe3CFkjWNQ==}

  '@types/estree@1.0.5':
    resolution: {integrity: sha512-/kYRxGDLWzHOB7q+wtSUQlFrtcdUccpfy+X+9iMBpHK8QLLhx2wIPYuS5DYtR9Wa/YlZAbIovy7qVdB1Aq6Lyw==}

  '@types/express-serve-static-core@4.19.5':
    resolution: {integrity: sha512-y6W03tvrACO72aijJ5uF02FRq5cgDR9lUxddQ8vyF+GvmjJQqbzDcJngEjURc+ZsG31VI3hODNZJ2URj86pzmg==}

  '@types/express@4.17.21':
    resolution: {integrity: sha512-ejlPM315qwLpaQlQDTjPdsUFSc6ZsP4AN6AlWnogPjQ7CVi7PYF3YVz+CY3jE2pwYf7E/7HlDAN0rV2GxTG0HQ==}

  '@types/find-cache-dir@3.2.1':
    resolution: {integrity: sha512-frsJrz2t/CeGifcu/6uRo4b+SzAwT4NYCVPu1GN8IB9XTzrpPkGuV0tmh9mN+/L0PklAlsC3u5Fxt0ju00LXIw==}

  '@types/glob@7.2.0':
    resolution: {integrity: sha512-ZUxbzKl0IfJILTS6t7ip5fQQM/J3TJYubDm3nMbgubNNYS62eXeUpoLUC8/7fJNiFYHTrGPQn7hspDUzIHX3UA==}

  '@types/graceful-fs@4.1.9':
    resolution: {integrity: sha512-olP3sd1qOEe5dXTSaFvQG+02VdRXcdytWLAZsAq1PecU8uqQAhkrnbli7DagjtXKW/Bl7YJbUsa8MPcuc8LHEQ==}

  '@types/hast@3.0.4':
    resolution: {integrity: sha512-WPs+bbQw5aCj+x6laNGWLH3wviHtoCv/P3+otBhbOhJgG8qtpdAMlTCxLtsTWA7LH1Oh/bFCHsBn0TPS5m30EQ==}

  '@types/hoist-non-react-statics@3.3.5':
    resolution: {integrity: sha512-SbcrWzkKBw2cdwRTwQAswfpB9g9LJWfjtUeW/jvNwbhC8cpmmNYVePa+ncbUe0rGTQ7G3Ff6mYUN2VMfLVr+Sg==}

  '@types/http-errors@2.0.4':
    resolution: {integrity: sha512-D0CFMMtydbJAegzOyHjtiKPLlvnm3iTZyZRSZoLq2mRhDdmLfIWOCYPfQJ4cu2erKghU++QvjcUjp/5h7hESpA==}

  '@types/istanbul-lib-coverage@2.0.6':
    resolution: {integrity: sha512-2QF/t/auWm0lsy8XtKVPG19v3sSOQlJe/YHZgfjb/KBBHOGSV+J2q/S671rcq9uTBrLAXmZpqJiaQbMT+zNU1w==}

  '@types/istanbul-lib-report@3.0.3':
    resolution: {integrity: sha512-NQn7AHQnk/RSLOxrBbGyJM/aVQ+pjj5HCgasFxc0K/KhoATfQ/47AyUl15I2yBUpihjmas+a+VJBOqecrFH+uA==}

  '@types/istanbul-reports@3.0.4':
    resolution: {integrity: sha512-pk2B1NWalF9toCRu6gjBzR69syFjP4Od8WRAX+0mmf9lAjCRicLOWc+ZrxZHx/0XRjotgkF9t6iaMJ+aXcOdZQ==}

  '@types/jest@29.5.12':
    resolution: {integrity: sha512-eDC8bTvT/QhYdxJAulQikueigY5AsdBRH2yDKW3yveW7svY3+DzN84/2NUgkw10RTiJbWqZrTtoGVdYlvFJdLw==}

  '@types/jsdom@20.0.1':
    resolution: {integrity: sha512-d0r18sZPmMQr1eG35u12FZfhIXNrnsPU/g5wvRKCUf/tOGilKKwYMYGqh33BNR6ba+2gkHw1EUiHoN3mn7E5IQ==}

  '@types/json-schema@7.0.15':
    resolution: {integrity: sha512-5+fP8P8MFNC+AyZCDxrB2pkZFPGzqQWUzpSeuuVLvm8VMcorNYavBqoFcxK8bQz4Qsbn4oUEEem4wDLfcysGHA==}

  '@types/lodash@4.17.7':
    resolution: {integrity: sha512-8wTvZawATi/lsmNu10/j2hk1KEP0IvjubqPE3cu1Xz7xfXXt5oCq3SNUz4fMIP4XGF9Ky+Ue2tBA3hcS7LSBlA==}

  '@types/mdx@2.0.13':
    resolution: {integrity: sha512-+OWZQfAYyio6YkJb3HLxDrvnx6SWWDbC0zVPfBRzUk0/nqoDyf6dNxQi3eArPe8rJ473nobTMQ/8Zk+LxJ+Yuw==}

  '@types/mime@1.3.5':
    resolution: {integrity: sha512-/pyBZWSLD2n0dcHE3hq8s8ZvcETHtEuF+3E7XVt0Ig2nvsVQXdghHVcEkIWjy9A0wKfTn97a/PSDYohKIlnP/w==}

  '@types/minimatch@5.1.2':
    resolution: {integrity: sha512-K0VQKziLUWkVKiRVrx4a40iPaxTUefQmjtkQofBkYRcoaaL/8rhwDWww9qWbrgicNOgnpIsMxyNIUM4+n6dUIA==}

  '@types/node@18.19.39':
    resolution: {integrity: sha512-nPwTRDKUctxw3di5b4TfT3I0sWDiWoPQCZjXhvdkINntwr8lcoVCKsTgnXeRubKIlfnV+eN/HYk6Jb40tbcEAQ==}

  '@types/node@20.14.9':
    resolution: {integrity: sha512-06OCtnTXtWOZBJlRApleWndH4JsRVs1pDCc8dLSQp+7PpUpX3ePdHyeNSFTeSe7FtKyQkrlPvHwJOW3SLd8Oyg==}

  '@types/parse-json@4.0.2':
    resolution: {integrity: sha512-dISoDXWWQwUquiKsyZ4Ng+HX2KsPL7LyHKHQwgGFEA3IaKac4Obd+h2a/a6waisAoepJlBcx9paWqjA8/HVjCw==}

  '@types/prop-types@15.7.12':
    resolution: {integrity: sha512-5zvhXYtRNRluoE/jAp4GVsSduVUzNWKkOZrCDBWYtE7biZywwdC2AcEzg+cSMLFRfVgeAFqpfNabiPjxFddV1Q==}

  '@types/qs@6.9.15':
    resolution: {integrity: sha512-uXHQKES6DQKKCLh441Xv/dwxOq1TVS3JPUMlEqoEglvlhR6Mxnlew/Xq/LRVHpLyk7iK3zODe1qYHIMltO7XGg==}

  '@types/range-parser@1.2.7':
    resolution: {integrity: sha512-hKormJbkJqzQGhziax5PItDUTMAM9uE2XXQmM37dyd4hVM+5aVl7oVxMVUiVQn2oCQFN/LKCZdvSM0pFRqbSmQ==}

  '@types/react-dom@18.3.0':
    resolution: {integrity: sha512-EhwApuTmMBmXuFOikhQLIBUn6uFg81SwLMOAUgodJF14SOBOCMdU04gDoYi0WOJJHD144TL32z4yDqCW3dnkQg==}

<<<<<<< HEAD
  '@types/react-slick@0.23.13':
    resolution: {integrity: sha512-bNZfDhe/L8t5OQzIyhrRhBr/61pfBcWaYJoq6UDqFtv5LMwfg4NsVDD2J8N01JqdAdxLjOt66OZEp6PX+dGs/A==}

=======
>>>>>>> 1079bac3
  '@types/react-transition-group@4.4.10':
    resolution: {integrity: sha512-hT/+s0VQs2ojCX823m60m5f0sL5idt9SO6Tj6Dg+rdphGPIeJbJ6CxvBYkgkGKrYeDjvIpKTR38UzmtHJOGW3Q==}

  '@types/react@18.3.3':
    resolution: {integrity: sha512-hti/R0pS0q1/xx+TsI73XIqk26eBsISZ2R0wUijXIngRK9R/e7Xw/cXVxQK7R5JjW+SV4zGcn5hXjudkN/pLIw==}

  '@types/resolve@1.20.6':
    resolution: {integrity: sha512-A4STmOXPhMUtHH+S6ymgE2GiBSMqf4oTvcQZMcHzokuTLVYzXTB8ttjcgxOVaAp2lGwEdzZ0J+cRbbeevQj1UQ==}

  '@types/semver@7.5.8':
    resolution: {integrity: sha512-I8EUhyrgfLrcTkzV3TSsGyl1tSuPrEDzr0yd5m90UgNxQkyDXULk3b6MlQqTCpZpNtWe1K0hzclnZkTcLBe2UQ==}

  '@types/send@0.17.4':
    resolution: {integrity: sha512-x2EM6TJOybec7c52BX0ZspPodMsQUd5L6PRwOunVyVUhXiBSKf3AezDL8Dgvgt5o0UfKNfuA0eMLr2wLT4AiBA==}

  '@types/serve-static@1.15.7':
    resolution: {integrity: sha512-W8Ym+h8nhuRwaKPaDw34QUkwsGi6Rc4yYqvKFo5rm2FUEhCFbzVWrxXUxuKK8TASjWsysJY0nsmNCGhCOIsrOw==}

  '@types/sortablejs@1.15.8':
    resolution: {integrity: sha512-b79830lW+RZfwaztgs1aVPgbasJ8e7AXtZYHTELNXZPsERt4ymJdjV4OccDbHQAvHrCcFpbF78jkm0R6h/pZVg==}

  '@types/stack-utils@2.0.3':
    resolution: {integrity: sha512-9aEbYZ3TbYMznPdcdr3SmIrLXwC/AKZXQeCf9Pgao5CKb8CyHuEX5jzWPTkvregvhRJHcpRO6BFoGW9ycaOkYw==}

  '@types/tough-cookie@4.0.5':
    resolution: {integrity: sha512-/Ad8+nIOV7Rl++6f1BdKxFSMgmoqEoYbHRpPcx3JEfv8VRsQe9Z4mCXeJBzxs7mbHY/XOZZuXlRNfhpVPbs6ZA==}

  '@types/unist@3.0.2':
    resolution: {integrity: sha512-dqId9J8K/vGi5Zr7oo212BGii5m3q5Hxlkwy3WpYuKPklmBEvsbMYYyLxAQpSffdLl/gdW0XUpKWFvYmyoWCoQ==}

  '@types/uuid@9.0.8':
    resolution: {integrity: sha512-jg+97EGIcY9AGHJJRaaPVgetKDsrTgbRjQ5Msgjh/DQKEFl0DtyRr/VCOyD1T2R1MNeWPK/u7JoGhlDZnKBAfA==}

  '@types/yargs-parser@21.0.3':
    resolution: {integrity: sha512-I4q9QU9MQv4oEOz4tAHJtNz1cwuLxn2F3xcc2iV5WdqLPpUnj30aUuxt1mAxYTG+oe8CZMV/+6rU4S4gRDzqtQ==}

  '@types/yargs@17.0.32':
    resolution: {integrity: sha512-xQ67Yc/laOG5uMfX/093MRlGGCIBzZMarVa+gfNKJxWAIgykYpVGkBdbqEzGDDfCrVUj6Hiff4mTZ5BA6TmAog==}

  '@typescript-eslint/eslint-plugin@7.14.1':
    resolution: {integrity: sha512-aAJd6bIf2vvQRjUG3ZkNXkmBpN+J7Wd0mfQiiVCJMu9Z5GcZZdcc0j8XwN/BM97Fl7e3SkTXODSk4VehUv7CGw==}
    engines: {node: ^18.18.0 || >=20.0.0}
    peerDependencies:
      '@typescript-eslint/parser': ^7.0.0
      eslint: ^8.56.0
      typescript: '*'
    peerDependenciesMeta:
      typescript:
        optional: true

  '@typescript-eslint/parser@7.14.1':
    resolution: {integrity: sha512-8lKUOebNLcR0D7RvlcloOacTOWzOqemWEWkKSVpMZVF/XVcwjPR+3MD08QzbW9TCGJ+DwIc6zUSGZ9vd8cO1IA==}
    engines: {node: ^18.18.0 || >=20.0.0}
    peerDependencies:
      eslint: ^8.56.0
      typescript: '*'
    peerDependenciesMeta:
      typescript:
        optional: true

  '@typescript-eslint/scope-manager@5.62.0':
    resolution: {integrity: sha512-VXuvVvZeQCQb5Zgf4HAxc04q5j+WrNAtNh9OwCsCgpKqESMTu3tF/jhZ3xG6T4NZwWl65Bg8KuS2uEvhSfLl0w==}
    engines: {node: ^12.22.0 || ^14.17.0 || >=16.0.0}

  '@typescript-eslint/scope-manager@7.14.1':
    resolution: {integrity: sha512-gPrFSsoYcsffYXTOZ+hT7fyJr95rdVe4kGVX1ps/dJ+DfmlnjFN/GcMxXcVkeHDKqsq6uAcVaQaIi3cFffmAbA==}
    engines: {node: ^18.18.0 || >=20.0.0}

  '@typescript-eslint/type-utils@7.14.1':
    resolution: {integrity: sha512-/MzmgNd3nnbDbOi3LfasXWWe292+iuo+umJ0bCCMCPc1jLO/z2BQmWUUUXvXLbrQey/JgzdF/OV+I5bzEGwJkQ==}
    engines: {node: ^18.18.0 || >=20.0.0}
    peerDependencies:
      eslint: ^8.56.0
      typescript: '*'
    peerDependenciesMeta:
      typescript:
        optional: true

  '@typescript-eslint/types@5.62.0':
    resolution: {integrity: sha512-87NVngcbVXUahrRTqIK27gD2t5Cu1yuCXxbLcFtCzZGlfyVWWh8mLHkoxzjsB6DDNnvdL+fW8MiwPEJyGJQDgQ==}
    engines: {node: ^12.22.0 || ^14.17.0 || >=16.0.0}

  '@typescript-eslint/types@7.14.1':
    resolution: {integrity: sha512-mL7zNEOQybo5R3AavY+Am7KLv8BorIv7HCYS5rKoNZKQD9tsfGUpO4KdAn3sSUvTiS4PQkr2+K0KJbxj8H9NDg==}
    engines: {node: ^18.18.0 || >=20.0.0}

  '@typescript-eslint/typescript-estree@5.62.0':
    resolution: {integrity: sha512-CmcQ6uY7b9y694lKdRB8FEel7JbU/40iSAPomu++SjLMntB+2Leay2LO6i8VnJk58MtE9/nQSFIH6jpyRWyYzA==}
    engines: {node: ^12.22.0 || ^14.17.0 || >=16.0.0}
    peerDependencies:
      typescript: '*'
    peerDependenciesMeta:
      typescript:
        optional: true

  '@typescript-eslint/typescript-estree@7.14.1':
    resolution: {integrity: sha512-k5d0VuxViE2ulIO6FbxxSZaxqDVUyMbXcidC8rHvii0I56XZPv8cq+EhMns+d/EVIL41sMXqRbK3D10Oza1bbA==}
    engines: {node: ^18.18.0 || >=20.0.0}
    peerDependencies:
      typescript: '*'
    peerDependenciesMeta:
      typescript:
        optional: true

  '@typescript-eslint/utils@5.62.0':
    resolution: {integrity: sha512-n8oxjeb5aIbPFEtmQxQYOLI0i9n5ySBEY/ZEHHZqKQSFnxio1rv6dthascc9dLuwrL0RC5mPCxB7vnAVGAYWAQ==}
    engines: {node: ^12.22.0 || ^14.17.0 || >=16.0.0}
    peerDependencies:
      eslint: ^6.0.0 || ^7.0.0 || ^8.0.0

  '@typescript-eslint/utils@7.14.1':
    resolution: {integrity: sha512-CMmVVELns3nak3cpJhZosDkm63n+DwBlDX8g0k4QUa9BMnF+lH2lr3d130M1Zt1xxmB3LLk3NV7KQCq86ZBBhQ==}
    engines: {node: ^18.18.0 || >=20.0.0}
    peerDependencies:
      eslint: ^8.56.0

  '@typescript-eslint/visitor-keys@5.62.0':
    resolution: {integrity: sha512-07ny+LHRzQXepkGg6w0mFY41fVUNBrL2Roj/++7V1txKugfjm/Ci/qSND03r2RhlJhJYMcTn9AhhSSqQp0Ysyw==}
    engines: {node: ^12.22.0 || ^14.17.0 || >=16.0.0}

  '@typescript-eslint/visitor-keys@7.14.1':
    resolution: {integrity: sha512-Crb+F75U1JAEtBeQGxSKwI60hZmmzaqA3z9sYsVm8X7W5cwLEm5bRe0/uXS6+MR/y8CVpKSR/ontIAIEPFcEkA==}
    engines: {node: ^18.18.0 || >=20.0.0}

  '@ungap/structured-clone@1.2.0':
    resolution: {integrity: sha512-zuVdFrMJiuCDQUMCzQaD6KL28MjnqqN8XnAqiEq9PNm/hCPTSGfrXCOfwj1ow4LFb/tNymJPwsNbVePc1xFqrQ==}

  '@vitejs/plugin-react@4.3.1':
    resolution: {integrity: sha512-m/V2syj5CuVnaxcUJOQRel/Wr31FFXRFlnOoq1TVtkCxsY5veGMTEmpWHndrhB2U8ScHtCQB1e+4hWYExQc6Lg==}
    engines: {node: ^14.18.0 || >=16.0.0}
    peerDependencies:
      vite: ^4.2.0 || ^5.0.0

  '@vitest/expect@1.6.0':
    resolution: {integrity: sha512-ixEvFVQjycy/oNgHjqsL6AZCDduC+tflRluaHIzKIsdbzkLn2U/iBnVeJwB6HsIjQBdfMR8Z0tRxKUsvFJEeWQ==}

  '@vitest/spy@1.6.0':
    resolution: {integrity: sha512-leUTap6B/cqi/bQkXUu6bQV5TZPx7pmMBKBQiI0rJA8c3pB56ZsaTbREnF7CJfmvAS4V2cXIBAh/3rVwrrCYgw==}

  '@vitest/utils@1.6.0':
    resolution: {integrity: sha512-21cPiuGMoMZwiOHa2i4LXkMkMkCGzA+MVFV70jRwHo95dL4x/ts5GZhML1QWuy7yfp3WzK3lRvZi3JnXTYqrBw==}

  '@yarnpkg/fslib@2.10.3':
    resolution: {integrity: sha512-41H+Ga78xT9sHvWLlFOZLIhtU6mTGZ20pZ29EiZa97vnxdohJD2AF42rCoAoWfqUz486xY6fhjMH+DYEM9r14A==}
    engines: {node: '>=12 <14 || 14.2 - 14.9 || >14.10.0'}

  '@yarnpkg/libzip@2.3.0':
    resolution: {integrity: sha512-6xm38yGVIa6mKm/DUCF2zFFJhERh/QWp1ufm4cNUvxsONBmfPg8uZ9pZBdOmF6qFGr/HlT6ABBkCSx/dlEtvWg==}
    engines: {node: '>=12 <14 || 14.2 - 14.9 || >14.10.0'}

  abab@2.0.6:
    resolution: {integrity: sha512-j2afSsaIENvHZN2B8GOpF566vZ5WVk5opAiMTvWgaQT8DkbOqsTfvNAvHoRGU2zzP8cPoqys+xHTRDWW8L+/BA==}
    deprecated: Use your platform's native atob() and btoa() methods instead

  accepts@1.3.8:
    resolution: {integrity: sha512-PYAthTa2m2VKxuvSD3DPC/Gy+U+sOA1LAuT8mkmRuvw+NACSaeXEQ+NHcVF7rONl6qcaxV3Uuemwawk+7+SJLw==}
    engines: {node: '>= 0.6'}

  acorn-globals@7.0.1:
    resolution: {integrity: sha512-umOSDSDrfHbTNPuNpC2NSnnA3LUrqpevPb4T9jRx4MagXNS0rs+gwiTcAvqCRmsD6utzsrzNt+ebm00SNWiC3Q==}

  acorn-jsx@5.3.2:
    resolution: {integrity: sha512-rq9s+JNhf0IChjtDXxllJ7g41oZk5SlXtp0LHwyA5cejwn7vKmKp4pPri6YEePv2PU65sAsegbXtIinmDFDXgQ==}
    peerDependencies:
      acorn: ^6.0.0 || ^7.0.0 || ^8.0.0

  acorn-walk@7.2.0:
    resolution: {integrity: sha512-OPdCF6GsMIP+Az+aWfAAOEt2/+iVDKE7oy6lJ098aoe59oAmK76qV6Gw60SbZ8jHuG2wH058GF4pLFbYamYrVA==}
    engines: {node: '>=0.4.0'}

  acorn-walk@8.3.3:
    resolution: {integrity: sha512-MxXdReSRhGO7VlFe1bRG/oI7/mdLV9B9JJT0N8vZOhF7gFRR5l3M8W9G8JxmKV+JC5mGqJ0QvqfSOLsCPa4nUw==}
    engines: {node: '>=0.4.0'}

  acorn@7.4.1:
    resolution: {integrity: sha512-nQyp0o1/mNdbTO1PO6kHkwSrmgZ0MT/jCCpNiwbUjGoRN4dlBhqJtoQuCnEOKzgTVwg0ZWiCoQy6SxMebQVh8A==}
    engines: {node: '>=0.4.0'}
    hasBin: true

  acorn@8.12.0:
    resolution: {integrity: sha512-RTvkC4w+KNXrM39/lWCUaG0IbRkWdCv7W/IOW9oU6SawyxulvkQy5HQPVTKxEjczcUvapcrw3cFx/60VN/NRNw==}
    engines: {node: '>=0.4.0'}
    hasBin: true

  agent-base@6.0.2:
    resolution: {integrity: sha512-RZNwNclF7+MS/8bDg70amg32dyeZGZxiDuQmZxKLAlQjr3jGyLx+4Kkk58UO7D2QdgFIQCovuSuZESne6RG6XQ==}
    engines: {node: '>= 6.0.0'}

  ajv@6.12.6:
    resolution: {integrity: sha512-j3fVLgvTo527anyYyJOGTYJbG+vnnQYvE0m5mmkc1TK+nxAppkCLMIL0aZ4dblVCNoGShhm+kzE4ZUykBoMg4g==}

  ansi-escapes@4.3.2:
    resolution: {integrity: sha512-gKXj5ALrKWQLsYG9jlTRmR/xKluxHV+Z9QEwNIgCfM1/uwPMCuzVVnh5mwTd+OuBZcwSIMbqssNWRm1lE51QaQ==}
    engines: {node: '>=8'}

  ansi-regex@5.0.1:
    resolution: {integrity: sha512-quJQXlTSUGL2LH9SUXo8VwsY4soanhgo6LNSm84E1LBcE8s3O0wpdiRzyR9z/ZZJMlMWv37qOOb9pdJlMUEKFQ==}
    engines: {node: '>=8'}

  ansi-regex@6.0.1:
    resolution: {integrity: sha512-n5M855fKb2SsfMIiFFoVrABHJC8QtHwVx+mHWP3QcEqBHYienj5dHSgjbxtC0WEZXYt4wcD6zrQElDPhFuZgfA==}
    engines: {node: '>=12'}

  ansi-styles@3.2.1:
    resolution: {integrity: sha512-VT0ZI6kZRdTh8YyJw3SMbYm/u+NqfsAxEpWO0Pf9sq8/e94WxxOpPKx9FR1FlyCtOVDNOQ+8ntlqFxiRc+r5qA==}
    engines: {node: '>=4'}

  ansi-styles@4.3.0:
    resolution: {integrity: sha512-zbB9rCJAT1rbjiVDb2hqKFHNYLxgtk8NURxZ3IZwD3F6NtxbXZQCnnSi1Lkx+IDohdPlFp222wVALIheZJQSEg==}
    engines: {node: '>=8'}

  ansi-styles@5.2.0:
    resolution: {integrity: sha512-Cxwpt2SfTzTtXcfOlzGEee8O+c+MmUgGrNiBcXnuWxuFJHe6a5Hz7qwhwe5OgaSYI0IJvkLqWX1ASG+cJOkEiA==}
    engines: {node: '>=10'}

  anymatch@3.1.3:
    resolution: {integrity: sha512-KMReFUr0B4t+D+OBkjR3KYqvocp2XaSzO55UcB6mgQMd3KbcE+mWTyvVV7D/zsdEbNnV6acZUutkiHQXvTr1Rw==}
    engines: {node: '>= 8'}

  argparse@1.0.10:
    resolution: {integrity: sha512-o5Roy6tNG4SL/FOkCAN6RzjiakZS25RLYFrcMttJqbdd8BWrnA+fGz57iN5Pb06pvBGvl5gQ0B48dJlslXvoTg==}

  argparse@2.0.1:
    resolution: {integrity: sha512-8+9WqebbFzpX9OR+Wa6O29asIogeRMzcGtAINdpMHHyAg10f05aSFVBbcEqGf/PXw1EjAZ+q2/bEBg3DvurK3Q==}

  aria-query@5.3.0:
    resolution: {integrity: sha512-b0P0sZPKtyu8HkeRAfCq0IfURZK+SuwMjY1UXGBU27wpAiTwQAIlq56IbIO+ytk/JjS1fMR14ee5WBBfKi5J6A==}

  array-flatten@1.1.1:
    resolution: {integrity: sha512-PCVAQswWemu6UdxsDFFX/+gVeYqKAod3D3UVm91jHwynguOwAvYPhx8nNlM++NqRcK6CxxpUafjmhIdKiHibqg==}

  array-union@2.1.0:
    resolution: {integrity: sha512-HGyxoOTYUyCM6stUe6EJgnd4EoewAI7zMdfqO+kGjnlZmBDz/cR5pf8r/cR4Wq60sL/p0IkcjUEEPwS3GFrIyw==}
    engines: {node: '>=8'}

  assertion-error@1.1.0:
    resolution: {integrity: sha512-jgsaNduz+ndvGyFt3uSuWqvy4lCnIJiovtouQN5JZHOKCS2QuhEdbcQHFhVksz2N2U9hXJo8odG7ETyWlEeuDw==}

  ast-types@0.16.1:
    resolution: {integrity: sha512-6t10qk83GOG8p0vKmaCr8eiilZwO171AvbROMtvvNiwrTly62t+7XkA8RdIIVbpMhCASAsxgAzdRSwh6nw/5Dg==}
    engines: {node: '>=4'}

  async@3.2.5:
    resolution: {integrity: sha512-baNZyqaaLhyLVKm/DlvdW051MSgO6b8eVfIezl9E5PqWxFgzLm/wQntEW4zOytVburDEr0JlALEpdOFwvErLsg==}

  asynckit@0.4.0:
    resolution: {integrity: sha512-Oei9OH4tRh0YqU3GxhX79dM/mwVgvbZJaSNaRk+bshkj0S5cfHcgYakreBjrHwatXKbz+IoIdYLxrKim2MjW0Q==}

  available-typed-arrays@1.0.7:
    resolution: {integrity: sha512-wvUjBtSGN7+7SjNpq/9M2Tg350UZD3q62IFZLbRAR1bSMlCo1ZaeW+BJ+D090e4hIIZLBcTDWe4Mh4jvUDajzQ==}
    engines: {node: '>= 0.4'}

  axios@1.7.2:
    resolution: {integrity: sha512-2A8QhOMrbomlDuiLeK9XibIBzuHeRcqqNOHp0Cyp5EoJ1IFDh+XZH3A6BkXtv0K4gFGCI0Y4BM7B1wOEi0Rmgw==}

  babel-core@7.0.0-bridge.0:
    resolution: {integrity: sha512-poPX9mZH/5CSanm50Q+1toVci6pv5KSRv/5TWCwtzQS5XEwn40BcCrgIeMFWP9CKKIniKXNxoIOnOq4VVlGXhg==}
    peerDependencies:
      '@babel/core': ^7.0.0-0

  babel-jest@29.7.0:
    resolution: {integrity: sha512-BrvGY3xZSwEcCzKvKsCi2GgHqDqsYkOP4/by5xCgIwGXQxIEh+8ew3gmrE1y7XRR6LHZIj6yLYnUi/mm2KXKBg==}
    engines: {node: ^14.15.0 || ^16.10.0 || >=18.0.0}
    peerDependencies:
      '@babel/core': ^7.8.0

  babel-plugin-istanbul@6.1.1:
    resolution: {integrity: sha512-Y1IQok9821cC9onCx5otgFfRm7Lm+I+wwxOx738M/WLPZ9Q42m4IG5W0FNX8WLL2gYMZo3JkuXIH2DOpWM+qwA==}
    engines: {node: '>=8'}

  babel-plugin-jest-hoist@29.6.3:
    resolution: {integrity: sha512-ESAc/RJvGTFEzRwOTT4+lNDk/GNHMkKbNzsvT0qKRfDyyYTskxB5rnU2njIDYVxXCBHHEI1c0YwHob3WaYujOg==}
    engines: {node: ^14.15.0 || ^16.10.0 || >=18.0.0}

  babel-plugin-macros@3.1.0:
    resolution: {integrity: sha512-Cg7TFGpIr01vOQNODXOOaGz2NpCU5gl8x1qJFbb6hbZxR7XrcE2vtbAsTAbJ7/xwJtUuJEw8K8Zr/AE0LHlesg==}
    engines: {node: '>=10', npm: '>=6'}

  babel-plugin-polyfill-corejs2@0.4.11:
    resolution: {integrity: sha512-sMEJ27L0gRHShOh5G54uAAPaiCOygY/5ratXuiyb2G46FmlSpc9eFCzYVyDiPxfNbwzA7mYahmjQc5q+CZQ09Q==}
    peerDependencies:
      '@babel/core': ^7.4.0 || ^8.0.0-0 <8.0.0

  babel-plugin-polyfill-corejs3@0.10.4:
    resolution: {integrity: sha512-25J6I8NGfa5YkCDogHRID3fVCadIR8/pGl1/spvCkzb6lVn6SR3ojpx9nOn9iEBcUsjY24AmdKm5khcfKdylcg==}
    peerDependencies:
      '@babel/core': ^7.4.0 || ^8.0.0-0 <8.0.0

  babel-plugin-polyfill-regenerator@0.6.2:
    resolution: {integrity: sha512-2R25rQZWP63nGwaAswvDazbPXfrM3HwVoBXK6HcqeKrSrL/JqcC/rDcf95l4r7LXLyxDXc8uQDa064GubtCABg==}
    peerDependencies:
      '@babel/core': ^7.4.0 || ^8.0.0-0 <8.0.0

  babel-plugin-transform-vite-meta-env@1.0.3:
    resolution: {integrity: sha512-eyfuDEXrMu667TQpmctHeTlJrZA6jXYHyEJFjcM0yEa60LS/LXlOg2PBbMb8DVS+V9CnTj/j9itdlDVMcY2zEg==}

  babel-preset-current-node-syntax@1.0.1:
    resolution: {integrity: sha512-M7LQ0bxarkxQoN+vz5aJPsLBn77n8QgTFmo8WK0/44auK2xlCXrYcUxHFxgU7qW5Yzw/CjmLRK2uJzaCd7LvqQ==}
    peerDependencies:
      '@babel/core': ^7.0.0

  babel-preset-jest@29.6.3:
    resolution: {integrity: sha512-0B3bhxR6snWXJZtR/RliHTDPRgn1sNHOR0yVtq/IiQFyuOVjFS+wuio/R4gSNkyYmKmJB4wGZv2NZanmKmTnNA==}
    engines: {node: ^14.15.0 || ^16.10.0 || >=18.0.0}
    peerDependencies:
      '@babel/core': ^7.0.0

  balanced-match@1.0.2:
    resolution: {integrity: sha512-3oSeUO0TMV67hN1AmbXsK4yaqU7tjiHlbxRDZOpH0KW9+CeX4bRAaX0Anxt0tx2MrpRpWwQaPwIlISEJhYU5Pw==}

  base64-js@1.5.1:
    resolution: {integrity: sha512-AKpaYlHn8t4SVbOHCy+b5+KKgvR4vrsD8vbvrbiQJps7fKDTkjkDry6ji0rUJjC0kzbNePLwzxq8iypo41qeWA==}

  binary-extensions@2.3.0:
    resolution: {integrity: sha512-Ceh+7ox5qe7LJuLHoY0feh3pHuUDHAcRUeyL2VYghZwfpkNIy/+8Ocg0a3UuSoYzavmylwuLWQOf3hl0jjMMIw==}
    engines: {node: '>=8'}

  bl@4.1.0:
    resolution: {integrity: sha512-1W07cM9gS6DcLperZfFSj+bWLtaPGSOHWhPiGzXmvVJbRLdG82sH/Kn8EtW1VqWVA54AKf2h5k5BbnIbwF3h6w==}

  body-parser@1.20.2:
    resolution: {integrity: sha512-ml9pReCu3M61kGlqoTm2umSXTlRTuGTx0bfYj+uIUKKYycG5NtSbeetV3faSU6R7ajOPw0g/J1PvK4qNy7s5bA==}
    engines: {node: '>= 0.8', npm: 1.2.8000 || >= 1.4.16}

  brace-expansion@1.1.11:
    resolution: {integrity: sha512-iCuPHDFgrHX7H2vEI/5xpz07zSHB00TpugqhmYtVmMO6518mCuRMoOYFldEBl0g187ufozdaHgWKcYFb61qGiA==}

  brace-expansion@2.0.1:
    resolution: {integrity: sha512-XnAIvQ8eM+kC6aULx6wuQiwVsnzsi9d3WxzV3FpWTGA19F621kwdbsAcFKXgKUHZWsy+mY6iL1sHTxWEFCytDA==}

  braces@3.0.3:
    resolution: {integrity: sha512-yQbXgO/OSZVD2IsiLlro+7Hf6Q18EJrKSEsdoMzKePKXct3gvD8oLcOQdIzGupr5Fj+EDe8gO/lxc1BzfMpxvA==}
    engines: {node: '>=8'}

  browser-assert@1.2.1:
    resolution: {integrity: sha512-nfulgvOR6S4gt9UKCeGJOuSGBPGiFT6oQ/2UBnvTY/5aQ1PnksW72fhZkM30DzoRRv2WpwZf1vHHEr3mtuXIWQ==}

  browserslist@4.23.1:
    resolution: {integrity: sha512-TUfofFo/KsK/bWZ9TWQ5O26tsWW4Uhmt8IYklbnUa70udB6P2wA7w7o4PY4muaEPBQaAX+CEnmmIA41NVHtPVw==}
    engines: {node: ^6 || ^7 || ^8 || ^9 || ^10 || ^11 || ^12 || >=13.7}
    hasBin: true

  bs-logger@0.2.6:
    resolution: {integrity: sha512-pd8DCoxmbgc7hyPKOvxtqNcjYoOsABPQdcCUjGp3d42VR2CX1ORhk2A87oqqu5R1kk+76nsxZupkmyd+MVtCog==}
    engines: {node: '>= 6'}

  bser@2.1.1:
    resolution: {integrity: sha512-gQxTNE/GAfIIrmHLUE3oJyp5FO6HRBfhjnw4/wMmA63ZGDJnWBmgY/lyQBpnDUkGmAhbSe39tx2d/iTOAfglwQ==}

  buffer-from@1.1.2:
    resolution: {integrity: sha512-E+XQCRwSbaaiChtv6k6Dwgc+bx+Bs6vuKJHHl5kox/BaKbhiXzqQOwK4cO22yElGp2OCmjwVhT3HmxgyPGnJfQ==}

  buffer@5.7.1:
    resolution: {integrity: sha512-EHcyIPBQ4BSGlvjB16k5KgAJ27CIsHY/2JBmCRReo48y9rQ3MaUzWX3KVlBa4U7MyX02HdVj0K7C3WaB3ju7FQ==}

  bytes@3.1.2:
    resolution: {integrity: sha512-/Nf7TyzTx6S3yRJObOAV7956r8cr2+Oj8AC5dt8wSP3BQAoeX58NoHyCU8P8zGkNXStjTSi6fzO6F0pBdcYbEg==}
    engines: {node: '>= 0.8'}

  call-bind@1.0.7:
    resolution: {integrity: sha512-GHTSNSYICQ7scH7sZ+M2rFopRoLh8t2bLSW6BbgrtLsahOIB5iyAVJf9GjWK3cYTDaMj4XdBpM1cA6pIS0Kv2w==}
    engines: {node: '>= 0.4'}

  callsites@3.1.0:
    resolution: {integrity: sha512-P8BjAsXvZS+VIDUI11hHCQEv74YT67YUi5JJFNWIqL235sBmjX4+qx9Muvls5ivyNENctx46xQLQ3aTuE7ssaQ==}
    engines: {node: '>=6'}

  camelcase@5.3.1:
    resolution: {integrity: sha512-L28STB170nwWS63UjtlEOE3dldQApaJXZkOI1uMFfzf3rRuPegHaHesyee+YxQ+W6SvRDQV6UrdOdRiR153wJg==}
    engines: {node: '>=6'}

  camelcase@6.3.0:
    resolution: {integrity: sha512-Gmy6FhYlCY7uOElZUSbxo2UCDH8owEk996gkbrpsgGtrJLM3J7jGxl9Ic7Qwwj4ivOE5AWZWRMecDdF7hqGjFA==}
    engines: {node: '>=10'}

  caniuse-lite@1.0.30001637:
    resolution: {integrity: sha512-1x0qRI1mD1o9e+7mBI7XtzFAP4XszbHaVWsMiGbSPLYekKTJF7K+FNk6AsXH4sUpc+qrsI3pVgf1Jdl/uGkuSQ==}

  chai@4.4.1:
    resolution: {integrity: sha512-13sOfMv2+DWduEU+/xbun3LScLoqN17nBeTLUsmDfKdoiC1fr0n9PU4guu4AhRcOVFk/sW8LyZWHuhWtQZiF+g==}
    engines: {node: '>=4'}

  chalk@2.4.2:
    resolution: {integrity: sha512-Mti+f9lpJNcwF4tWV8/OrTTtF1gZi+f8FqlyAdouralcFWFQWF2+NgCHShjkCb+IFBLq9buZwE1xckQU4peSuQ==}
    engines: {node: '>=4'}

  chalk@3.0.0:
    resolution: {integrity: sha512-4D3B6Wf41KOYRFdszmDqMCGq5VV/uMAB273JILmO+3jAlh8X4qDtdtgCR3fxtbLEMzSx22QdhnDcJvu2u1fVwg==}
    engines: {node: '>=8'}

  chalk@4.1.2:
    resolution: {integrity: sha512-oKnbhFyRIXpUuez8iBMmyEa4nbj4IOQyuhc/wy9kY7/WVPcwIO9VA668Pu8RkO7+0G76SLROeyw9CpQ061i4mA==}
    engines: {node: '>=10'}

  char-regex@1.0.2:
    resolution: {integrity: sha512-kWWXztvZ5SBQV+eRgKFeh8q5sLuZY2+8WUIzlxWVTg+oGwY14qylx1KbKzHd8P6ZYkAg0xyIDU9JMHhyJMZ1jw==}
    engines: {node: '>=10'}

  check-error@1.0.3:
    resolution: {integrity: sha512-iKEoDYaRmd1mxM90a2OEfWhjsjPpYPuQ+lMYsoxB126+t8fw7ySEO48nmDg5COTjxDI65/Y2OWpeEHk3ZOe8zg==}

  chokidar@3.6.0:
    resolution: {integrity: sha512-7VT13fmjotKpGipCW9JEQAusEPE+Ei8nl6/g4FBAmIm0GOOLMua9NDDo/DWp0ZAxCr3cPq5ZpBqmPAQgDda2Pw==}
    engines: {node: '>= 8.10.0'}

  chownr@2.0.0:
    resolution: {integrity: sha512-bIomtDF5KGpdogkLd9VspvFzk9KfpyyGlS8YFVZl7TGPBHL5snIOnxeshwVgPteQ9b4Eydl+pVbIyE1DcvCWgQ==}
    engines: {node: '>=10'}

  chromatic@11.5.5:
    resolution: {integrity: sha512-YS0GJwegF0vpMbwZE68/xJlI4SlUGMqI78V2ATAF19YwTHaq8jGP1CPQGKUSlgWUhzPtyu3ELy6Dvv/owYljAg==}
    hasBin: true
    peerDependencies:
      '@chromatic-com/cypress': ^0.*.* || ^1.0.0
      '@chromatic-com/playwright': ^0.*.* || ^1.0.0
    peerDependenciesMeta:
      '@chromatic-com/cypress':
        optional: true
      '@chromatic-com/playwright':
        optional: true

  ci-info@3.9.0:
    resolution: {integrity: sha512-NIxF55hv4nSqQswkAeiOi1r83xy8JldOFDTWiug55KBu9Jnblncd2U6ViHmYgHf01TPZS77NJBhBMKdWj9HQMQ==}
    engines: {node: '>=8'}

  citty@0.1.6:
    resolution: {integrity: sha512-tskPPKEs8D2KPafUypv2gxwJP8h/OaJmC82QQGGDQcHvXX43xF2VDACcJVmZ0EuSxkpO9Kc4MlrA3q0+FG58AQ==}

  cjs-module-lexer@1.3.1:
    resolution: {integrity: sha512-a3KdPAANPbNE4ZUv9h6LckSl9zLsYOP4MBmhIPkRaeyybt+r4UghLvq+xw/YwUcC1gqylCkL4rdVs3Lwupjm4Q==}

  classnames@2.3.1:
    resolution: {integrity: sha512-OlQdbZ7gLfGarSqxesMesDa5uz7KFbID8Kpq/SxIoNGDqY8lSYs0D+hhtBXhcdB3rcbXArFr7vlHheLk1voeNA==}

  cli-cursor@3.1.0:
    resolution: {integrity: sha512-I/zHAwsKf9FqGoXM4WWRACob9+SNukZTd94DWF57E4toouRulbCxcUh6RKUEOQlYTHJnzkPMySvPNaaSLNfLZw==}
    engines: {node: '>=8'}

  cli-spinners@2.9.2:
    resolution: {integrity: sha512-ywqV+5MmyL4E7ybXgKys4DugZbX0FC6LnwrhjuykIjnK9k8OQacQ7axGKnjDXWNhns0xot3bZI5h55H8yo9cJg==}
    engines: {node: '>=6'}

  cliui@8.0.1:
    resolution: {integrity: sha512-BSeNnyus75C4//NQ9gQt1/csTXyo/8Sb+afLAkzAptFuMsod9HFokGNudZpi/oQV73hnVK+sR+5PVRMd+Dr7YQ==}
    engines: {node: '>=12'}

  clone-deep@4.0.1:
    resolution: {integrity: sha512-neHB9xuzh/wk0dIHweyAXv2aPGZIVk3pLMe+/RNzINf17fe0OG96QroktYAUm7SM1PBnzTabaLboqqxDyMU+SQ==}
    engines: {node: '>=6'}

  clone@1.0.4:
    resolution: {integrity: sha512-JQHZ2QMW6l3aH/j6xCqQThY/9OH4D/9ls34cgkUBiEeocRTU04tHfKPBsUK1PqZCUQM7GiA0IIXJSuXHI64Kbg==}
    engines: {node: '>=0.8'}

  clsx@2.1.1:
    resolution: {integrity: sha512-eYm0QWBtUrBWZWG0d386OGAw16Z995PiOVo2B7bjWSbHedGl5e0ZWaq65kOGgUSNesEIDkB9ISbTg/JK9dhCZA==}
    engines: {node: '>=6'}

  co@4.6.0:
    resolution: {integrity: sha512-QVb0dM5HvG+uaxitm8wONl7jltx8dqhfU33DcqtOZcLSVIKSDDLDi7+0LbAKiyI8hD9u42m2YxXSkMGWThaecQ==}
    engines: {iojs: '>= 1.0.0', node: '>= 0.12.0'}

  collect-v8-coverage@1.0.2:
    resolution: {integrity: sha512-lHl4d5/ONEbLlJvaJNtsF/Lz+WvB07u2ycqTYbdrq7UypDXailES4valYb2eWiJFxZlVmpGekfqoxQhzyFdT4Q==}

  color-convert@1.9.3:
    resolution: {integrity: sha512-QfAUtd+vFdAtFQcC8CCyYt1fYWxSqAiK2cSD6zDB8N3cpsEBAvRxp9zOGg6G/SHHJYAT88/az/IuDGALsNVbGg==}

  color-convert@2.0.1:
    resolution: {integrity: sha512-RRECPsj7iu/xb5oKYcsFHSppFNnsj/52OVTRKb4zP5onXwVF3zVmmToNcOfGC+CRDpfK/U584fMg38ZHCaElKQ==}
    engines: {node: '>=7.0.0'}

  color-name@1.1.3:
    resolution: {integrity: sha512-72fSenhMw2HZMTVHeCA9KCmpEIbzWiQsjN+BHcBbS9vr1mtt+vJjPdksIBNUmKAW8TFUDPJK5SUU3QhE9NEXDw==}

  color-name@1.1.4:
    resolution: {integrity: sha512-dOy+3AuW3a2wNbZHIuMZpTcgjGuLU/uBL/ubcZF9OXbDo8ff4O8yVp5Bf0efS8uEoYo5q4Fx7dY9OgQGXgAsQA==}

  combined-stream@1.0.8:
    resolution: {integrity: sha512-FQN4MRfuJeHf7cBbBMJFXhKSDq+2kAArBlmRBvcvFE5BB1HZKXtSFASDhdlz9zOYwxh8lDdnvmMOe/+5cdoEdg==}
    engines: {node: '>= 0.8'}

  commander@6.2.1:
    resolution: {integrity: sha512-U7VdrJFnJgo4xjrHpTzu0yrHPGImdsmD95ZlgYSEajAn2JKzDhDTPG9kBTefmObL2w/ngeZnilk+OV9CG3d7UA==}
    engines: {node: '>= 6'}

  commondir@1.0.1:
    resolution: {integrity: sha512-W9pAhw0ja1Edb5GVdIF1mjZw/ASI0AlShXM83UUGe2DVr5TdAPEA1OA8m/g8zWp9x6On7gqufY+FatDbC3MDQg==}

  concat-map@0.0.1:
    resolution: {integrity: sha512-/Srv4dswyQNBfohGpz9o6Yb3Gz3SrUDqBH5rTuhGR7ahtlbYKnVxw2bCFMRljaA7EXHaXZ8wsHdodFvbkhKmqg==}

  confbox@0.1.7:
    resolution: {integrity: sha512-uJcB/FKZtBMCJpK8MQji6bJHgu1tixKPxRLeGkNzBoOZzpnZUJm0jm2/sBDWcuBx1dYgxV4JU+g5hmNxCyAmdA==}

  consola@3.2.3:
    resolution: {integrity: sha512-I5qxpzLv+sJhTVEoLYNcTW+bThDCPsit0vLNKShZx6rLtpilNpmmeTPaeqJb9ZE9dV3DGaeby6Vuhrw38WjeyQ==}
    engines: {node: ^14.18.0 || >=16.10.0}

  content-disposition@0.5.4:
    resolution: {integrity: sha512-FveZTNuGw04cxlAiWbzi6zTAL/lhehaWbTtgluJh4/E95DqMwTmha3KZN1aAWA8cFIhHzMZUvLevkw5Rqk+tSQ==}
    engines: {node: '>= 0.6'}

  content-type@1.0.5:
    resolution: {integrity: sha512-nTjqfcBFEipKdXCv4YDQWCfmcLZKm81ldF0pAopTvyrFGVbcR6P/VAAd5G7N+0tTr8QqiU0tFadD6FK4NtJwOA==}
    engines: {node: '>= 0.6'}

  convert-source-map@1.9.0:
    resolution: {integrity: sha512-ASFBup0Mz1uyiIjANan1jzLQami9z1PoYSZCiiYW2FczPbenXc45FZdBZLzOT+r6+iciuEModtmCti+hjaAk0A==}

  convert-source-map@2.0.0:
    resolution: {integrity: sha512-Kvp459HrV2FEJ1CAsi1Ku+MY3kasH19TFykTz2xWmMeq6bk2NU3XXvfJ+Q61m0xktWwt+1HSYf3JZsTms3aRJg==}

  cookie-signature@1.0.6:
    resolution: {integrity: sha512-QADzlaHc8icV8I7vbaJXJwod9HWYp8uCqf1xa4OfNu1T7JVxQIrUgOWtHdNDtPiywmFbiS12VjotIXLrKM3orQ==}

  cookie@0.6.0:
    resolution: {integrity: sha512-U71cyTamuh1CRNCfpGY6to28lxvNwPG4Guz/EVjgf3Jmzv0vlDp1atT9eS5dDjMYHucpHbWns6Lwf3BKz6svdw==}
    engines: {node: '>= 0.6'}

  core-js-compat@3.37.1:
    resolution: {integrity: sha512-9TNiImhKvQqSUkOvk/mMRZzOANTiEVC7WaBNhHcKM7x+/5E1l5NvsysR19zuDQScE8k+kfQXWRN3AtS/eOSHpg==}

  cosmiconfig@7.1.0:
    resolution: {integrity: sha512-AdmX6xUzdNASswsFtmwSt7Vj8po9IuqXm0UXz7QKPuEUmPB4XyjGfaAr2PSuELMwkRMVH1EpIkX5bTZGRB3eCA==}
    engines: {node: '>=10'}

  create-jest@29.7.0:
    resolution: {integrity: sha512-Adz2bdH0Vq3F53KEMJOoftQFutWCukm6J24wbPWRO4k1kMY7gS7ds/uoJkNuV8wDCtWWnuwGcJwpWcih+zEW1Q==}
    engines: {node: ^14.15.0 || ^16.10.0 || >=18.0.0}
    hasBin: true

  cross-spawn@7.0.3:
    resolution: {integrity: sha512-iRDPJKUPVEND7dHPO8rkbOnPpyDygcDFtWjpeWNCgy8WP2rXcxXL8TskReQl6OrB2G7+UJrags1q15Fudc7G6w==}
    engines: {node: '>= 8'}

  crypto-random-string@4.0.0:
    resolution: {integrity: sha512-x8dy3RnvYdlUcPOjkEHqozhiwzKNSq7GcPuXFbnyMOCHxX8V3OgIg/pYuabl2sbUPfIJaeAQB7PMOK8DFIdoRA==}
    engines: {node: '>=12'}

  css.escape@1.5.1:
    resolution: {integrity: sha512-YUifsXXuknHlUsmlgyY0PKzgPOr7/FjCePfHNt0jxm83wHZi44VDMQ7/fGNkjY3/jV1MC+1CmZbaHzugyeRtpg==}

  cssom@0.3.8:
    resolution: {integrity: sha512-b0tGHbfegbhPJpxpiBPU2sCkigAqtM9O121le6bbOlgyV+NyGyCmVfJ6QW9eRjz8CpNfWEOYBIMIGRYkLwsIYg==}

  cssom@0.5.0:
    resolution: {integrity: sha512-iKuQcq+NdHqlAcwUY0o/HL69XQrUaQdMjmStJ8JFmUaiiQErlhrmuigkg/CU4E2J0IyUKUrMAgl36TvN67MqTw==}

  cssstyle@2.3.0:
    resolution: {integrity: sha512-AZL67abkUzIuvcHqk7c09cezpGNcxUxU4Ioi/05xHk4DQeTkWmGYftIE6ctU6AEt+Gn4n1lDStOtj7FKycP71A==}
    engines: {node: '>=8'}

  csstype@3.1.3:
    resolution: {integrity: sha512-M1uQkMl8rQK/szD0LNhtqxIPLpimGm8sOBwU7lLnCpSbTyY3yeU1Vc7l4KT5zT4s/yOxHH5O7tIuuLOCnLADRw==}

  data-urls@3.0.2:
    resolution: {integrity: sha512-Jy/tj3ldjZJo63sVAvg6LHt2mHvl4V6AgRAmNDtLdm7faqtsx+aJG42rsyCo9JCoRVKwPFzKlIPx3DIibwSIaQ==}
    engines: {node: '>=12'}

  date-fns@3.6.0:
    resolution: {integrity: sha512-fRHTG8g/Gif+kSh50gaGEdToemgfj74aRX3swtiouboip5JDLAyDE9F11nHMIcvOaXeOC6D7SpNhi7uFyB7Uww==}

  debug@2.6.9:
    resolution: {integrity: sha512-bC7ElrdJaJnPbAP+1EotYvqZsb3ecl5wi6Bfi6BJTUcNowp6cvspg0jXznRTKDjm/E7AdgFBVeAPVMNcKGsHMA==}
    peerDependencies:
      supports-color: '*'
    peerDependenciesMeta:
      supports-color:
        optional: true

  debug@4.3.5:
    resolution: {integrity: sha512-pt0bNEmneDIvdL1Xsd9oDQ/wrQRkXDT4AUWlNZNPKvW5x/jyO9VFXkJUP07vQ2upmw5PlaITaPKc31jK13V+jg==}
    engines: {node: '>=6.0'}
    peerDependencies:
      supports-color: '*'
    peerDependenciesMeta:
      supports-color:
        optional: true

  decimal.js@10.4.3:
    resolution: {integrity: sha512-VBBaLc1MgL5XpzgIP7ny5Z6Nx3UrRkIViUkPUdtl9aya5amy3De1gsUUSB1g3+3sExYNjCAsAznmukyxCb1GRA==}

  dedent@1.5.3:
    resolution: {integrity: sha512-NHQtfOOW68WD8lgypbLA5oT+Bt0xXJhiYvoR6SmmNXZfpzOGXwdKWmcwG8N7PwVVWV3eF/68nmD9BaJSsTBhyQ==}
    peerDependencies:
      babel-plugin-macros: ^3.1.0
    peerDependenciesMeta:
      babel-plugin-macros:
        optional: true

  deep-eql@4.1.4:
    resolution: {integrity: sha512-SUwdGfqdKOwxCPeVYjwSyRpJ7Z+fhpwIAtmCUdZIWZ/YP5R9WAsyuSgpLVDi9bjWoN2LXHNss/dk3urXtdQxGg==}
    engines: {node: '>=6'}

  deep-is@0.1.4:
    resolution: {integrity: sha512-oIPzksmTg4/MriiaYGO+okXDT7ztn/w3Eptv/+gSIdMdKsJo0u4CfYNFJPy+4SKMuCqGw2wxnA+URMg3t8a/bQ==}

  deepmerge@4.3.1:
    resolution: {integrity: sha512-3sUqbMEc77XqpdNO7FRyRog+eW3ph+GYCbj+rK+uYyRMuwsVy0rMiVtPn+QJlKFvWP/1PYpapqYn0Me2knFn+A==}
    engines: {node: '>=0.10.0'}

  defaults@1.0.4:
    resolution: {integrity: sha512-eFuaLoy/Rxalv2kr+lqMlUnrDWV+3j4pljOIJgLIhI058IQfWJ7vXhyEIHu+HtC738klGALYxOKDO0bQP3tg8A==}

  define-data-property@1.1.4:
    resolution: {integrity: sha512-rBMvIzlpA8v6E+SJZoo++HAYqsLrkg7MSfIinMPFhmkorw7X+dOXVJQs+QT69zGkzMyfDnIMN2Wid1+NbL3T+A==}
    engines: {node: '>= 0.4'}

  defu@6.1.4:
    resolution: {integrity: sha512-mEQCMmwJu317oSz8CwdIOdwf3xMif1ttiM8LTufzc3g6kR+9Pe236twL8j3IYT1F7GfRgGcW6MWxzZjLIkuHIg==}

  delayed-stream@1.0.0:
    resolution: {integrity: sha512-ZySD7Nf91aLB0RxL4KGrKHBXl7Eds1DAmEdcoVawXnLD7SDhpNgtuII2aAkg7a7QS41jxPSZ17p4VdGnMHk3MQ==}
    engines: {node: '>=0.4.0'}

  depd@2.0.0:
    resolution: {integrity: sha512-g7nH6P6dyDioJogAAGprGpCtVImJhpPk/roCzdb3fIh61/s/nPsfR6onyMwkCAR/OlC3yBC0lESvUoQEAssIrw==}
    engines: {node: '>= 0.8'}

  dequal@2.0.3:
    resolution: {integrity: sha512-0je+qPKHEMohvfRTCEo3CrPG6cAzAYgmzKyxRiYSSDkS6eGJdyVJm7WaYA5ECaAD9wLB2T4EEeymA5aFVcYXCA==}
    engines: {node: '>=6'}

  destroy@1.2.0:
    resolution: {integrity: sha512-2sJGJTaXIIaR1w4iJSNoN0hnMY7Gpc/n8D4qSCJw8QqFWXf7cuAgnEHxBpweaVcPevC2l3KpjYCx3NypQQgaJg==}
    engines: {node: '>= 0.8', npm: 1.2.8000 || >= 1.4.16}

  detect-indent@6.1.0:
    resolution: {integrity: sha512-reYkTUJAZb9gUuZ2RvVCNhVHdg62RHnJ7WJl8ftMi4diZ6NWlciOzQN88pUhSELEwflJht4oQDv0F0BMlwaYtA==}
    engines: {node: '>=8'}

  detect-newline@3.1.0:
    resolution: {integrity: sha512-TLz+x/vEXm/Y7P7wn1EJFNLxYpUD4TgMosxY6fAVJUnJMbupHBOncxyWUG9OpTaH9EBD7uFI5LfEgmMOc54DsA==}
    engines: {node: '>=8'}

  diff-sequences@29.6.3:
    resolution: {integrity: sha512-EjePK1srD3P08o2j4f0ExnylqRs5B9tJjcp9t1krH2qRi8CCdsYfwe9JgSLurFBWwq4uOlipzfk5fHNvwFKr8Q==}
    engines: {node: ^14.15.0 || ^16.10.0 || >=18.0.0}

  dir-glob@3.0.1:
    resolution: {integrity: sha512-WkrWp9GR4KXfKGYzOLmTuGVi1UWFfws377n9cc55/tb6DuqyF6pcQ5AbiHEshaDpY9v6oaSr2XCDidGmMwdzIA==}
    engines: {node: '>=8'}

  doctrine@3.0.0:
    resolution: {integrity: sha512-yS+Q5i3hBf7GBkd4KG8a7eBNNWNGLTaEwwYWUijIYM7zrlYDM0BFXHjjPWlWZ1Rg7UaddZeIDmi9jF3HmqiQ2w==}
    engines: {node: '>=6.0.0'}

  dom-accessibility-api@0.5.16:
    resolution: {integrity: sha512-X7BJ2yElsnOJ30pZF4uIIDfBEVgF4XEBxL9Bxhy6dnrm5hkzqmsWHGTiHqRiITNhMyFLyAiWndIJP7Z1NTteDg==}

  dom-accessibility-api@0.6.3:
    resolution: {integrity: sha512-7ZgogeTnjuHbo+ct10G9Ffp0mif17idi0IyWNVA/wcwcm7NPOD/WEHVP3n7n3MhXqxoIYm8d6MuZohYWIZ4T3w==}

  dom-helpers@5.2.1:
    resolution: {integrity: sha512-nRCa7CK3VTrM2NmGkIy4cbK7IZlgBE/PYMn55rrXefr5xXDP0LdtfPnblFDoVdcAfslJ7or6iqAUnx0CCGIWQA==}

  domexception@4.0.0:
    resolution: {integrity: sha512-A2is4PLG+eeSfoTMA95/s4pvAoSo2mKtiM5jlHkAVewmiO8ISFTFKZjH7UAM1Atli/OT/7JHOrJRJiMKUZKYBw==}
    engines: {node: '>=12'}
    deprecated: Use your platform's native DOMException instead

  ee-first@1.1.1:
    resolution: {integrity: sha512-WMwm9LhRUo+WUaRN+vRuETqG89IgZphVSNkdFgeb6sS/E4OrDIN7t48CAewSHXc6C8lefD8KKfr5vY61brQlow==}

  ejs@3.1.10:
    resolution: {integrity: sha512-UeJmFfOrAQS8OJWPZ4qtgHyWExa088/MtK5UEyoJGFH67cDEXkZSviOiKRCZ4Xij0zxI3JECgYs3oKx+AizQBA==}
    engines: {node: '>=0.10.0'}
    hasBin: true

  electron-to-chromium@1.4.812:
    resolution: {integrity: sha512-7L8fC2Ey/b6SePDFKR2zHAy4mbdp1/38Yk5TsARO66W3hC5KEaeKMMHoxwtuH+jcu2AYLSn9QX04i95t6Fl1Hg==}

  emittery@0.13.1:
    resolution: {integrity: sha512-DeWwawk6r5yR9jFgnDKYt4sLS0LmHJJi3ZOnb5/JdbYwj3nW+FxQnHIjhBKz8YLC7oRNPVM9NQ47I3CVx34eqQ==}
    engines: {node: '>=12'}

  emoji-regex@8.0.0:
    resolution: {integrity: sha512-MSjYzcWNOA0ewAHpz0MxpYFvwg6yjy1NG3xteoqz644VCo/RPgnr1/GGt+ic3iJTzQ8Eu3TdM14SawnVUmGE6A==}

  encodeurl@1.0.2:
    resolution: {integrity: sha512-TPJXq8JqFaVYm2CWmPvnP2Iyo4ZSM7/QKcSmuMLDObfpH5fi7RUGmd/rTDf+rut/saiDiQEeVTNgAmJEdAOx0w==}
    engines: {node: '>= 0.8'}
<<<<<<< HEAD

  enquire.js@2.1.6:
    resolution: {integrity: sha512-/KujNpO+PT63F7Hlpu4h3pE3TokKRHN26JYmQpPyjkRD/N57R7bPDNojMXdi7uveAKjYB7yQnartCxZnFWr0Xw==}
=======
>>>>>>> 1079bac3

  entities@4.5.0:
    resolution: {integrity: sha512-V0hjH4dGPh9Ao5p0MoRY6BVqtwCjhz6vI5LT8AJ55H+4g9/4vbHx1I54fS0XuclLhDHArPQCiMjDxjaL8fPxhw==}
    engines: {node: '>=0.12'}

  envinfo@7.13.0:
    resolution: {integrity: sha512-cvcaMr7KqXVh4nyzGTVqTum+gAiL265x5jUWQIDLq//zOGbW+gSW/C+OWLleY/rs9Qole6AZLMXPbtIFQbqu+Q==}
    engines: {node: '>=4'}
    hasBin: true

  error-ex@1.3.2:
    resolution: {integrity: sha512-7dFHNmqeFSEt2ZBsCriorKnn3Z2pj+fd9kmI6QoWw4//DL+icEBfc0U7qJCisqrTsKTjw4fNFy2pW9OqStD84g==}

  es-define-property@1.0.0:
    resolution: {integrity: sha512-jxayLKShrEqqzJ0eumQbVhTYQM27CfT1T35+gCgDFoL82JLsXqTJ76zv6A0YLOgEnLUMvLzsDsGIrl8NFpT2gQ==}
    engines: {node: '>= 0.4'}

  es-errors@1.3.0:
    resolution: {integrity: sha512-Zf5H2Kxt2xjTvbJvP2ZWLEICxA6j+hAmMzIlypy4xcBg1vKVnx89Wy0GbS+kf5cwCVFFzdCFh2XSCFNULS6csw==}
    engines: {node: '>= 0.4'}

  es-module-lexer@1.5.4:
    resolution: {integrity: sha512-MVNK56NiMrOwitFB7cqDwq0CQutbw+0BvLshJSse0MUNU+y1FC3bUS/AQg7oUng+/wKrrki7JfmwtVHkVfPLlw==}

  esbuild-register@3.5.0:
    resolution: {integrity: sha512-+4G/XmakeBAsvJuDugJvtyF1x+XJT4FMocynNpxrvEBViirpfUn2PgNpCHedfWhF4WokNsO/OvMKrmJOIJsI5A==}
    peerDependencies:
      esbuild: '>=0.12 <1'

  esbuild@0.21.5:
    resolution: {integrity: sha512-mg3OPMV4hXywwpoDxu3Qda5xCKQi+vCTZq8S9J/EpkhB2HzKXq4SNFZE3+NK93JYxc8VMSep+lOUSC/RVKaBqw==}
    engines: {node: '>=12'}
    hasBin: true

  escalade@3.1.2:
    resolution: {integrity: sha512-ErCHMCae19vR8vQGe50xIsVomy19rg6gFu3+r3jkEO46suLMWBksvVyoGgQV+jOfl84ZSOSlmv6Gxa89PmTGmA==}
    engines: {node: '>=6'}

  escape-html@1.0.3:
    resolution: {integrity: sha512-NiSupZ4OeuGwr68lGIeym/ksIZMJodUGOSCZ/FSnTxcrekbvqrgdUxlJOMpijaKZVjAJrWrGs/6Jy8OMuyj9ow==}

  escape-string-regexp@1.0.5:
    resolution: {integrity: sha512-vbRorB5FUQWvla16U8R/qgaFIya2qGzwDrNmCZuYKrbdSUMG6I1ZCGQRefkRVhuOkIGVne7BQ35DSfo1qvJqFg==}
    engines: {node: '>=0.8.0'}

  escape-string-regexp@2.0.0:
    resolution: {integrity: sha512-UpzcLCXolUWcNu5HtVMHYdXJjArjsF9C0aNnquZYY4uW/Vu0miy5YoWvbV345HauVvcAUnpRuhMMcqTcGOY2+w==}
    engines: {node: '>=8'}

  escape-string-regexp@4.0.0:
    resolution: {integrity: sha512-TtpcNJ3XAzx3Gq8sWRzJaVajRs0uVxA2YAkdb1jm2YkPz4G6egUFAyA3n5vtEIZefPk5Wa4UXbKuS5fKkJWdgA==}
    engines: {node: '>=10'}

  escodegen@2.1.0:
    resolution: {integrity: sha512-2NlIDTwUWJN0mRPQOdtQBzbUHvdGY2P1VXSyU83Q3xKxM7WHX2Ql8dKq782Q9TgQUNOLEzEYu9bzLNj1q88I5w==}
    engines: {node: '>=6.0'}
    hasBin: true

  eslint-plugin-react-hooks@4.6.2:
    resolution: {integrity: sha512-QzliNJq4GinDBcD8gPB5v0wh6g8q3SUi6EFF0x8N/BL9PoVs0atuGc47ozMRyOWAKdwaZ5OnbOEa3WR+dSGKuQ==}
    engines: {node: '>=10'}
    peerDependencies:
      eslint: ^3.0.0 || ^4.0.0 || ^5.0.0 || ^6.0.0 || ^7.0.0 || ^8.0.0-0

  eslint-plugin-react-refresh@0.4.7:
    resolution: {integrity: sha512-yrj+KInFmwuQS2UQcg1SF83ha1tuHC1jMQbRNyuWtlEzzKRDgAl7L4Yp4NlDUZTZNlWvHEzOtJhMi40R7JxcSw==}
    peerDependencies:
      eslint: '>=7'

  eslint-plugin-storybook@0.8.0:
    resolution: {integrity: sha512-CZeVO5EzmPY7qghO2t64oaFM+8FTaD4uzOEjHKp516exyTKo+skKAL9GI3QALS2BXhyALJjNtwbmr1XinGE8bA==}
    engines: {node: '>= 18'}
    peerDependencies:
      eslint: '>=6'

  eslint-scope@5.1.1:
    resolution: {integrity: sha512-2NxwbF/hZ0KpepYN0cNbo+FN6XoK7GaHlQhgx/hIZl6Va0bF45RQOOwhLIy8lQDbuCiadSLCBnH2CFYquit5bw==}
    engines: {node: '>=8.0.0'}

  eslint-scope@7.2.2:
    resolution: {integrity: sha512-dOt21O7lTMhDM+X9mB4GX+DZrZtCUJPL/wlcTqxyrx5IvO0IYtILdtrQGQp+8n5S0gwSVmOf9NQrjMOgfQZlIg==}
    engines: {node: ^12.22.0 || ^14.17.0 || >=16.0.0}

  eslint-visitor-keys@3.4.3:
    resolution: {integrity: sha512-wpc+LXeiyiisxPlEkUzU6svyS1frIO3Mgxj1fdy7Pm8Ygzguax2N3Fa/D/ag1WqbOprdI+uY6wMUl8/a2G+iag==}
    engines: {node: ^12.22.0 || ^14.17.0 || >=16.0.0}

  eslint@8.57.0:
    resolution: {integrity: sha512-dZ6+mexnaTIbSBZWgou51U6OmzIhYM2VcNdtiTtI7qPNZm35Akpr0f6vtw3w1Kmn5PYo+tZVfh13WrhpS6oLqQ==}
    engines: {node: ^12.22.0 || ^14.17.0 || >=16.0.0}
    hasBin: true

  espree@9.6.1:
    resolution: {integrity: sha512-oruZaFkjorTpF32kDSI5/75ViwGeZginGGy2NoOSg3Q9bnwlnmDm4HLnkl0RE3n+njDXR037aY1+x58Z/zFdwQ==}
    engines: {node: ^12.22.0 || ^14.17.0 || >=16.0.0}

  esprima@4.0.1:
    resolution: {integrity: sha512-eGuFFw7Upda+g4p+QHvnW0RyTX/SVeJBDM/gCtMARO0cLuT2HcEKnTPvhjV6aGeqrCB/sbNop0Kszm0jsaWU4A==}
    engines: {node: '>=4'}
    hasBin: true

  esquery@1.5.0:
    resolution: {integrity: sha512-YQLXUplAwJgCydQ78IMJywZCceoqk1oH01OERdSAJc/7U2AylwjhSCLDEtqwg811idIS/9fIU5GjG73IgjKMVg==}
    engines: {node: '>=0.10'}

  esrecurse@4.3.0:
    resolution: {integrity: sha512-KmfKL3b6G+RXvP8N1vr3Tq1kL/oCFgn2NYXEtqP8/L3pKapUA4G8cFVaoF3SU323CD4XypR/ffioHmkti6/Tag==}
    engines: {node: '>=4.0'}

  estraverse@4.3.0:
    resolution: {integrity: sha512-39nnKffWz8xN1BU/2c79n9nB9HDzo0niYUqx6xyqUnyoAnQyyWpOTdZEeiCch8BBu515t4wp9ZmgVfVhn9EBpw==}
    engines: {node: '>=4.0'}

  estraverse@5.3.0:
    resolution: {integrity: sha512-MMdARuVEQziNTeJD8DgMqmhwR11BRQ/cBP+pLtYdSTnf3MIO8fFeiINEbX36ZdNlfU/7A9f3gUw49B3oQsvwBA==}
    engines: {node: '>=4.0'}

  estree-walker@2.0.2:
    resolution: {integrity: sha512-Rfkk/Mp/DL7JVje3u18FxFujQlTNR2q6QfMSMB7AvCBx91NGj/ba3kCfza0f6dVDbw7YlRf/nDrn7pQrCCyQ/w==}

  estree-walker@3.0.3:
    resolution: {integrity: sha512-7RUKfXgSMMkzt6ZuXmqapOurLGPPfgj6l9uRZ7lRGolvk0y2yocc35LdcxKC5PQZdn2DMqioAQ2NoWcrTKmm6g==}

  esutils@2.0.3:
    resolution: {integrity: sha512-kVscqXk4OCp68SZ0dkgEKVi6/8ij300KBWTJq32P/dYeWTSwK41WyTxalN1eRmA5Z9UU/LX9D7FWSmV9SAYx6g==}
    engines: {node: '>=0.10.0'}

  etag@1.8.1:
    resolution: {integrity: sha512-aIL5Fx7mawVa300al2BnEE4iNvo1qETxLrPI/o05L7z6go7fCw1J6EQmbK4FmJ2AS7kgVF/KEZWufBfdClMcPg==}
    engines: {node: '>= 0.6'}

  execa@5.1.1:
    resolution: {integrity: sha512-8uSpZZocAZRBAPIEINJj3Lo9HyGitllczc27Eh5YYojjMFMn8yHMDMaUHE2Jqfq05D/wucwI4JGURyXt1vchyg==}
    engines: {node: '>=10'}

  execa@8.0.1:
    resolution: {integrity: sha512-VyhnebXciFV2DESc+p6B+y0LjSm0krU4OgJN44qFAhBY0TJ+1V61tYD2+wHusZ6F9n5K+vl8k0sTy7PEfV4qpg==}
    engines: {node: '>=16.17'}

  exit@0.1.2:
    resolution: {integrity: sha512-Zk/eNKV2zbjpKzrsQ+n1G6poVbErQxJ0LBOJXaKZ1EViLzH+hrLu9cdXI4zw9dBQJslwBEpbQ2P1oS7nDxs6jQ==}
    engines: {node: '>= 0.8.0'}

  expect@29.7.0:
    resolution: {integrity: sha512-2Zks0hf1VLFYI1kbh0I5jP3KHHyCHpkfyHBzsSXRFgl/Bg9mWYfMW8oD+PdMPlEwy5HNsR9JutYy6pMeOh61nw==}
    engines: {node: ^14.15.0 || ^16.10.0 || >=18.0.0}

  express@4.19.2:
    resolution: {integrity: sha512-5T6nhjsT+EOMzuck8JjBHARTHfMht0POzlA60WV2pMD3gyXw2LZnZ+ueGdNxG+0calOJcWKbpFcuzLZ91YWq9Q==}
    engines: {node: '>= 0.10.0'}

  fast-deep-equal@3.1.3:
    resolution: {integrity: sha512-f3qQ9oQy9j2AhBe/H9VC91wLmKBCCU/gDOnKNAYG5hswO7BLKj09Hc5HYNz9cGI++xlpDCIgDaitVs03ATR84Q==}

  fast-glob@3.3.2:
    resolution: {integrity: sha512-oX2ruAFQwf/Orj8m737Y5adxDQO0LAB7/S5MnxCdTNDd4p6BsyIVsv9JQsATbTSq8KHRpLwIHbVlUNatxd+1Ow==}
    engines: {node: '>=8.6.0'}

  fast-json-stable-stringify@2.1.0:
    resolution: {integrity: sha512-lhd/wF+Lk98HZoTCtlVraHtfh5XYijIjalXck7saUtuanSDyLMxnHhSXEDJqHxD7msR8D0uCmqlkwjCV8xvwHw==}

  fast-levenshtein@2.0.6:
    resolution: {integrity: sha512-DCXu6Ifhqcks7TZKY3Hxp3y6qphY5SJZmrWMDrKcERSOXWQdMhU9Ig/PYrzyw/ul9jOIyh0N4M0tbC5hodg8dw==}

  fastq@1.17.1:
    resolution: {integrity: sha512-sRVD3lWVIXWg6By68ZN7vho9a1pQcN/WBFaAAsDDFzlJjvoGx0P8z7V1t72grFJfJhu3YPZBuu25f7Kaw2jN1w==}

  fb-watchman@2.0.2:
    resolution: {integrity: sha512-p5161BqbuCaSnB8jIbzQHOlpgsPmK5rJVDfDKO91Axs5NC1uu3HRQm6wt9cd9/+GtQQIO53JdGXXoyDpTAsgYA==}

  fd-package-json@1.2.0:
    resolution: {integrity: sha512-45LSPmWf+gC5tdCQMNH4s9Sr00bIkiD9aN7dc5hqkrEw1geRYyDQS1v1oMHAW3ysfxfndqGsrDREHHjNNbKUfA==}

  file-entry-cache@6.0.1:
    resolution: {integrity: sha512-7Gps/XWymbLk2QLYK4NzpMOrYjMhdIxXuIvy2QBsLE6ljuodKvdkWs/cpyJJ3CVIVpH0Oi1Hvg1ovbMzLdFBBg==}
    engines: {node: ^10.12.0 || >=12.0.0}

  filelist@1.0.4:
    resolution: {integrity: sha512-w1cEuf3S+DrLCQL7ET6kz+gmlJdbq9J7yXCSjK/OZCPA+qEN1WyF4ZAf0YYJa4/shHJra2t/d/r8SV4Ji+x+8Q==}

  filesize@10.1.4:
    resolution: {integrity: sha512-ryBwPIIeErmxgPnm6cbESAzXjuEFubs+yKYLBZvg3CaiNcmkJChoOGcBSrZ6IwkMwPABwPpVXE6IlNdGJJrvEg==}
    engines: {node: '>= 10.4.0'}

  fill-range@7.1.1:
    resolution: {integrity: sha512-YsGpe3WHLK8ZYi4tWDg2Jy3ebRz2rXowDxnld4bkQB00cc/1Zw9AWnC0i9ztDJitivtQvaI9KaLyKrc+hBW0yg==}
    engines: {node: '>=8'}

  finalhandler@1.2.0:
    resolution: {integrity: sha512-5uXcUVftlQMFnWC9qu/svkWv3GTd2PfUhK/3PLkYNAe7FbqJMt3515HaxE6eRL74GdsriiwujiawdaB1BpEISg==}
    engines: {node: '>= 0.8'}

  find-cache-dir@2.1.0:
    resolution: {integrity: sha512-Tq6PixE0w/VMFfCgbONnkiQIVol/JJL7nRMi20fqzA4NRs9AfeqMGeRdPi3wIhYkxjeBaWh2rxwapn5Tu3IqOQ==}
    engines: {node: '>=6'}

  find-cache-dir@3.3.2:
    resolution: {integrity: sha512-wXZV5emFEjrridIgED11OoUKLxiYjAcqot/NJdAkOhlJ+vGzwhOAfcG5OX1jP+S0PcjEn8bdMJv+g2jwQ3Onig==}
    engines: {node: '>=8'}

  find-root@1.1.0:
    resolution: {integrity: sha512-NKfW6bec6GfKc0SGx1e07QZY9PE99u0Bft/0rzSD5k3sO/vwkVUpDUKVm5Gpp5Ue3YfShPFTX2070tDs5kB9Ng==}

  find-up@3.0.0:
    resolution: {integrity: sha512-1yD6RmLI1XBfxugvORwlck6f75tYL+iR0jqwsOrOxMZyGYqUuDhJ0l4AXdO1iX/FTs9cBAMEk1gWSEx1kSbylg==}
    engines: {node: '>=6'}

  find-up@4.1.0:
    resolution: {integrity: sha512-PpOwAdQ/YlXQ2vj8a3h8IipDuYRi3wceVQQGYWxNINccq40Anw7BlsEXCMbt1Zt+OLA6Fq9suIpIWD0OsnISlw==}
    engines: {node: '>=8'}

  find-up@5.0.0:
    resolution: {integrity: sha512-78/PXT1wlLLDgTzDs7sjq9hzz0vXD+zn+7wypEe4fXQxCmdmqfGsEPQxmiCSQI3ajFV91bVSsvNtrJRiW6nGng==}
    engines: {node: '>=10'}

  flat-cache@3.2.0:
    resolution: {integrity: sha512-CYcENa+FtcUKLmhhqyctpclsq7QF38pKjZHsGNiSQF5r4FtoKDWabFDl3hzaEQMvT1LHEysw5twgLvpYYb4vbw==}
    engines: {node: ^10.12.0 || >=12.0.0}

  flatted@3.3.1:
    resolution: {integrity: sha512-X8cqMLLie7KsNUDSdzeN8FYK9rEt4Dt67OsG/DNGnYTSDBG4uFAJFBnUeiV+zCVAvwFy56IjM9sH51jVaEhNxw==}

  flow-parser@0.239.1:
    resolution: {integrity: sha512-topOrETNxJ6T2gAnQiWqAlzGPj8uI2wtmNOlDIMNB+qyvGJZ6R++STbUOTAYmvPhOMz2gXnXPH0hOvURYmrBow==}
    engines: {node: '>=0.4.0'}

  follow-redirects@1.15.6:
    resolution: {integrity: sha512-wWN62YITEaOpSK584EZXJafH1AGpO8RVgElfkuXbTOrPX4fIfOyEpW/CsiNd8JdYrAoOvafRTOEnvsO++qCqFA==}
    engines: {node: '>=4.0'}
    peerDependencies:
      debug: '*'
    peerDependenciesMeta:
      debug:
        optional: true

  for-each@0.3.3:
    resolution: {integrity: sha512-jqYfLp7mo9vIyQf8ykW2v7A+2N4QjeCeI5+Dz9XraiO1ign81wjiH7Fb9vSOWvQfNtmSa4H2RoQTrrXivdUZmw==}

  form-data@4.0.0:
    resolution: {integrity: sha512-ETEklSGi5t0QMZuiXoA/Q6vcnxcLQP5vdugSpuAyi6SVGi2clPPp+xgEhuMaHC+zGgn31Kd235W35f7Hykkaww==}
    engines: {node: '>= 6'}

  forwarded@0.2.0:
    resolution: {integrity: sha512-buRG0fpBtRHSTCOASe6hD258tEubFoRLb4ZNA6NxMVHNw2gOcwHo9wyablzMzOA5z9xA9L1KNjk/Nt6MT9aYow==}
    engines: {node: '>= 0.6'}

  fresh@0.5.2:
    resolution: {integrity: sha512-zJ2mQYM18rEFOudeV4GShTGIQ7RbzA7ozbU9I/XBpm7kqgMywgmylMwXHxZJmkVoYkna9d2pVXVXPdYTP9ej8Q==}
    engines: {node: '>= 0.6'}

  fs-extra@11.2.0:
    resolution: {integrity: sha512-PmDi3uwK5nFuXh7XDTlVnS17xJS7vW36is2+w3xcv8SVxiB4NyATf4ctkVY5bkSjX0Y4nbvZCq1/EjtEyr9ktw==}
    engines: {node: '>=14.14'}

  fs-minipass@2.1.0:
    resolution: {integrity: sha512-V/JgOLFCS+R6Vcq0slCuaeWEdNC3ouDlJMNIsacH2VtALiu9mV4LPrHc5cDl8k5aw6J8jwgWWpiTo5RYhmIzvg==}
    engines: {node: '>= 8'}

  fs.realpath@1.0.0:
    resolution: {integrity: sha512-OO0pH2lK6a0hZnAdau5ItzHPI6pUlvI7jMVnxUQRtw4owF2wk8lOSabtGDCTP4Ggrg2MbGnWO9X8K1t4+fGMDw==}

  fsevents@2.3.3:
    resolution: {integrity: sha512-5xoDfX+fL7faATnagmWPpbFtwh/R77WmMMqqHGS65C3vvB0YHrgF+B1YmZ3441tMj5n63k0212XNoJwzlhffQw==}
    engines: {node: ^8.16.0 || ^10.6.0 || >=11.0.0}
    os: [darwin]

  function-bind@1.1.2:
    resolution: {integrity: sha512-7XHNxH7qX9xG5mIwxkhumTox/MIRNcOgDrxWsMt2pAr23WHp6MrRlN7FBSFpCpr+oVO0F744iUgR82nJMfG2SA==}

  gensync@1.0.0-beta.2:
    resolution: {integrity: sha512-3hN7NaskYvMDLQY55gnW3NQ+mesEAepTqlg+VEbj7zzqEMBVNhzcGYYeqFo/TlYz6eQiFcp1HcsCZO+nGgS8zg==}
    engines: {node: '>=6.9.0'}

  get-caller-file@2.0.5:
    resolution: {integrity: sha512-DyFP3BM/3YHTQOCUL/w0OZHR0lpKeGrxotcHWcqNEdnltqFwXVfhEBQ94eIo34AfQpo0rGki4cyIiftY06h2Fg==}
    engines: {node: 6.* || 8.* || >= 10.*}

  get-func-name@2.0.2:
    resolution: {integrity: sha512-8vXOvuE167CtIc3OyItco7N/dpRtBbYOsPsXCz7X/PMnlGjYjSGuZJgM1Y7mmew7BKf9BqvLX2tnOVy1BBUsxQ==}

  get-intrinsic@1.2.4:
    resolution: {integrity: sha512-5uYhsJH8VJBTv7oslg4BznJYhDoRI6waYCxMmCdnTrcCrHA/fCFKoTFz2JKKE0HdDFUF7/oQuhzumXJK7paBRQ==}
    engines: {node: '>= 0.4'}

  get-package-type@0.1.0:
    resolution: {integrity: sha512-pjzuKtY64GYfWizNAJ0fr9VqttZkNiK2iS430LtIHzjBEr6bX8Am2zm4sW4Ro5wjWW5cAlRL1qAMTcXbjNAO2Q==}
    engines: {node: '>=8.0.0'}

  get-stream@6.0.1:
    resolution: {integrity: sha512-ts6Wi+2j3jQjqi70w5AlN8DFnkSwC+MqmxEzdEALB2qXZYV3X/b1CTfgPLGJNMeAWxdPfU8FO1ms3NUfaHCPYg==}
    engines: {node: '>=10'}

  get-stream@8.0.1:
    resolution: {integrity: sha512-VaUJspBffn/LMCJVoMvSAdmscJyS1auj5Zulnn5UoYcY531UWmdwhRWkcGKnGU93m5HSXP9LP2usOryrBtQowA==}
    engines: {node: '>=16'}

  giget@1.2.3:
    resolution: {integrity: sha512-8EHPljDvs7qKykr6uw8b+lqLiUc/vUg+KVTI0uND4s63TdsZM2Xus3mflvF0DDG9SiM4RlCkFGL+7aAjRmV7KA==}
    hasBin: true

  github-slugger@2.0.0:
    resolution: {integrity: sha512-IaOQ9puYtjrkq7Y0Ygl9KDZnrf/aiUJYUpVf89y8kyaxbRG7Y1SrX/jaumrv81vc61+kiMempujsM3Yw7w5qcw==}

  glob-parent@5.1.2:
    resolution: {integrity: sha512-AOIgSQCepiJYwP3ARnGx+5VnTu2HBYdzbGP45eLw1vr3zB3vZLeyed1sC9hnbcOc9/SrMyM5RPQrkGz4aS9Zow==}
    engines: {node: '>= 6'}

  glob-parent@6.0.2:
    resolution: {integrity: sha512-XxwI8EOhVQgWp6iDL+3b0r86f4d6AX6zSU55HfB4ydCEuXLXc5FcYeOu+nnGftS4TEju/11rt4KJPTMgbfmv4A==}
    engines: {node: '>=10.13.0'}

  glob-promise@4.2.2:
    resolution: {integrity: sha512-xcUzJ8NWN5bktoTIX7eOclO1Npxd/dyVqUJxlLIDasT4C7KZyqlPIwkdJ0Ypiy3p2ZKahTjK4M9uC3sNSfNMzw==}
    engines: {node: '>=12'}
    peerDependencies:
      glob: ^7.1.6

  glob@7.2.3:
    resolution: {integrity: sha512-nFR0zLpU2YCaRxwoCJvL6UvCH2JFyFVIvwTLsIf21AuHlMskA1hhTdk+LlYJtOlYt9v6dvszD2BGRqBL+iQK9Q==}
    deprecated: Glob versions prior to v9 are no longer supported

  globals@11.12.0:
    resolution: {integrity: sha512-WOBp/EEGUiIsJSp7wcv/y6MO+lV9UoncWqxuFfm8eBwzWNgyfBd6Gz+IeKQ9jCmyhoH99g15M3T+QaVHFjizVA==}
    engines: {node: '>=4'}

  globals@13.24.0:
    resolution: {integrity: sha512-AhO5QUcj8llrbG09iWhPU2B204J1xnPeL8kQmVorSsy+Sjj1sk8gIyh6cUocGmH4L0UuhAJy+hJMRA4mgA4mFQ==}
    engines: {node: '>=8'}

  globby@11.1.0:
    resolution: {integrity: sha512-jhIXaOzy1sb8IyocaruWSn1TjmnBVs8Ayhcy83rmxNJ8q2uWKCAj3CnJY+KpGSXCueAPc0i05kVvVKtP1t9S3g==}
    engines: {node: '>=10'}

  globby@14.0.2:
    resolution: {integrity: sha512-s3Fq41ZVh7vbbe2PN3nrW7yC7U7MFVc5c98/iTl9c2GawNMKx/J648KQRW6WKkuU8GIbbh2IXfIRQjOZnXcTnw==}
    engines: {node: '>=18'}

  gopd@1.0.1:
    resolution: {integrity: sha512-d65bNlIadxvpb/A2abVdlqKqV563juRnZ1Wtk6s1sIR8uNsXR70xqIzVqxVf1eTqDunwT2MkczEeaezCKTZhwA==}

  graceful-fs@4.2.11:
    resolution: {integrity: sha512-RbJ5/jmFcNNCcDV5o9eTnBLJ/HszWV0P73bc+Ff4nS/rJj+YaS6IGyiOL0VoBYX+l1Wrl3k63h/KrH+nhJ0XvQ==}

  graphemer@1.4.0:
    resolution: {integrity: sha512-EtKwoO6kxCL9WO5xipiHTZlSzBm7WLT627TqC/uVRd0HKmq8NXyebnNYxDoBi7wt8eTWrUrKXCOVaFq9x1kgag==}

  harmony-reflect@1.6.2:
    resolution: {integrity: sha512-HIp/n38R9kQjDEziXyDTuW3vvoxxyxjxFzXLrBr18uB47GnSt+G9D29fqrpM5ZkspMcPICud3XsBJQ4Y2URg8g==}

  has-flag@3.0.0:
    resolution: {integrity: sha512-sKJf1+ceQBr4SMkvQnBDNDtf4TXpVhVGateu0t918bl30FnbE2m4vNLX+VWe/dpjlb+HugGYzW7uQXH98HPEYw==}
    engines: {node: '>=4'}

  has-flag@4.0.0:
    resolution: {integrity: sha512-EykJT/Q1KjTWctppgIAgfSO0tKVuZUjhgMr17kqTumMl6Afv3EISleU7qZUzoXDFTAHTDC4NOoG/ZxU3EvlMPQ==}
    engines: {node: '>=8'}

  has-property-descriptors@1.0.2:
    resolution: {integrity: sha512-55JNKuIW+vq4Ke1BjOTjM2YctQIvCT7GFzHwmfZPGo5wnrgkid0YQtnAleFSqumZm4az3n2BS+erby5ipJdgrg==}

  has-proto@1.0.3:
    resolution: {integrity: sha512-SJ1amZAJUiZS+PhsVLf5tGydlaVB8EdFpaSO4gmiUKUOxk8qzn5AIy4ZeJUmh22znIdk/uMAUT2pl3FxzVUH+Q==}
    engines: {node: '>= 0.4'}

  has-symbols@1.0.3:
    resolution: {integrity: sha512-l3LCuF6MgDNwTDKkdYGEihYjt5pRPbEg46rtlmnSPlUbgmB8LOIrKJbYYFBSbnPaJexMKtiPO8hmeRjRz2Td+A==}
    engines: {node: '>= 0.4'}

  has-tostringtag@1.0.2:
    resolution: {integrity: sha512-NqADB8VjPFLM2V0VvHUewwwsw0ZWBaIdgo+ieHtK3hasLz4qeCRjYcqfB6AQrBggRKppKF8L52/VqdVsO47Dlw==}
    engines: {node: '>= 0.4'}

  hasown@2.0.2:
    resolution: {integrity: sha512-0hJU9SCPvmMzIBdZFqNPXWa6dqh7WdH0cII9y+CyS8rG3nL48Bclra9HmKhVVUHyPWNH5Y7xDwAB7bfgSjkUMQ==}
    engines: {node: '>= 0.4'}

  hast-util-heading-rank@3.0.0:
    resolution: {integrity: sha512-EJKb8oMUXVHcWZTDepnr+WNbfnXKFNf9duMesmr4S8SXTJBJ9M4Yok08pu9vxdJwdlGRhVumk9mEhkEvKGifwA==}

  hast-util-is-element@3.0.0:
    resolution: {integrity: sha512-Val9mnv2IWpLbNPqc/pUem+a7Ipj2aHacCwgNfTiK0vJKl0LF+4Ba4+v1oPHFpf3bLYmreq0/l3Gud9S5OH42g==}

  hast-util-to-string@3.0.0:
    resolution: {integrity: sha512-OGkAxX1Ua3cbcW6EJ5pT/tslVb90uViVkcJ4ZZIMW/R33DX/AkcJcRrPebPwJkHYwlDHXz4aIwvAAaAdtrACFA==}

  hoist-non-react-statics@3.3.2:
    resolution: {integrity: sha512-/gGivxi8JPKWNm/W0jSmzcMPpfpPLc3dY/6GxhX2hQ9iGj3aDfklV4ET7NjKpSinLpJ5vafa9iiGIEZg10SfBw==}

  html-encoding-sniffer@3.0.0:
    resolution: {integrity: sha512-oWv4T4yJ52iKrufjnyZPkrN0CH3QnrUqdB6In1g5Fe1mia8GmF36gnfNySxoZtxD5+NmYw1EElVXiBk93UeskA==}
    engines: {node: '>=12'}

  html-escaper@2.0.2:
    resolution: {integrity: sha512-H2iMtd0I4Mt5eYiapRdIDjp+XzelXQ0tFE4JS7YFwFevXXMmOp9myNrUvCg0D6ws8iqkRPBfKHgbwig1SmlLfg==}

  html-tags@3.3.1:
    resolution: {integrity: sha512-ztqyC3kLto0e9WbNp0aeP+M3kTt+nbaIveGmUxAtZa+8iFgKLUOD4YKM5j+f3QD89bra7UeumolZHKuOXnTmeQ==}
    engines: {node: '>=8'}

  http-errors@2.0.0:
    resolution: {integrity: sha512-FtwrG/euBzaEjYeRqOgly7G0qviiXoJWnvEH2Z1plBdXgbyjv34pHTSb9zoeHMyDy33+DWy5Wt9Wo+TURtOYSQ==}
    engines: {node: '>= 0.8'}

  http-proxy-agent@5.0.0:
    resolution: {integrity: sha512-n2hY8YdoRE1i7r6M0w9DIw5GgZN0G25P8zLCRQ8rjXtTU3vsNFBI/vWK/UIeE6g5MUUz6avwAPXmL6Fy9D/90w==}
    engines: {node: '>= 6'}

  https-proxy-agent@5.0.1:
    resolution: {integrity: sha512-dFcAjpTQFgoLMzC2VwU+C/CbS7uRL0lWmxDITmqm7C+7F0Odmj6s9l6alZc6AELXhrnggM2CeWSXHGOdX2YtwA==}
    engines: {node: '>= 6'}

  human-signals@2.1.0:
    resolution: {integrity: sha512-B4FFZ6q/T2jhhksgkbEW3HBvWIfDW85snkQgawt07S7J5QXTk6BkNV+0yAeZrM5QpMAdYlocGoljn0sJ/WQkFw==}
    engines: {node: '>=10.17.0'}

  human-signals@5.0.0:
    resolution: {integrity: sha512-AXcZb6vzzrFAUE61HnN4mpLqd/cSIwNQjtNWR0euPm6y0iqx3G4gOXaIDdtdDwZmhwe82LA6+zinmW4UBWVePQ==}
    engines: {node: '>=16.17.0'}

  iconv-lite@0.4.24:
    resolution: {integrity: sha512-v3MXnZAcvnywkTUEZomIActle7RXXeedOR31wwl7VlyoXO4Qi9arvSenNQWne1TcRwhCL1HwLI21bEqdpj8/rA==}
    engines: {node: '>=0.10.0'}

  iconv-lite@0.6.3:
    resolution: {integrity: sha512-4fCk79wshMdzMp2rH06qWrJE4iolqLhCUH+OiuIgU++RB0+94NlDL81atO7GX55uUKueo0txHNtvEyI6D7WdMw==}
    engines: {node: '>=0.10.0'}

  identity-obj-proxy@3.0.0:
    resolution: {integrity: sha512-00n6YnVHKrinT9t0d9+5yZC6UBNJANpYEQvL2LlX6Ab9lnmxzIRcEmTPuyGScvl1+jKuCICX1Z0Ab1pPKKdikA==}
    engines: {node: '>=4'}

  ieee754@1.2.1:
    resolution: {integrity: sha512-dcyqhDvX1C46lXZcVqCpK+FtMRQVdIMN6/Df5js2zouUsqG7I6sFxitIC+7KYK29KdXOLHdu9zL4sFnoVQnqaA==}

  ignore@5.3.1:
    resolution: {integrity: sha512-5Fytz/IraMjqpwfd34ke28PTVMjZjJG2MPn5t7OE4eUCUNf8BAa7b5WUS9/Qvr6mwOQS7Mk6vdsMno5he+T8Xw==}
    engines: {node: '>= 4'}

  import-fresh@3.3.0:
    resolution: {integrity: sha512-veYYhQa+D1QBKznvhUHxb8faxlrwUnxseDAbAp457E0wLNio2bOSKnjYDhMj+YiAq61xrMGhQk9iXVk5FzgQMw==}
    engines: {node: '>=6'}

  import-local@3.1.0:
    resolution: {integrity: sha512-ASB07uLtnDs1o6EHjKpX34BKYDSqnFerfTOJL2HvMqF70LnxpjkzDB8J44oT9pu4AMPkQwf8jl6szgvNd2tRIg==}
    engines: {node: '>=8'}
    hasBin: true

  imurmurhash@0.1.4:
    resolution: {integrity: sha512-JmXMZ6wuvDmLiHEml9ykzqO6lwFbof0GG4IkcGaENdCRDDmMVnny7s5HsIgHCbaq0w2MyPhDqkhTUgS2LU2PHA==}
    engines: {node: '>=0.8.19'}

  indent-string@4.0.0:
    resolution: {integrity: sha512-EdDDZu4A2OyIK7Lr/2zG+w5jmbuk1DVBnEwREQvBzspBJkCEbRa8GxU1lghYcaGJCnRWibjDXlq779X1/y5xwg==}
    engines: {node: '>=8'}

  inflight@1.0.6:
    resolution: {integrity: sha512-k92I/b08q4wvFscXCLvqfsHCrjrF7yiXsQuIVvVE7N82W3+aqpzuUdBbfhWcy/FZR3/4IgflMgKLOsvPDrGCJA==}
    deprecated: This module is not supported, and leaks memory. Do not use it. Check out lru-cache if you want a good and tested way to coalesce async requests by a key value, which is much more comprehensive and powerful.

  inherits@2.0.4:
    resolution: {integrity: sha512-k/vGaX4/Yla3WzyMCvTQOXYeIHvqOKtnqBduzTHpzpQZzAskKMhZ2K+EnBiSM9zGSoIFeMpXKxa4dYeZIQqewQ==}
<<<<<<< HEAD

  invariant@2.2.4:
    resolution: {integrity: sha512-phJfQVBuaJM5raOpJjSfkiD6BpbCE4Ns//LaXl6wGYtUBY83nWS6Rf9tXm2e8VaK60JEjYldbPif/A2B1C2gNA==}
=======
>>>>>>> 1079bac3

  ipaddr.js@1.9.1:
    resolution: {integrity: sha512-0KI/607xoxSToH7GjN1FfSbLoU0+btTicjsQSWQlh/hZykN8KpmMf7uYwPW3R+akZ6R/w18ZlXSHBYXiYUPO3g==}
    engines: {node: '>= 0.10'}

  is-absolute-url@4.0.1:
    resolution: {integrity: sha512-/51/TKE88Lmm7Gc4/8btclNXWS+g50wXhYJq8HWIBAGUBnoAdRu1aXeh364t/O7wXDAcTJDP8PNuNKWUDWie+A==}
    engines: {node: ^12.20.0 || ^14.13.1 || >=16.0.0}

  is-arguments@1.1.1:
    resolution: {integrity: sha512-8Q7EARjzEnKpt/PCD7e1cgUS0a6X8u5tdSiMqXhojOdoV9TsMsiO+9VLC5vAmO8N7/GmXn7yjR8qnA6bVAEzfA==}
    engines: {node: '>= 0.4'}

  is-arrayish@0.2.1:
    resolution: {integrity: sha512-zz06S8t0ozoDXMG+ube26zeCTNXcKIPJZJi8hBrF4idCLms4CG9QtK7qBl1boi5ODzFpjswb5JPmHCbMpjaYzg==}

  is-binary-path@2.1.0:
    resolution: {integrity: sha512-ZMERYes6pDydyuGidse7OsHxtbI7WVeUEozgR/g7rd0xUimYNlvZRE/K2MgZTjWy725IfelLeVcEM97mmtRGXw==}
    engines: {node: '>=8'}

  is-callable@1.2.7:
    resolution: {integrity: sha512-1BC0BVFhS/p0qtw6enp8e+8OD0UrK0oFLztSjNzhcKA3WDuJxxAPXzPuPtKkjEY9UUoEWlX/8fgKeu2S8i9JTA==}
    engines: {node: '>= 0.4'}

  is-core-module@2.14.0:
    resolution: {integrity: sha512-a5dFJih5ZLYlRtDc0dZWP7RiKr6xIKzmn/oAYCDvdLThadVgyJwlaoQPmRtMSpz+rk0OGAgIu+TcM9HUF0fk1A==}
    engines: {node: '>= 0.4'}

  is-extglob@2.1.1:
    resolution: {integrity: sha512-SbKbANkN603Vi4jEZv49LeVJMn4yGwsbzZworEoyEiutsN3nJYdbO36zfhGJ6QEDpOZIFkDtnq5JRxmvl3jsoQ==}
    engines: {node: '>=0.10.0'}

  is-fullwidth-code-point@3.0.0:
    resolution: {integrity: sha512-zymm5+u+sCsSWyD9qNaejV3DFvhCKclKdizYaJUuHA83RLjb7nSuGnddCHGv0hk+KY7BMAlsWeK4Ueg6EV6XQg==}
    engines: {node: '>=8'}

  is-generator-fn@2.1.0:
    resolution: {integrity: sha512-cTIB4yPYL/Grw0EaSzASzg6bBy9gqCofvWN8okThAYIxKJZC+udlRAmGbM0XLeniEJSs8uEgHPGuHSe1XsOLSQ==}
    engines: {node: '>=6'}

  is-generator-function@1.0.10:
    resolution: {integrity: sha512-jsEjy9l3yiXEQ+PsXdmBwEPcOxaXWLspKdplFUVI9vq1iZgIekeC0L167qeu86czQaxed3q/Uzuw0swL0irL8A==}
    engines: {node: '>= 0.4'}

  is-glob@4.0.3:
    resolution: {integrity: sha512-xelSayHH36ZgE7ZWhli7pW34hNbNl8Ojv5KVmkJD4hBdD3th8Tfk9vYasLM+mXWOZhFkgZfxhLSnrwRr4elSSg==}
    engines: {node: '>=0.10.0'}

  is-interactive@1.0.0:
    resolution: {integrity: sha512-2HvIEKRoqS62guEC+qBjpvRubdX910WCMuJTZ+I9yvqKU2/12eSL549HMwtabb4oupdj2sMP50k+XJfB/8JE6w==}
    engines: {node: '>=8'}

  is-number@7.0.0:
    resolution: {integrity: sha512-41Cifkg6e8TylSpdtTpeLVMqvSBEVzTttHvERD741+pnZ8ANv0004MRL43QKPDlK9cGvNp6NZWZUBlbGXYxxng==}
    engines: {node: '>=0.12.0'}

  is-path-inside@3.0.3:
    resolution: {integrity: sha512-Fd4gABb+ycGAmKou8eMftCupSir5lRxqf4aD/vd0cD2qc4HL07OjCeuHMr8Ro4CoMaeCKDB0/ECBOVWjTwUvPQ==}
    engines: {node: '>=8'}

  is-plain-object@2.0.4:
    resolution: {integrity: sha512-h5PpgXkWitc38BBMYawTYMWJHFZJVnBquFE57xFpjB8pJFiF6gZ+bU+WyI/yqXiFR5mdLsgYNaPe8uao6Uv9Og==}
    engines: {node: '>=0.10.0'}

  is-plain-object@5.0.0:
    resolution: {integrity: sha512-VRSzKkbMm5jMDoKLbltAkFQ5Qr7VDiTFGXxYFXXowVj387GeGNOCsOH6Msy00SGZ3Fp84b1Naa1psqgcCIEP5Q==}
    engines: {node: '>=0.10.0'}

  is-potential-custom-element-name@1.0.1:
    resolution: {integrity: sha512-bCYeRA2rVibKZd+s2625gGnGF/t7DSqDs4dP7CrLA1m7jKWz6pps0LpYLJN8Q64HtmPKJ1hrN3nzPNKFEKOUiQ==}

  is-stream@2.0.1:
    resolution: {integrity: sha512-hFoiJiTl63nn+kstHGBtewWSKnQLpyb155KHheA1l39uvtO9nWIop1p3udqPcUd/xbF1VLMO4n7OI6p7RbngDg==}
    engines: {node: '>=8'}

  is-stream@3.0.0:
    resolution: {integrity: sha512-LnQR4bZ9IADDRSkvpqMGvt/tEJWclzklNgSw48V5EAaAeDd6qGvN8ei6k5p0tvxSR171VmGyHuTiAOfxAbr8kA==}
    engines: {node: ^12.20.0 || ^14.13.1 || >=16.0.0}

  is-typed-array@1.1.13:
    resolution: {integrity: sha512-uZ25/bUAlUY5fR4OKT4rZQEBrzQWYV9ZJYGGsUmEJ6thodVJ1HX64ePQ6Z0qPWP+m+Uq6e9UugrE38jeYsDSMw==}
    engines: {node: '>= 0.4'}

  is-unicode-supported@0.1.0:
    resolution: {integrity: sha512-knxG2q4UC3u8stRGyAVJCOdxFmv5DZiRcdlIaAQXAbSfJya+OhopNotLQrstBhququ4ZpuKbDc/8S6mgXgPFPw==}
    engines: {node: '>=10'}

  isexe@2.0.0:
    resolution: {integrity: sha512-RHxMLp9lnKHGHRng9QFhRCMbYAcVpn69smSGcq3f36xjgVVWThj4qqLbTLlq7Ssj8B+fIQ1EuCEGI2lKsyQeIw==}

  isobject@3.0.1:
    resolution: {integrity: sha512-WhB9zCku7EGTj/HQQRz5aUQEUeoQZH2bWcltRErOpymJ4boYE6wL9Tbr23krRPSZ+C5zqNSrSw+Cc7sZZ4b7vg==}
    engines: {node: '>=0.10.0'}

  istanbul-lib-coverage@3.2.2:
    resolution: {integrity: sha512-O8dpsF+r0WV/8MNRKfnmrtCWhuKjxrq2w+jpzBL5UZKTi2LeVWnWOmWRxFlesJONmc+wLAGvKQZEOanko0LFTg==}
    engines: {node: '>=8'}

  istanbul-lib-instrument@5.2.1:
    resolution: {integrity: sha512-pzqtp31nLv/XFOzXGuvhCb8qhjmTVo5vjVk19XE4CRlSWz0KoeJ3bw9XsA7nOp9YBf4qHjwBxkDzKcME/J29Yg==}
    engines: {node: '>=8'}

  istanbul-lib-instrument@6.0.3:
    resolution: {integrity: sha512-Vtgk7L/R2JHyyGW07spoFlB8/lpjiOLTjMdms6AFMraYt3BaJauod/NGrfnVG/y4Ix1JEuMRPDPEj2ua+zz1/Q==}
    engines: {node: '>=10'}

  istanbul-lib-report@3.0.1:
    resolution: {integrity: sha512-GCfE1mtsHGOELCU8e/Z7YWzpmybrx/+dSTfLrvY8qRmaY6zXTKWn6WQIjaAFw069icm6GVMNkgu0NzI4iPZUNw==}
    engines: {node: '>=10'}

  istanbul-lib-source-maps@4.0.1:
    resolution: {integrity: sha512-n3s8EwkdFIJCG3BPKBYvskgXGoy88ARzvegkitk60NxRdwltLOTaH7CUiMRXvwYorl0Q712iEjcWB+fK/MrWVw==}
    engines: {node: '>=10'}

  istanbul-reports@3.1.7:
    resolution: {integrity: sha512-BewmUXImeuRk2YY0PVbxgKAysvhRPUQE0h5QRM++nVWyubKGV0l8qQ5op8+B2DOmwSe63Jivj0BjkPQVf8fP5g==}
    engines: {node: '>=8'}

  jake@10.9.1:
    resolution: {integrity: sha512-61btcOHNnLnsOdtLgA5efqQWjnSi/vow5HbI7HMdKKWqvrKR1bLK3BPlJn9gcSaP2ewuamUSMB5XEy76KUIS2w==}
    engines: {node: '>=10'}
    hasBin: true

  jest-changed-files@29.7.0:
    resolution: {integrity: sha512-fEArFiwf1BpQ+4bXSprcDc3/x4HSzL4al2tozwVpDFpsxALjLYdyiIK4e5Vz66GQJIbXJ82+35PtysofptNX2w==}
    engines: {node: ^14.15.0 || ^16.10.0 || >=18.0.0}

  jest-circus@29.7.0:
    resolution: {integrity: sha512-3E1nCMgipcTkCocFwM90XXQab9bS+GMsjdpmPrlelaxwD93Ad8iVEjX/vvHPdLPnFf+L40u+5+iutRdA1N9myw==}
    engines: {node: ^14.15.0 || ^16.10.0 || >=18.0.0}

  jest-cli@29.7.0:
    resolution: {integrity: sha512-OVVobw2IubN/GSYsxETi+gOe7Ka59EFMR/twOU3Jb2GnKKeMGJB5SGUUrEz3SFVmJASUdZUzy83sLNNQ2gZslg==}
    engines: {node: ^14.15.0 || ^16.10.0 || >=18.0.0}
    hasBin: true
    peerDependencies:
      node-notifier: ^8.0.1 || ^9.0.0 || ^10.0.0
    peerDependenciesMeta:
      node-notifier:
        optional: true

  jest-config@29.7.0:
    resolution: {integrity: sha512-uXbpfeQ7R6TZBqI3/TxCU4q4ttk3u0PJeC+E0zbfSoSjq6bJ7buBPxzQPL0ifrkY4DNu4JUdk0ImlBUYi840eQ==}
    engines: {node: ^14.15.0 || ^16.10.0 || >=18.0.0}
    peerDependencies:
      '@types/node': '*'
      ts-node: '>=9.0.0'
    peerDependenciesMeta:
      '@types/node':
        optional: true
      ts-node:
        optional: true

  jest-diff@29.7.0:
    resolution: {integrity: sha512-LMIgiIrhigmPrs03JHpxUh2yISK3vLFPkAodPeo0+BuF7wA2FoQbkEg1u8gBYBThncu7e1oEDUfIXVuTqLRUjw==}
    engines: {node: ^14.15.0 || ^16.10.0 || >=18.0.0}

  jest-docblock@29.7.0:
    resolution: {integrity: sha512-q617Auw3A612guyaFgsbFeYpNP5t2aoUNLwBUbc/0kD1R4t9ixDbyFTHd1nok4epoVFpr7PmeWHrhvuV3XaJ4g==}
    engines: {node: ^14.15.0 || ^16.10.0 || >=18.0.0}

  jest-each@29.7.0:
    resolution: {integrity: sha512-gns+Er14+ZrEoC5fhOfYCY1LOHHr0TI+rQUHZS8Ttw2l7gl+80eHc/gFf2Ktkw0+SIACDTeWvpFcv3B04VembQ==}
    engines: {node: ^14.15.0 || ^16.10.0 || >=18.0.0}

  jest-environment-jsdom@29.7.0:
    resolution: {integrity: sha512-k9iQbsf9OyOfdzWH8HDmrRT0gSIcX+FLNW7IQq94tFX0gynPwqDTW0Ho6iMVNjGz/nb+l/vW3dWM2bbLLpkbXA==}
    engines: {node: ^14.15.0 || ^16.10.0 || >=18.0.0}
    peerDependencies:
      canvas: ^2.5.0
    peerDependenciesMeta:
      canvas:
        optional: true

  jest-environment-node@29.7.0:
    resolution: {integrity: sha512-DOSwCRqXirTOyheM+4d5YZOrWcdu0LNZ87ewUoywbcb2XR4wKgqiG8vNeYwhjFMbEkfju7wx2GYH0P2gevGvFw==}
    engines: {node: ^14.15.0 || ^16.10.0 || >=18.0.0}

  jest-get-type@29.6.3:
    resolution: {integrity: sha512-zrteXnqYxfQh7l5FHyL38jL39di8H8rHoecLH3JNxH3BwOrBsNeabdap5e0I23lD4HHI8W5VFBZqG4Eaq5LNcw==}
    engines: {node: ^14.15.0 || ^16.10.0 || >=18.0.0}

  jest-haste-map@29.7.0:
    resolution: {integrity: sha512-fP8u2pyfqx0K1rGn1R9pyE0/KTn+G7PxktWidOBTqFPLYX0b9ksaMFkhK5vrS3DVun09pckLdlx90QthlW7AmA==}
    engines: {node: ^14.15.0 || ^16.10.0 || >=18.0.0}

  jest-leak-detector@29.7.0:
    resolution: {integrity: sha512-kYA8IJcSYtST2BY9I+SMC32nDpBT3J2NvWJx8+JCuCdl/CR1I4EKUJROiP8XtCcxqgTTBGJNdbB1A8XRKbTetw==}
    engines: {node: ^14.15.0 || ^16.10.0 || >=18.0.0}

  jest-matcher-utils@29.7.0:
    resolution: {integrity: sha512-sBkD+Xi9DtcChsI3L3u0+N0opgPYnCRPtGcQYrgXmR+hmt/fYfWAL0xRXYU8eWOdfuLgBe0YCW3AFtnRLagq/g==}
    engines: {node: ^14.15.0 || ^16.10.0 || >=18.0.0}

  jest-message-util@29.7.0:
    resolution: {integrity: sha512-GBEV4GRADeP+qtB2+6u61stea8mGcOT4mCtrYISZwfu9/ISHFJ/5zOMXYbpBE9RsS5+Gb63DW4FgmnKJ79Kf6w==}
    engines: {node: ^14.15.0 || ^16.10.0 || >=18.0.0}

  jest-mock@29.7.0:
    resolution: {integrity: sha512-ITOMZn+UkYS4ZFh83xYAOzWStloNzJFO2s8DWrE4lhtGD+AorgnbkiKERe4wQVBydIGPx059g6riW5Btp6Llnw==}
    engines: {node: ^14.15.0 || ^16.10.0 || >=18.0.0}

  jest-pnp-resolver@1.2.3:
    resolution: {integrity: sha512-+3NpwQEnRoIBtx4fyhblQDPgJI0H1IEIkX7ShLUjPGA7TtUTvI1oiKi3SR4oBR0hQhQR80l4WAe5RrXBwWMA8w==}
    engines: {node: '>=6'}
    peerDependencies:
      jest-resolve: '*'
    peerDependenciesMeta:
      jest-resolve:
        optional: true

  jest-regex-util@29.6.3:
    resolution: {integrity: sha512-KJJBsRCyyLNWCNBOvZyRDnAIfUiRJ8v+hOBQYGn8gDyF3UegwiP4gwRR3/SDa42g1YbVycTidUF3rKjyLFDWbg==}
    engines: {node: ^14.15.0 || ^16.10.0 || >=18.0.0}

  jest-resolve-dependencies@29.7.0:
    resolution: {integrity: sha512-un0zD/6qxJ+S0et7WxeI3H5XSe9lTBBR7bOHCHXkKR6luG5mwDDlIzVQ0V5cZCuoTgEdcdwzTghYkTWfubi+nA==}
    engines: {node: ^14.15.0 || ^16.10.0 || >=18.0.0}

  jest-resolve@29.7.0:
    resolution: {integrity: sha512-IOVhZSrg+UvVAshDSDtHyFCCBUl/Q3AAJv8iZ6ZjnZ74xzvwuzLXid9IIIPgTnY62SJjfuupMKZsZQRsCvxEgA==}
    engines: {node: ^14.15.0 || ^16.10.0 || >=18.0.0}

  jest-runner@29.7.0:
    resolution: {integrity: sha512-fsc4N6cPCAahybGBfTRcq5wFR6fpLznMg47sY5aDpsoejOcVYFb07AHuSnR0liMcPTgBsA3ZJL6kFOjPdoNipQ==}
    engines: {node: ^14.15.0 || ^16.10.0 || >=18.0.0}

  jest-runtime@29.7.0:
    resolution: {integrity: sha512-gUnLjgwdGqW7B4LvOIkbKs9WGbn+QLqRQQ9juC6HndeDiezIwhDP+mhMwHWCEcfQ5RUXa6OPnFF8BJh5xegwwQ==}
    engines: {node: ^14.15.0 || ^16.10.0 || >=18.0.0}

  jest-snapshot@29.7.0:
    resolution: {integrity: sha512-Rm0BMWtxBcioHr1/OX5YCP8Uov4riHvKPknOGs804Zg9JGZgmIBkbtlxJC/7Z4msKYVbIJtfU+tKb8xlYNfdkw==}
    engines: {node: ^14.15.0 || ^16.10.0 || >=18.0.0}

  jest-transformer-svg@2.0.2:
    resolution: {integrity: sha512-+0PSqNw1Cu6vw05UrWe12u2eg2B1LqxrZDWp3oWJZFNSff9QzXoqc1ocpQ9sZ+YVQ9sNiaUDBI6zUpvDH/YpLA==}
    peerDependencies:
      jest: '>= 28.1.0'
      react: ^17.0.0 || ^18.0.0

  jest-util@29.7.0:
    resolution: {integrity: sha512-z6EbKajIpqGKU56y5KBUgy1dt1ihhQJgWzUlZHArA/+X2ad7Cb5iF+AK1EWVL/Bo7Rz9uurpqw6SiBCefUbCGA==}
    engines: {node: ^14.15.0 || ^16.10.0 || >=18.0.0}

  jest-validate@29.7.0:
    resolution: {integrity: sha512-ZB7wHqaRGVw/9hST/OuFUReG7M8vKeq0/J2egIGLdvjHCmYqGARhzXmtgi+gVeZ5uXFF219aOc3Ls2yLg27tkw==}
    engines: {node: ^14.15.0 || ^16.10.0 || >=18.0.0}

  jest-watcher@29.7.0:
    resolution: {integrity: sha512-49Fg7WXkU3Vl2h6LbLtMQ/HyB6rXSIX7SqvBLQmssRBGN9I0PNvPmAmCWSOY6SOvrjhI/F7/bGAv9RtnsPA03g==}
    engines: {node: ^14.15.0 || ^16.10.0 || >=18.0.0}

  jest-worker@29.7.0:
    resolution: {integrity: sha512-eIz2msL/EzL9UFTFFx7jBTkeZfku0yUAyZZZmJ93H2TYEiroIx2PQjEXcwYtYl8zXCxb+PAmA2hLIt/6ZEkPHw==}
    engines: {node: ^14.15.0 || ^16.10.0 || >=18.0.0}

  jest@29.7.0:
    resolution: {integrity: sha512-NIy3oAFp9shda19hy4HK0HRTWKtPJmGdnvywu01nOqNC2vZg+Z+fvJDxpMQA88eb2I9EcafcdjYgsDthnYTvGw==}
    engines: {node: ^14.15.0 || ^16.10.0 || >=18.0.0}
    hasBin: true
    peerDependencies:
      node-notifier: ^8.0.1 || ^9.0.0 || ^10.0.0
    peerDependenciesMeta:
      node-notifier:
        optional: true

  jquery@3.7.1:
    resolution: {integrity: sha512-m4avr8yL8kmFN8psrbFFFmB/If14iN5o9nw/NgnnM+kybDJpRsAynV2BsfpTYrTRysYUdADVD7CkUUizgkpLfg==}

  js-tokens@4.0.0:
    resolution: {integrity: sha512-RdJUflcE3cUzKiMqQgsCu06FPu9UdIJO0beYbPhHN4k6apgJtifcoCtT9bcxOpYBtpD2kCM6Sbzg4CausW/PKQ==}

  js-yaml@3.14.1:
    resolution: {integrity: sha512-okMH7OXXJ7YrN9Ok3/SXrnu4iX9yOk+25nqX4imS2npuvTYDmo/QEZoqwZkYaIDk3jVvBOTOIEgEhaLOynBS9g==}
    hasBin: true

  js-yaml@4.1.0:
    resolution: {integrity: sha512-wpxZs9NoxZaJESJGIZTyDEaYpl0FKSA+FB9aJiyemKhMwkxQg63h4T1KJgUGHpTqPDNRcmmYLugrRjJlBtWvRA==}
    hasBin: true

  jscodeshift@0.15.2:
    resolution: {integrity: sha512-FquR7Okgmc4Sd0aEDwqho3rEiKR3BdvuG9jfdHjLJ6JQoWSMpavug3AoIfnfWhxFlf+5pzQh8qjqz0DWFrNQzA==}
    hasBin: true
    peerDependencies:
      '@babel/preset-env': ^7.1.6
    peerDependenciesMeta:
      '@babel/preset-env':
        optional: true

  jsdom@20.0.3:
    resolution: {integrity: sha512-SYhBvTh89tTfCD/CRdSOm13mOBa42iTaTyfyEWBdKcGdPxPtLFBXuHR8XHb33YNYaP+lLbmSvBTsnoesCNJEsQ==}
    engines: {node: '>=14'}
    peerDependencies:
      canvas: ^2.5.0
    peerDependenciesMeta:
      canvas:
        optional: true

  jsesc@0.5.0:
    resolution: {integrity: sha512-uZz5UnB7u4T9LvwmFqXii7pZSouaRPorGs5who1Ip7VO0wxanFvBL7GkM6dTHlgX+jhBApRetaWpnDabOeTcnA==}
    hasBin: true

  jsesc@2.5.2:
    resolution: {integrity: sha512-OYu7XEzjkCQ3C5Ps3QIZsQfNpqoJyZZA99wd9aWd05NCtC5pWOkShK2mkL6HXQR6/Cy2lbNdPlZBpuQHXE63gA==}
    engines: {node: '>=4'}
    hasBin: true

  json-buffer@3.0.1:
    resolution: {integrity: sha512-4bV5BfR2mqfQTJm+V5tPPdf+ZpuhiIvTuAB5g8kcrXOZpTT/QwwVRWBywX1ozr6lEuPdbHxwaJlm9G6mI2sfSQ==}

  json-parse-even-better-errors@2.3.1:
    resolution: {integrity: sha512-xyFwyhro/JEof6Ghe2iz2NcXoj2sloNsWr/XsERDK/oiPCfaNhl5ONfp+jQdAZRQQ0IJWNzH9zIZF7li91kh2w==}

  json-schema-traverse@0.4.1:
    resolution: {integrity: sha512-xbbCH5dCYU5T8LcEhhuh7HJ88HXuW3qsI3Y0zOZFKfZEHcpWiHU/Jxzk629Brsab/mMiHQti9wMP+845RPe3Vg==}

  json-stable-stringify-without-jsonify@1.0.1:
    resolution: {integrity: sha512-Bdboy+l7tA3OGW6FjyFHWkP5LuByj1Tk33Ljyq0axyzdk9//JSi2u3fP1QSmd1KNwq6VOKYGlAu87CisVir6Pw==}
<<<<<<< HEAD

  json2mq@0.2.0:
    resolution: {integrity: sha512-SzoRg7ux5DWTII9J2qkrZrqV1gt+rTaoufMxEzXbS26Uid0NwaJd123HcoB80TgubEppxxIGdNxCx50fEoEWQA==}
=======
>>>>>>> 1079bac3

  json5@2.2.3:
    resolution: {integrity: sha512-XmOWe7eyHYH14cLdVPoyg+GOH3rYX++KpzrylJwSW98t3Nk+U8XOl8FWKOgwtzdb8lXGf6zYwDUzeHMWfxasyg==}
    engines: {node: '>=6'}
    hasBin: true

  jsonfile@6.1.0:
    resolution: {integrity: sha512-5dgndWOriYSm5cnYaJNhalLNDKOqFwyDB/rr1E9ZsGciGvKPs8R2xYGCacuf3z6K1YKDz182fd+fY3cn3pMqXQ==}

  keyv@4.5.4:
    resolution: {integrity: sha512-oxVHkHR/EJf2CNXnWxRLW6mg7JyCCUcG0DtEGmL2ctUo1PNTin1PUil+r/+4r5MpVgC/fn1kjsx7mjSujKqIpw==}

  kind-of@6.0.3:
    resolution: {integrity: sha512-dcS1ul+9tmeD95T+x28/ehLgd9mENa3LsvDTtzm3vyBEO7RPptvAD+t44WVXaUjTBRcrpFeFlC8WCruUR456hw==}
    engines: {node: '>=0.10.0'}

  kleur@3.0.3:
    resolution: {integrity: sha512-eTIzlVOSUR+JxdDFepEYcBMtZ9Qqdef+rnzWdRZuMbOywu5tO2w2N7rqjoANZ5k9vywhL6Br1VRjUIgTQx4E8w==}
    engines: {node: '>=6'}

  leven@3.1.0:
    resolution: {integrity: sha512-qsda+H8jTaUaN/x5vzW2rzc+8Rw4TAQ/4KjB46IwK5VH+IlVeeeje/EoZRpiXvIqjFgK84QffqPztGI3VBLG1A==}
    engines: {node: '>=6'}

  levn@0.4.1:
    resolution: {integrity: sha512-+bT2uH4E5LGE7h/n3evcS/sQlJXCpIp6ym8OWJ5eV6+67Dsql/LaaT7qJBAt2rzfoa/5QBGBhxDix1dMt2kQKQ==}
    engines: {node: '>= 0.8.0'}

  lines-and-columns@1.2.4:
    resolution: {integrity: sha512-7ylylesZQ/PV29jhEDl3Ufjo6ZX7gCqJr5F7PKrqc93v7fzSymt1BpwEU8nAUXs8qzzvqhbjhK5QZg6Mt/HkBg==}

  locate-path@3.0.0:
    resolution: {integrity: sha512-7AO748wWnIhNqAuaty2ZWHkQHRSNfPVIsPIfwEOWO22AmaoVrWavlOcMR5nzTLNYvp36X220/maaRsrec1G65A==}
    engines: {node: '>=6'}

  locate-path@5.0.0:
    resolution: {integrity: sha512-t7hw9pI+WvuwNJXwk5zVHpyhIqzg2qTlklJOf0mVxGSbe3Fp2VieZcduNYjaLDoy6p9uGpQEGWG87WpMKlNq8g==}
    engines: {node: '>=8'}

  locate-path@6.0.0:
    resolution: {integrity: sha512-iPZK6eYjbxRu3uB4/WZ3EsEIMJFMqAoopl3R+zuq0UjcAm/MO6KCweDgPfP3elTztoKP3KtnVHxTn2NHBSDVUw==}
    engines: {node: '>=10'}

  lodash.debounce@4.0.8:
    resolution: {integrity: sha512-FT1yDzDYEoYWhnSGnpE/4Kj1fLZkDFyqRb7fNt6FdYOSxlUWAtp42Eh6Wb0rGIv/m9Bgo7x4GhQbm5Ys4SG5ow==}

  lodash.memoize@4.1.2:
    resolution: {integrity: sha512-t7j+NzmgnQzTAYXcsHYLgimltOV1MXHtlOWf6GjL9Kj8GK5FInw5JotxvbOs+IvV1/Dzo04/fCGfLVs7aXb4Ag==}

  lodash.merge@4.6.2:
    resolution: {integrity: sha512-0KpjqXRVvrYyCsX1swR/XTK0va6VQkQM6MNo7PqW77ByjAhoARA8EfrP1N4+KlKj8YS0ZUCtRT/YUuhyYDujIQ==}

  lodash@4.17.21:
    resolution: {integrity: sha512-v2kDEe57lecTulaDIuNTPy3Ry4gLGJ6Z1O3vE1krgXZNrsQ+LFTGHVxVjcXPs17LhbZVGedAJv8XZ1tvj5FvSg==}

  log-symbols@4.1.0:
    resolution: {integrity: sha512-8XPvpAA8uyhfteu8pIvQxpJZ7SYYdpUivZpGy6sFsBuKRY/7rQGavedeB8aK+Zkyq6upMFVL/9AW6vOYzfRyLg==}
    engines: {node: '>=10'}

  loose-envify@1.4.0:
    resolution: {integrity: sha512-lyuxPGr/Wfhrlem2CL/UcnUc1zcqKAImBDzukY7Y5F/yQiNdko6+fRLevlw1HgMySw7f611UIY408EtxRSoK3Q==}
    hasBin: true

  loupe@2.3.7:
    resolution: {integrity: sha512-zSMINGVYkdpYSOBmLi0D1Uo7JU9nVdQKrHxC8eYlV+9YKK9WePqAlL7lSlorG/U2Fw1w0hTBmaa/jrQ3UbPHtA==}

  lru-cache@5.1.1:
    resolution: {integrity: sha512-KpNARQA3Iwv+jTA0utUVVbrh+Jlrr1Fv0e56GGzAFOXN7dk/FviaDW8LHmK52DlcH4WP2n6gI8vN1aesBFgo9w==}

  lucide-react@0.379.0:
    resolution: {integrity: sha512-KcdeVPqmhRldldAAgptb8FjIunM2x2Zy26ZBh1RsEUcdLIvsEmbcw7KpzFYUy5BbpGeWhPu9Z9J5YXfStiXwhg==}
    peerDependencies:
      react: ^16.5.1 || ^17.0.0 || ^18.0.0

  lz-string@1.5.0:
    resolution: {integrity: sha512-h5bgJWpxJNswbU7qCrV0tIKQCaS3blPDrqKWx+QxzuzL1zGUzij9XCWLrSLsJPu5t+eWA/ycetzYAO5IOMcWAQ==}
    hasBin: true

  magic-string@0.27.0:
    resolution: {integrity: sha512-8UnnX2PeRAPZuN12svgR9j7M1uWMovg/CEnIwIG0LFkXSJJe4PdfUGiTGl8V9bsBHFUtfVINcSyYxd7q+kx9fA==}
    engines: {node: '>=12'}

  magic-string@0.30.10:
    resolution: {integrity: sha512-iIRwTIf0QKV3UAnYK4PU8uiEc4SRh5jX0mwpIwETPpHdhVM4f53RSwS/vXvN1JhGX+Cs7B8qIq3d6AH49O5fAQ==}

  make-dir@2.1.0:
    resolution: {integrity: sha512-LS9X+dc8KLxXCb8dni79fLIIUA5VyZoyjSMCwTluaXA0o27cCK0bhXkpgw+sTXVpPy/lSO57ilRixqk0vDmtRA==}
    engines: {node: '>=6'}

  make-dir@3.1.0:
    resolution: {integrity: sha512-g3FeP20LNwhALb/6Cz6Dd4F2ngze0jz7tbzrD2wAV+o9FeNHe4rL+yK2md0J/fiSf1sa1ADhXqi5+oVwOM/eGw==}
    engines: {node: '>=8'}

  make-dir@4.0.0:
    resolution: {integrity: sha512-hXdUTZYIVOt1Ex//jAQi+wTZZpUpwBj/0QsOzqegb3rGMMeJiSEu5xLHnYfBrRV4RH2+OCSOO95Is/7x1WJ4bw==}
    engines: {node: '>=10'}

  make-error@1.3.6:
    resolution: {integrity: sha512-s8UhlNe7vPKomQhC1qFelMokr/Sc3AgNbso3n74mVPA5LTZwkB9NlXf4XPamLxJE8h0gh73rM94xvwRT2CVInw==}

  makeerror@1.0.12:
    resolution: {integrity: sha512-JmqCvUhmt43madlpFzG4BQzG2Z3m6tvQDNKdClZnO3VbIudJYmxsT0FNJMeiB2+JTSlTQTSbU8QdesVmwJcmLg==}

  map-or-similar@1.5.0:
    resolution: {integrity: sha512-0aF7ZmVon1igznGI4VS30yugpduQW3y3GkcgGJOp7d8x8QrizhigUxjI/m2UojsXXto+jLAH3KSz+xOJTiORjg==}

  markdown-to-jsx@7.4.7:
    resolution: {integrity: sha512-0+ls1IQZdU6cwM1yu0ZjjiVWYtkbExSyUIFU2ZeDIFuZM1W42Mh4OlJ4nb4apX4H8smxDHRdFaoIVJGwfv5hkg==}
    engines: {node: '>= 10'}
    peerDependencies:
      react: '>= 0.14.0'

  media-typer@0.3.0:
    resolution: {integrity: sha512-dq+qelQ9akHpcOl/gUVRTxVIOkAJ1wR3QAvb4RsVjS8oVoFjDGTc679wJYmUmknUF5HwMLOgb5O+a3KxfWapPQ==}
    engines: {node: '>= 0.6'}

  memoizerific@1.11.3:
    resolution: {integrity: sha512-/EuHYwAPdLtXwAwSZkh/Gutery6pD2KYd44oQLhAvQp/50mpyduZh8Q7PYHXTCJ+wuXxt7oij2LXyIJOOYFPog==}

  merge-descriptors@1.0.1:
    resolution: {integrity: sha512-cCi6g3/Zr1iqQi6ySbseM1Xvooa98N0w31jzUYrXPX2xqObmFGHJ0tQ5u74H3mVh7wLouTseZyYIq39g8cNp1w==}

  merge-stream@2.0.0:
    resolution: {integrity: sha512-abv/qOcuPfk3URPfDzmZU1LKmuw8kT+0nIHvKrKgFrwifol/doWcdA4ZqsWQ8ENrFKkd67Mfpo/LovbIUsbt3w==}

  merge2@1.4.1:
    resolution: {integrity: sha512-8q7VEgMJW4J8tcfVPy8g09NcQwZdbwFEqhe/WZkoIzjn/3TGDwtOCYtXGxA3O8tPzpczCCDgv+P2P5y00ZJOOg==}
    engines: {node: '>= 8'}

  methods@1.1.2:
    resolution: {integrity: sha512-iclAHeNqNm68zFtnZ0e+1L2yUIdvzNoauKU4WBA3VvH/vPFieF7qfRlwUZU+DA9P9bPXIS90ulxoUoCH23sV2w==}
    engines: {node: '>= 0.6'}

  micromatch@4.0.7:
    resolution: {integrity: sha512-LPP/3KorzCwBxfeUuZmaR6bG2kdeHSbe0P2tY3FLRU4vYrjYz5hI4QZwV0njUx3jeuKe67YukQ1LSPZBKDqO/Q==}
    engines: {node: '>=8.6'}

  mime-db@1.52.0:
    resolution: {integrity: sha512-sPU4uV7dYlvtWJxwwxHD0PuihVNiE7TyAbQ5SWxDCB9mUYvOgroQOwYQQOKPJ8CIbE+1ETVlOoK1UC2nU3gYvg==}
    engines: {node: '>= 0.6'}

  mime-types@2.1.35:
    resolution: {integrity: sha512-ZDY+bPm5zTTF+YpCrAU9nK0UgICYPT0QtT1NZWFv4s++TNkcgVaT0g6+4R2uI4MjQjzysHB1zxuWL50hzaeXiw==}
    engines: {node: '>= 0.6'}

  mime@1.6.0:
    resolution: {integrity: sha512-x0Vn8spI+wuJ1O6S7gnbaQg8Pxh4NNHb7KSINmEWKiPE4RKOplvijn+NkmYmmRgP68mc70j2EbeTFRsrswaQeg==}
    engines: {node: '>=4'}
    hasBin: true

  mimic-fn@2.1.0:
    resolution: {integrity: sha512-OqbOk5oEQeAZ8WXWydlu9HJjz9WVdEIvamMCcXmuqUYjTknH/sqsWvhQ3vgwKFRR1HpjvNBKQ37nbJgYzGqGcg==}
    engines: {node: '>=6'}

  mimic-fn@4.0.0:
    resolution: {integrity: sha512-vqiC06CuhBTUdZH+RYl8sFrL096vA45Ok5ISO6sE/Mr1jRbGH4Csnhi8f3wKVl7x8mO4Au7Ir9D3Oyv1VYMFJw==}
    engines: {node: '>=12'}

  min-indent@1.0.1:
    resolution: {integrity: sha512-I9jwMn07Sy/IwOj3zVkVik2JTvgpaykDZEigL6Rx6N9LbMywwUSMtxET+7lVoDLLd3O3IXwJwvuuns8UB/HeAg==}
    engines: {node: '>=4'}

  minimatch@3.1.2:
    resolution: {integrity: sha512-J7p63hRiAjw1NDEww1W7i37+ByIrOWO5XQQAzZ3VOcL0PNybwpfmV/N05zFAzwQ9USyEcX6t3UO+K5aqBQOIHw==}

  minimatch@5.1.6:
    resolution: {integrity: sha512-lKwV/1brpG6mBUFHtb7NUmtABCb2WZZmm2wNiOA5hAb8VdCS4B3dtMWyvcoViccwAW/COERjXLt0zP1zXUN26g==}
    engines: {node: '>=10'}

  minimatch@9.0.5:
    resolution: {integrity: sha512-G6T0ZX48xgozx7587koeX9Ys2NYy6Gmv//P89sEte9V9whIapMNF4idKxnW2QtCcLiTWlb/wfCabAtAFWhhBow==}
    engines: {node: '>=16 || 14 >=14.17'}

  minimist@1.2.8:
    resolution: {integrity: sha512-2yyAR8qBkN3YuheJanUpWC5U3bb5osDywNB8RzDVlDwDHbocAJveqqj1u8+SVD7jkWT4yvsHCpWqqWqAxb0zCA==}

  minipass@3.3.6:
    resolution: {integrity: sha512-DxiNidxSEK+tHG6zOIklvNOwm3hvCrbUrdtzY74U6HKTJxvIDfOUL5W5P2Ghd3DTkhhKPYGqeNUIh5qcM4YBfw==}
    engines: {node: '>=8'}

  minipass@5.0.0:
    resolution: {integrity: sha512-3FnjYuehv9k6ovOEbyOswadCDPX1piCfhV8ncmYtHOjuPwylVWsghTLo7rabjC3Rx5xD4HDx8Wm1xnMF7S5qFQ==}
    engines: {node: '>=8'}

  minizlib@2.1.2:
    resolution: {integrity: sha512-bAxsR8BVfj60DWXHE3u30oHzfl4G7khkSuPW+qvpd7jFRHm7dLxOjUk1EHACJ/hxLY8phGJ0YhYHZo7jil7Qdg==}
    engines: {node: '>= 8'}

  mkdirp@1.0.4:
    resolution: {integrity: sha512-vVqVZQyf3WLx2Shd0qJ9xuvqgAyKPLAiqITEtqW0oIUjzo3PePDd6fW9iFz30ef7Ysp/oiWqbhszeGWW2T6Gzw==}
    engines: {node: '>=10'}
    hasBin: true

  mlly@1.7.1:
    resolution: {integrity: sha512-rrVRZRELyQzrIUAVMHxP97kv+G786pHmOKzuFII8zDYahFBS7qnHh2AlYSl1GAHhaMPCz6/oHjVMcfFYgFYHgA==}

  ms@2.0.0:
    resolution: {integrity: sha512-Tpp60P6IUJDTuOq/5Z8cdskzJujfwqfOTkrwIwj7IRISpnkJnT6SyJ4PCPnGMoFjC9ddhal5KVIYtAt97ix05A==}

  ms@2.1.2:
    resolution: {integrity: sha512-sGkPx+VjMtmA6MX27oA4FBFELFCZZ4S4XqeGOXCv68tT+jb3vk/RyaKWP0PTKyWtmLSM0b+adUTEvbs1PEaH2w==}

  ms@2.1.3:
    resolution: {integrity: sha512-6FlzubTLZG3J2a/NVCAleEhjzq5oxgHyaCU9yYXvcLsvoVaHJq/s5xXI6/XXP6tz7R9xAOtHnSO/tXtF3WRTlA==}

  nanoid@3.3.7:
    resolution: {integrity: sha512-eSRppjcPIatRIMC1U6UngP8XFcz8MQWGQdt1MTBQ7NaAmvXDfvNxbvWV3x2y6CdEUciCSsDHDQZbhYaB8QEo2g==}
    engines: {node: ^10 || ^12 || ^13.7 || ^14 || >=15.0.1}
    hasBin: true

  natural-compare@1.4.0:
    resolution: {integrity: sha512-OWND8ei3VtNC9h7V60qff3SVobHr996CTwgxubgyQYEpg290h9J0buyECNNJexkFm5sOajh5G116RYA1c8ZMSw==}

  negotiator@0.6.3:
    resolution: {integrity: sha512-+EUsqGPLsM+j/zdChZjsnX51g4XrHFOIXwfnCVPGlQk/k5giakcKsuxCObBRu6DSm9opw/O6slWbJdghQM4bBg==}
    engines: {node: '>= 0.6'}

  neo-async@2.6.2:
    resolution: {integrity: sha512-Yd3UES5mWCSqR+qNT93S3UoYUkqAZ9lLg8a7g9rimsWmYGK8cVToA4/sF3RrshdyV3sAGMXVUmpMYOw+dLpOuw==}

  node-dir@0.1.17:
    resolution: {integrity: sha512-tmPX422rYgofd4epzrNoOXiE8XFZYOcCq1vD7MAXCDO+O+zndlA2ztdKKMa+EeuBG5tHETpr4ml4RGgpqDCCAg==}
    engines: {node: '>= 0.10.5'}

  node-fetch-native@1.6.4:
    resolution: {integrity: sha512-IhOigYzAKHd244OC0JIMIUrjzctirCmPkaIfhDeGcEETWof5zKYUW7e7MYvChGWh/4CJeXEgsRyGzuF334rOOQ==}

  node-int64@0.4.0:
    resolution: {integrity: sha512-O5lz91xSOeoXP6DulyHfllpq+Eg00MWitZIbtPfoSEvqIHdl5gfcY6hYzDWnj0qD5tz52PI08u9qUvSVeUBeHw==}

  node-releases@2.0.14:
    resolution: {integrity: sha512-y10wOWt8yZpqXmOgRo77WaHEmhYQYGNA6y421PKsKYWEK8aW+cqAphborZDhqfyKrbZEN92CN1X2KbafY2s7Yw==}

  normalize-path@3.0.0:
    resolution: {integrity: sha512-6eZs5Ls3WtCisHWp9S2GUy8dqkpGi4BVSz3GaqiE6ezub0512ESztXUwUB6C6IKbQkY2Pnb/mD4WYojCRwcwLA==}
    engines: {node: '>=0.10.0'}

  npm-run-path@4.0.1:
    resolution: {integrity: sha512-S48WzZW777zhNIrn7gxOlISNAqi9ZC/uQFnRdbeIHhZhCA6UqpkOT8T1G7BvfdgP4Er8gF4sUbaS0i7QvIfCWw==}
    engines: {node: '>=8'}

  npm-run-path@5.3.0:
    resolution: {integrity: sha512-ppwTtiJZq0O/ai0z7yfudtBpWIoxM8yE6nHi1X47eFR2EWORqfbu6CnPlNsjeN683eT0qG6H/Pyf9fCcvjnnnQ==}
    engines: {node: ^12.20.0 || ^14.13.1 || >=16.0.0}

  nwsapi@2.2.10:
    resolution: {integrity: sha512-QK0sRs7MKv0tKe1+5uZIQk/C8XGza4DAnztJG8iD+TpJIORARrCxczA738awHrZoHeTjSSoHqao2teO0dC/gFQ==}

  nypm@0.3.9:
    resolution: {integrity: sha512-BI2SdqqTHg2d4wJh8P9A1W+bslg33vOE9IZDY6eR2QC+Pu1iNBVZUqczrd43rJb+fMzHU7ltAYKsEFY/kHMFcw==}
    engines: {node: ^14.16.0 || >=16.10.0}
    hasBin: true

  object-assign@4.1.1:
    resolution: {integrity: sha512-rJgTQnkUnH1sFw8yT6VSU3zD3sWmu6sZhIseY8VX+GRu3P6F7Fu+JNDoXfklElbLJSnc3FUQHVe4cU5hj+BcUg==}
    engines: {node: '>=0.10.0'}

  object-inspect@1.13.2:
    resolution: {integrity: sha512-IRZSRuzJiynemAXPYtPe5BoI/RESNYR7TYm50MC5Mqbd3Jmw5y790sErYw3V6SryFJD64b74qQQs9wn5Bg/k3g==}
    engines: {node: '>= 0.4'}

  ohash@1.1.3:
    resolution: {integrity: sha512-zuHHiGTYTA1sYJ/wZN+t5HKZaH23i4yI1HMwbuXm24Nid7Dv0KcuRlKoNKS9UNfAVSBlnGLcuQrnOKWOZoEGaw==}

  on-finished@2.4.1:
    resolution: {integrity: sha512-oVlzkg3ENAhCk2zdv7IJwd/QUD4z2RxRwpkcGY8psCVcCYZNq4wYnVWALHM+brtuJjePWiYF/ClmuDr8Ch5+kg==}
    engines: {node: '>= 0.8'}

  once@1.4.0:
    resolution: {integrity: sha512-lNaJgI+2Q5URQBkccEKHTQOPaXdUxnZZElQTZY0MFUAuaEqe1E+Nyvgdz/aIyNi6Z9MzO5dv1H8n58/GELp3+w==}

  onetime@5.1.2:
    resolution: {integrity: sha512-kbpaSSGJTWdAY5KPVeMOKXSrPtr8C8C7wodJbcsd51jRnmD+GZu8Y0VoU6Dm5Z4vWr0Ig/1NKuWRKf7j5aaYSg==}
    engines: {node: '>=6'}

  onetime@6.0.0:
    resolution: {integrity: sha512-1FlR+gjXK7X+AsAHso35MnyN5KqGwJRi/31ft6x0M194ht7S+rWAvd7PHss9xSKMzE0asv1pyIHaJYq+BbacAQ==}
    engines: {node: '>=12'}

  optionator@0.9.4:
    resolution: {integrity: sha512-6IpQ7mKUxRcZNLIObR0hz7lxsapSSIYNZJwXPGeF0mTVqGKFIXj1DQcMoT22S3ROcLyY/rz0PWaWZ9ayWmad9g==}
    engines: {node: '>= 0.8.0'}

  ora@5.4.1:
    resolution: {integrity: sha512-5b6Y85tPxZZ7QytO+BQzysW31HJku27cRIlkbAXaNx+BdcVi+LlRFmVXzeF6a7JCwJpyw5c4b+YSVImQIrBpuQ==}
    engines: {node: '>=10'}

  p-limit@2.3.0:
    resolution: {integrity: sha512-//88mFWSJx8lxCzwdAABTJL2MyWB12+eIY7MDL2SqLmAkeKU9qxRvWuSyTjm3FUmpBEMuFfckAIqEaVGUDxb6w==}
    engines: {node: '>=6'}

  p-limit@3.1.0:
    resolution: {integrity: sha512-TYOanM3wGwNGsZN2cVTYPArw454xnXj5qmWF1bEoAc4+cU/ol7GVh7odevjp1FNHduHc3KZMcFduxU5Xc6uJRQ==}
    engines: {node: '>=10'}

  p-locate@3.0.0:
    resolution: {integrity: sha512-x+12w/To+4GFfgJhBEpiDcLozRJGegY+Ei7/z0tSLkMmxGZNybVMSfWj9aJn8Z5Fc7dBUNJOOVgPv2H7IwulSQ==}
    engines: {node: '>=6'}

  p-locate@4.1.0:
    resolution: {integrity: sha512-R79ZZ/0wAxKGu3oYMlz8jy/kbhsNrS7SKZ7PxEHBgJ5+F2mtFW2fK2cOtBh1cHYkQsbzFV7I+EoRKe6Yt0oK7A==}
    engines: {node: '>=8'}

  p-locate@5.0.0:
    resolution: {integrity: sha512-LaNjtRWUBY++zB5nE/NwcaoMylSPk+S+ZHNB1TzdbMJMny6dynpAGt7X/tl/QYq3TIeE6nxHppbo2LGymrG5Pw==}
    engines: {node: '>=10'}

  p-try@2.2.0:
    resolution: {integrity: sha512-R4nPAVTAU0B9D35/Gk3uJf/7XYbQcyohSKdvAxIRSNghFl4e71hVoGnBNQz9cWaXxO2I10KTC+3jMdvvoKw6dQ==}
    engines: {node: '>=6'}

  parent-module@1.0.1:
    resolution: {integrity: sha512-GQ2EWRpQV8/o+Aw8YqtfZZPfNRWZYkbidE9k5rpl/hC3vtHHBfGm2Ifi6qWV+coDGkrUKZAxE3Lot5kcsRlh+g==}
    engines: {node: '>=6'}

  parse-json@5.2.0:
    resolution: {integrity: sha512-ayCKvm/phCGxOkYRSCM82iDwct8/EonSEgCSxWxD7ve6jHggsFl4fZVQBPRNgQoKiuV/odhFrGzQXZwbifC8Rg==}
    engines: {node: '>=8'}

  parse5@7.1.2:
    resolution: {integrity: sha512-Czj1WaSVpaoj0wbhMzLmWD69anp2WH7FXMB9n1Sy8/ZFF9jolSQVMu1Ij5WIyGmcBmhk7EOndpO4mIpihVqAXw==}

  parseurl@1.3.3:
    resolution: {integrity: sha512-CiyeOxFT/JZyN5m0z9PfXw4SCBJ6Sygz1Dpl0wqjlhDEGGBP1GnsUVEL0p63hoG1fcj3fHynXi9NYO4nWOL+qQ==}
    engines: {node: '>= 0.8'}

  path-exists@3.0.0:
    resolution: {integrity: sha512-bpC7GYwiDYQ4wYLe+FA8lhRjhQCMcQGuSgGGqDkg/QerRWw9CmGRT0iSOVRSZJ29NMLZgIzqaljJ63oaL4NIJQ==}
    engines: {node: '>=4'}

  path-exists@4.0.0:
    resolution: {integrity: sha512-ak9Qy5Q7jYb2Wwcey5Fpvg2KoAc/ZIhLSLOSBmRmygPsGwkVVt0fZa0qrtMz+m6tJTAHfZQ8FnmB4MG4LWy7/w==}
    engines: {node: '>=8'}

  path-is-absolute@1.0.1:
    resolution: {integrity: sha512-AVbw3UJ2e9bq64vSaS9Am0fje1Pa8pbGqTTsmXfaIiMpnr5DlDhfJOuLj9Sf95ZPVDAUerDfEk88MPmPe7UCQg==}
    engines: {node: '>=0.10.0'}

  path-key@3.1.1:
    resolution: {integrity: sha512-ojmeN0qd+y0jszEtoY48r0Peq5dwMEkIlCOu6Q5f41lfkswXuKtYrhgoTpLnyIcHm24Uhqx+5Tqm2InSwLhE6Q==}
    engines: {node: '>=8'}

  path-key@4.0.0:
    resolution: {integrity: sha512-haREypq7xkM7ErfgIyA0z+Bj4AGKlMSdlQE2jvJo6huWD1EdkKYV+G/T4nq0YEF2vgTT8kqMFKo1uHn950r4SQ==}
    engines: {node: '>=12'}

  path-parse@1.0.7:
    resolution: {integrity: sha512-LDJzPVEEEPR+y48z93A0Ed0yXb8pAByGWo/k5YYdYgpY2/2EsOsksJrq7lOHxryrVOn1ejG6oAp8ahvOIQD8sw==}

  path-to-regexp@0.1.7:
    resolution: {integrity: sha512-5DFkuoqlv1uYQKxy8omFBeJPQcdoE07Kv2sferDCrAq1ohOU+MSDswDIbnx3YAM60qIOnYa53wBhXW0EbMonrQ==}

  path-type@4.0.0:
    resolution: {integrity: sha512-gDKb8aZMDeD/tZWs9P6+q0J9Mwkdl6xMV8TjnGP3qJVJ06bdMgkbBlLU8IdfOsIsFz2BW1rNVT3XuNEl8zPAvw==}
    engines: {node: '>=8'}

  path-type@5.0.0:
    resolution: {integrity: sha512-5HviZNaZcfqP95rwpv+1HDgUamezbqdSYTyzjTvwtJSnIH+3vnbmWsItli8OFEndS984VT55M3jduxZbX351gg==}
    engines: {node: '>=12'}

  pathe@1.1.2:
    resolution: {integrity: sha512-whLdWMYL2TwI08hn8/ZqAbrVemu0LNaNNJZX73O6qaIdCTfXutsLhMkjdENX0qhsQ9uIimo4/aQOmXkoon2nDQ==}

  pathval@1.1.1:
    resolution: {integrity: sha512-Dp6zGqpTdETdR63lehJYPeIOqpiNBNtc7BpWSLrOje7UaIsE5aY92r/AunQA7rsXvet3lrJ3JnZX29UPTKXyKQ==}

  picocolors@1.0.1:
    resolution: {integrity: sha512-anP1Z8qwhkbmu7MFP5iTt+wQKXgwzf7zTyGlcdzabySa9vd0Xt392U0rVmz9poOaBj0uHJKyyo9/upk0HrEQew==}

  picomatch@2.3.1:
    resolution: {integrity: sha512-JU3teHTNjmE2VCGFzuY8EXzCDVwEqB2a8fsIvwaStHhAWJEeVd1o1QD80CU6+ZdEXXSLbSsuLwJjkCBWqRQUVA==}
    engines: {node: '>=8.6'}

  pify@4.0.1:
    resolution: {integrity: sha512-uB80kBFb/tfd68bVleG9T5GGsGPjJrLAUpR5PZIrhBnIaRTQRjqdJSsIKkOP6OAIFbj7GOrcudc5pNjZ+geV2g==}
    engines: {node: '>=6'}

  pirates@4.0.6:
    resolution: {integrity: sha512-saLsH7WeYYPiD25LDuLRRY/i+6HaPYr6G1OUlN39otzkSTxKnubR9RTxS3/Kk50s1g2JTgFwWQDQyplC5/SHZg==}
    engines: {node: '>= 6'}

  pkg-dir@3.0.0:
    resolution: {integrity: sha512-/E57AYkoeQ25qkxMj5PBOVgF8Kiu/h7cYS30Z5+R7WaiCCBfLq58ZI/dSeaEKb9WVJV5n/03QwrN3IeWIFllvw==}
    engines: {node: '>=6'}

  pkg-dir@4.2.0:
    resolution: {integrity: sha512-HRDzbaKjC+AOWVXxAU/x54COGeIv9eb+6CkDSQoNTt4XyWoIJvuPsXizxu/Fr23EiekbtZwmh1IcIG/l/a10GQ==}
    engines: {node: '>=8'}

  pkg-types@1.1.3:
    resolution: {integrity: sha512-+JrgthZG6m3ckicaOB74TwQ+tBWsFl3qVQg7mN8ulwSOElJ7gBhKzj2VkCPnZ4NlF6kEquYU+RIYNVAvzd54UA==}

  polished@4.3.1:
    resolution: {integrity: sha512-OBatVyC/N7SCW/FaDHrSd+vn0o5cS855TOmYi4OkdWUMSJCET/xip//ch8xGUvtr3i44X9LVyWwQlRMTN3pwSA==}
    engines: {node: '>=10'}

  possible-typed-array-names@1.0.0:
    resolution: {integrity: sha512-d7Uw+eZoloe0EHDIYoe+bQ5WXnGMOpmiZFTuMWCwpjzzkL2nTjcKiAk4hh8TjnGye2TwWOk3UXucZ+3rbmBa8Q==}
    engines: {node: '>= 0.4'}

  postcss@8.4.38:
    resolution: {integrity: sha512-Wglpdk03BSfXkHoQa3b/oulrotAkwrlLDRSOb9D0bN86FdRyE9lppSp33aHNPgBa0JKCoB+drFLZkQoRRYae5A==}
    engines: {node: ^10 || ^12 || >=14}

  prelude-ls@1.2.1:
    resolution: {integrity: sha512-vkcDPrRZo1QZLbn5RLGPpg/WmIQ65qoWWhcGKf/b5eplkkarX0m9z8ppCat4mlOqUsWpyNuYgO3VRyrYHSzX5g==}
    engines: {node: '>= 0.8.0'}

  prettier@3.3.2:
    resolution: {integrity: sha512-rAVeHYMcv8ATV5d508CFdn+8/pHPpXeIid1DdrPwXnaAdH7cqjVbpJaT5eq4yRAFU/lsbwYwSF/n5iNrdJHPQA==}
    engines: {node: '>=14'}
    hasBin: true

  pretty-format@27.5.1:
    resolution: {integrity: sha512-Qb1gy5OrP5+zDf2Bvnzdl3jsTf1qXVMazbvCoKhtKqVs4/YK4ozX4gKQJJVyNe+cajNPn0KoC0MC3FUmaHWEmQ==}
    engines: {node: ^10.13.0 || ^12.13.0 || ^14.15.0 || >=15.0.0}

  pretty-format@29.7.0:
    resolution: {integrity: sha512-Pdlw/oPxN+aXdmM9R00JVC9WVFoCLTKJvDVLgmJ+qAffBMxsV85l/Lu7sNx4zSzPyoL2euImuEwHhOXdEgNFZQ==}
    engines: {node: ^14.15.0 || ^16.10.0 || >=18.0.0}

  process@0.11.10:
    resolution: {integrity: sha512-cdGef/drWFoydD1JsMzuFf8100nZl+GT+yacc2bEced5f9Rjk4z+WtFUTBu9PhOi9j/jfmBPu0mMEY4wIdAF8A==}
    engines: {node: '>= 0.6.0'}

  prompts@2.4.2:
    resolution: {integrity: sha512-NxNv/kLguCA7p3jE8oL2aEBsrJWgAakBpgmgK6lpPWV+WuOmY6r2/zbAVnP+T8bQlA0nzHXSJSJW0Hq7ylaD2Q==}
    engines: {node: '>= 6'}

  prop-types@15.8.1:
    resolution: {integrity: sha512-oj87CgZICdulUohogVAR7AjlC0327U4el4L6eAvOqCeudMDVU0NThNaV+b9Df4dXgSP1gXMTnPdhfe/2qDH5cg==}

  proxy-addr@2.0.7:
    resolution: {integrity: sha512-llQsMLSUDUPT44jdrU/O37qlnifitDP+ZwrmmZcoSKyLKvtZxpyV0n2/bD/N4tBAAZ/gJEdZU7KMraoK1+XYAg==}
    engines: {node: '>= 0.10'}

  proxy-from-env@1.1.0:
    resolution: {integrity: sha512-D+zkORCbA9f1tdWRK0RaCR3GPv50cMxcrz4X8k5LTSUD1Dkw47mKJEZQNunItRTkWwgtaUSo1RVFRIG9ZXiFYg==}

  psl@1.9.0:
    resolution: {integrity: sha512-E/ZsdU4HLs/68gYzgGTkMicWTLPdAftJLfJFlLUAAKZGkStNU72sZjT66SnMDVOfOWY/YAoiD7Jxa9iHvngcag==}

  punycode@2.3.1:
    resolution: {integrity: sha512-vYt7UD1U9Wg6138shLtLOvdAu+8DsC/ilFtEVHcH+wydcSpNE20AfSOduf6MkRFahL5FY7X1oU7nKVZFtfq8Fg==}
    engines: {node: '>=6'}

  pure-rand@6.1.0:
    resolution: {integrity: sha512-bVWawvoZoBYpp6yIoQtQXHZjmz35RSVHnUOTefl8Vcjr8snTPY1wnpSPMWekcFwbxI6gtmT7rSYPFvz71ldiOA==}

  qs@6.11.0:
    resolution: {integrity: sha512-MvjoMCJwEarSbUYk5O+nmoSzSutSsTwF85zcHPQ9OrlFoZOYIjaqBAJIqIXjptyD5vThxGq52Xu/MaJzRkIk4Q==}
    engines: {node: '>=0.6'}

  qs@6.12.3:
    resolution: {integrity: sha512-AWJm14H1vVaO/iNZ4/hO+HyaTehuy9nRqVdkTqlJt0HWvBiBIEXFmb4C0DGeYo3Xes9rrEW+TxHsaigCbN5ICQ==}
    engines: {node: '>=0.6'}

  querystringify@2.2.0:
    resolution: {integrity: sha512-FIqgj2EUvTa7R50u0rGsyTftzjYmv/a3hO345bZNrqabNqjtgiDMgmo4mkUjd+nzU5oF3dClKqFIPUKybUyqoQ==}

  queue-microtask@1.2.3:
    resolution: {integrity: sha512-NuaNSa6flKT5JaSYQzJok04JzTL1CA6aGhv5rfLW3PgqA+M2ChpZQnAC8h8i4ZFkBS8X5RqkDBHA7r4hej3K9A==}

  range-parser@1.2.1:
    resolution: {integrity: sha512-Hrgsx+orqoygnmhFbKaHE6c296J+HTAQXoxEF6gNupROmmGJRoyzfG3ccAveqCBrwr/2yxQ5BVd/GTl5agOwSg==}
    engines: {node: '>= 0.6'}

  raw-body@2.5.2:
    resolution: {integrity: sha512-8zGqypfENjCIqGhgXToC8aB2r7YrBX+AQAfIPs/Mlk+BtPTztOvTS01NRW/3Eh60J+a48lt8qsCzirQ6loCVfA==}
    engines: {node: '>= 0.8'}

  react-colorful@5.6.1:
    resolution: {integrity: sha512-1exovf0uGTGyq5mXQT0zgQ80uvj2PCwvF8zY1RN9/vbJVSjSo3fsB/4L3ObbF7u70NduSiK4xu4Y6q1MHoUGEw==}
    peerDependencies:
      react: '>=16.8.0'
      react-dom: '>=16.8.0'

  react-confetti@6.1.0:
    resolution: {integrity: sha512-7Ypx4vz0+g8ECVxr88W9zhcQpbeujJAVqL14ZnXJ3I23mOI9/oBVTQ3dkJhUmB0D6XOtCZEM6N0Gm9PMngkORw==}
    engines: {node: '>=10.18'}
    peerDependencies:
      react: ^16.3.0 || ^17.0.1 || ^18.0.0

  react-cookie@7.1.4:
    resolution: {integrity: sha512-wDxxa/HYaSXSMlyWJvJ5uZTzIVtQTPf1gMksFgwAz/2/W3lCtY8r4OChCXMPE7wax0PAdMY97UkNJedGv7KnDw==}
    peerDependencies:
      react: '>= 16.3.0'

  react-docgen-typescript@2.2.2:
    resolution: {integrity: sha512-tvg2ZtOpOi6QDwsb3GZhOjDkkX0h8Z2gipvTg6OVMUyoYoURhEiRNePT8NZItTVCDh39JJHnLdfCOkzoLbFnTg==}
    peerDependencies:
      typescript: '>= 4.3.x'

  react-docgen@7.0.3:
    resolution: {integrity: sha512-i8aF1nyKInZnANZ4uZrH49qn1paRgBZ7wZiCNBMnenlPzEv0mRl+ShpTVEI6wZNl8sSc79xZkivtgLKQArcanQ==}
    engines: {node: '>=16.14.0'}

  react-dom@18.3.1:
    resolution: {integrity: sha512-5m4nQKp+rZRb09LNH59GM4BxTh9251/ylbKIbpe7TpGxfJ+9kv6BLkLBXIjjspbgbnIBNqlI23tRnTWT0snUIw==}
    peerDependencies:
      react: ^18.3.1

  react-element-to-jsx-string@15.0.0:
    resolution: {integrity: sha512-UDg4lXB6BzlobN60P8fHWVPX3Kyw8ORrTeBtClmIlGdkOOE+GYQSFvmEU5iLLpwp/6v42DINwNcwOhOLfQ//FQ==}
    peerDependencies:
      react: ^0.14.8 || ^15.0.1 || ^16.0.0 || ^17.0.1 || ^18.0.0
      react-dom: ^0.14.8 || ^15.0.1 || ^16.0.0 || ^17.0.1 || ^18.0.0

  react-fast-compare@3.2.2:
    resolution: {integrity: sha512-nsO+KSNgo1SbJqJEYRE9ERzo7YtYbou/OqjSQKxV7jcKox7+usiUVZOAC+XnDOABXggQTno0Y1CpVnuWEc1boQ==}

  react-helmet-async@2.0.5:
    resolution: {integrity: sha512-rYUYHeus+i27MvFE+Jaa4WsyBKGkL6qVgbJvSBoX8mbsWoABJXdEO0bZyi0F6i+4f0NuIb8AvqPMj3iXFHkMwg==}
    peerDependencies:
      react: ^16.6.0 || ^17.0.0 || ^18.0.0

  react-is@16.13.1:
    resolution: {integrity: sha512-24e6ynE2H+OKt4kqsOvNd8kBpV65zoxbA4BVsEOB3ARVWQki/DHzaUoC5KuON/BiccDaCCTZBuOcfZs70kR8bQ==}

  react-is@17.0.2:
    resolution: {integrity: sha512-w2GsyukL62IJnlaff/nRegPQR94C/XXamvMWmSHRJ4y7Ts/4ocGRmTHvOs8PSE6pB3dWOrD/nueuU5sduBsQ4w==}

  react-is@18.1.0:
    resolution: {integrity: sha512-Fl7FuabXsJnV5Q1qIOQwx/sagGF18kogb4gpfcG4gjLBWO0WDiiz1ko/ExayuxE7InyQkBLkxRFG5oxY6Uu3Kg==}

  react-is@18.3.1:
    resolution: {integrity: sha512-/LLMVyas0ljjAtoYiPqYiL8VWXzUUdThrmU5+n20DZv+a+ClRoevUzw5JxU+Ieh5/c87ytoTBV9G1FiKfNJdmg==}

  react-refresh@0.14.2:
    resolution: {integrity: sha512-jCvmsr+1IUSMUyzOkRcvnVbX3ZYC6g9TDrDbFuFmRDq7PD4yaGbLKNQL6k2jnArV8hjYxh7hVhAZB6s9HDGpZA==}
    engines: {node: '>=0.10.0'}

  react-router-dom@6.24.0:
    resolution: {integrity: sha512-960sKuau6/yEwS8e+NVEidYQb1hNjAYM327gjEyXlc6r3Skf2vtwuJ2l7lssdegD2YjoKG5l8MsVyeTDlVeY8g==}
    engines: {node: '>=14.0.0'}
    peerDependencies:
      react: '>=16.8'
      react-dom: '>=16.8'

  react-router@6.24.0:
    resolution: {integrity: sha512-sQrgJ5bXk7vbcC4BxQxeNa5UmboFm35we1AFK0VvQaz9g0LzxEIuLOhHIoZ8rnu9BO21ishGeL9no1WB76W/eg==}
    engines: {node: '>=14.0.0'}
    peerDependencies:
      react: '>=16.8'

<<<<<<< HEAD
  react-slick@0.30.2:
    resolution: {integrity: sha512-XvQJi7mRHuiU3b9irsqS9SGIgftIfdV5/tNcURTb5LdIokRA5kIIx3l4rlq2XYHfxcSntXapoRg/GxaVOM1yfg==}
    peerDependencies:
      react: ^0.14.0 || ^15.0.1 || ^16.0.0 || ^17.0.0 || ^18.0.0
      react-dom: ^0.14.0 || ^15.0.1 || ^16.0.0 || ^17.0.0 || ^18.0.0

  react-sortablejs@6.1.4:
    resolution: {integrity: sha512-fc7cBosfhnbh53Mbm6a45W+F735jwZ1UFIYSrIqcO/gRIFoDyZeMtgKlpV4DdyQfbCzdh5LoALLTDRxhMpTyXQ==}
    peerDependencies:
      '@types/sortablejs': '1'
      react: '>=16.9.0'
      react-dom: '>=16.9.0'
      sortablejs: '1'

=======
  react-sortablejs@6.1.4:
    resolution: {integrity: sha512-fc7cBosfhnbh53Mbm6a45W+F735jwZ1UFIYSrIqcO/gRIFoDyZeMtgKlpV4DdyQfbCzdh5LoALLTDRxhMpTyXQ==}
    peerDependencies:
      '@types/sortablejs': '1'
      react: '>=16.9.0'
      react-dom: '>=16.9.0'
      sortablejs: '1'

>>>>>>> 1079bac3
  react-transition-group@4.4.5:
    resolution: {integrity: sha512-pZcd1MCJoiKiBR2NRxeCRg13uCXbydPnmB4EOeRrY7480qNWO8IIgQG6zlDkm6uRMsURXPuKq0GWtiM59a5Q6g==}
    peerDependencies:
      react: '>=16.6.0'
      react-dom: '>=16.6.0'

  react@18.3.1:
    resolution: {integrity: sha512-wS+hAgJShR0KhEvPJArfuPVN1+Hz1t0Y6n5jLrGQbkb4urgPE/0Rve+1kMB1v/oWgHgm4WIcV+i7F2pTVj+2iQ==}
    engines: {node: '>=0.10.0'}

  readable-stream@3.6.2:
    resolution: {integrity: sha512-9u/sniCrY3D5WdsERHzHE4G2YCXqoG5FTHUiCC4SIbr6XcLZBY05ya9EKjYek9O5xOAwjGq+1JdGBAS7Q9ScoA==}
    engines: {node: '>= 6'}

  readdirp@3.6.0:
    resolution: {integrity: sha512-hOS089on8RduqdbhvQ5Z37A0ESjsqz6qnRcffsMU3495FuTdqSm+7bhJ29JvIOsBDEEnan5DPu9t3To9VRlMzA==}
    engines: {node: '>=8.10.0'}

  recast@0.23.9:
    resolution: {integrity: sha512-Hx/BGIbwj+Des3+xy5uAtAbdCyqK9y9wbBcDFDYanLS9JnMqf7OeF87HQwUimE87OEc72mr6tkKUKMBBL+hF9Q==}
    engines: {node: '>= 4'}

  redent@3.0.0:
    resolution: {integrity: sha512-6tDA8g98We0zd0GvVeMT9arEOnTw9qM03L9cJXaCjrip1OO764RDBLBfrB4cwzNGDj5OA5ioymC9GkizgWJDUg==}
    engines: {node: '>=8'}

  regenerate-unicode-properties@10.1.1:
    resolution: {integrity: sha512-X007RyZLsCJVVrjgEFVpLUTZwyOZk3oiL75ZcuYjlIWd6rNJtOjkBwQc5AsRrpbKVkxN6sklw/k/9m2jJYOf8Q==}
    engines: {node: '>=4'}

  regenerate@1.4.2:
    resolution: {integrity: sha512-zrceR/XhGYU/d/opr2EKO7aRHUeiBI8qjtfHqADTwZd6Szfy16la6kqD0MIUs5z5hx6AaKa+PixpPrR289+I0A==}

  regenerator-runtime@0.14.1:
    resolution: {integrity: sha512-dYnhHh0nJoMfnkZs6GmmhFknAGRrLznOu5nc9ML+EJxGvrx6H7teuevqVqCuPcPK//3eDrrjQhehXVx9cnkGdw==}

  regenerator-transform@0.15.2:
    resolution: {integrity: sha512-hfMp2BoF0qOk3uc5V20ALGDS2ddjQaLrdl7xrGXvAIow7qeWRM2VA2HuCHkUKk9slq3VwEwLNK3DFBqDfPGYtg==}

  regexpu-core@5.3.2:
    resolution: {integrity: sha512-RAM5FlZz+Lhmo7db9L298p2vHP5ZywrVXmVXpmAD9GuL5MPH6t9ROw1iA/wfHkQ76Qe7AaPF0nGuim96/IrQMQ==}
    engines: {node: '>=4'}

  regjsparser@0.9.1:
    resolution: {integrity: sha512-dQUtn90WanSNl+7mQKcXAgZxvUe7Z0SqXlgzv0za4LwiUhyzBC58yQO3liFoUgu8GiJVInAhJjkj1N0EtQ5nkQ==}
    hasBin: true

  rehype-external-links@3.0.0:
    resolution: {integrity: sha512-yp+e5N9V3C6bwBeAC4n796kc86M4gJCdlVhiMTxIrJG5UHDMh+PJANf9heqORJbt1nrCbDwIlAZKjANIaVBbvw==}

  rehype-slug@6.0.0:
    resolution: {integrity: sha512-lWyvf/jwu+oS5+hL5eClVd3hNdmwM1kAC0BUvEGD19pajQMIzcNUd/k9GsfQ+FfECvX+JE+e9/btsKH0EjJT6A==}

  require-directory@2.1.1:
    resolution: {integrity: sha512-fGxEI7+wsG9xrvdjsrlmL22OMTTiHRwAMroiEeMgq8gzoLC/PQr7RsRDSTLUg/bZAZtF+TVIkHc6/4RIKrui+Q==}
    engines: {node: '>=0.10.0'}

  requireindex@1.2.0:
    resolution: {integrity: sha512-L9jEkOi3ASd9PYit2cwRfyppc9NoABujTP8/5gFcbERmo5jUoAKovIC3fsF17pkTnGsrByysqX+Kxd2OTNI1ww==}
    engines: {node: '>=0.10.5'}

  requires-port@1.0.0:
    resolution: {integrity: sha512-KigOCHcocU3XODJxsu8i/j8T9tzT4adHiecwORRQ0ZZFcp7ahwXuRU1m+yuO90C5ZUyGeGfocHDI14M3L3yDAQ==}
<<<<<<< HEAD

  resize-observer-polyfill@1.5.1:
    resolution: {integrity: sha512-LwZrotdHOo12nQuZlHEmtuXdqGoOD0OhaxopaNFxWzInpEgaLWoVuAMbTzixuosCx2nEG58ngzW3vxdWoxIgdg==}
=======
>>>>>>> 1079bac3

  resolve-cwd@3.0.0:
    resolution: {integrity: sha512-OrZaX2Mb+rJCpH/6CpSqt9xFVpN++x01XnN2ie9g6P5/3xelLAkXWVADpdz1IHD/KFfEXyE6V0U01OQ3UO2rEg==}
    engines: {node: '>=8'}

  resolve-from@4.0.0:
    resolution: {integrity: sha512-pb/MYmXstAkysRFx8piNI1tGFNQIFA3vkE3Gq4EuA1dF6gHp/+vgZqsCGJapvy8N3Q+4o7FwvquPJcnZ7RYy4g==}
    engines: {node: '>=4'}

  resolve-from@5.0.0:
    resolution: {integrity: sha512-qYg9KP24dD5qka9J47d0aVky0N+b4fTU89LN9iDnjB5waksiC49rvMB0PrUJQGoTmH50XPiqOvAjDfaijGxYZw==}
    engines: {node: '>=8'}

  resolve.exports@2.0.2:
    resolution: {integrity: sha512-X2UW6Nw3n/aMgDVy+0rSqgHlv39WZAlZrXCdnbyEiKm17DSqHX4MmQMaST3FbeWR5FTuRcUwYAziZajji0Y7mg==}
    engines: {node: '>=10'}

  resolve@1.22.8:
    resolution: {integrity: sha512-oKWePCxqpd6FlLvGV1VU0x7bkPmmCNolxzjMf4NczoDnQcIWrAF+cPtZn5i6n+RfD2d9i0tzpKnG6Yk168yIyw==}
    hasBin: true

  restore-cursor@3.1.0:
    resolution: {integrity: sha512-l+sSefzHpj5qimhFSE5a8nufZYAM3sBSVMAPtYkmC+4EH2anSGaEMXSD0izRQbu9nfyQ9y5JrVmp7E8oZrUjvA==}
    engines: {node: '>=8'}

  reusify@1.0.4:
    resolution: {integrity: sha512-U9nH88a3fc/ekCF1l0/UP1IosiuIjyTh7hBvXVMHYgVcfGvt897Xguj2UOLDeI5BG2m7/uwyaLVT6fbtCwTyzw==}
    engines: {iojs: '>=1.0.0', node: '>=0.10.0'}

  rimraf@2.6.3:
    resolution: {integrity: sha512-mwqeW5XsA2qAejG46gYdENaxXjx9onRNCfn7L0duuP4hCuTIi/QO7PDK07KJfp1d+izWPrzEJDcSqBa0OZQriA==}
    deprecated: Rimraf versions prior to v4 are no longer supported
    hasBin: true

  rimraf@3.0.2:
    resolution: {integrity: sha512-JZkJMZkAGFFPP2YqXZXPbMlMBgsxzE8ILs4lMIX/2o0L9UBw9O/Y3o6wFw/i9YLapcUJWwqbi3kdxIPdC62TIA==}
    deprecated: Rimraf versions prior to v4 are no longer supported
    hasBin: true

  rollup@4.18.0:
    resolution: {integrity: sha512-QmJz14PX3rzbJCN1SG4Xe/bAAX2a6NpCP8ab2vfu2GiUr8AQcr2nCV/oEO3yneFarB67zk8ShlIyWb2LGTb3Sg==}
    engines: {node: '>=18.0.0', npm: '>=8.0.0'}
    hasBin: true

  run-parallel@1.2.0:
    resolution: {integrity: sha512-5l4VyZR86LZ/lDxZTR6jqL8AFE2S0IFLMP26AbjsLVADxHdhB/c0GUsH+y39UfCi3dzz8OlQuPmnaJOMoDHQBA==}

  safe-buffer@5.2.1:
    resolution: {integrity: sha512-rp3So07KcdmmKbGvgaNxQSJr7bGVSVk5S9Eq1F+ppbRo70+YeaDxkw5Dd8NPN+GD6bjnYm2VuPuCXmpuYvmCXQ==}

  safer-buffer@2.1.2:
    resolution: {integrity: sha512-YZo3K82SD7Riyi0E1EQPojLz7kpepnSQI9IyPbHHg1XXXevb5dJI7tpyN2ADxGcQbHG7vcyRHk0cbwqcQriUtg==}

  saxes@6.0.0:
    resolution: {integrity: sha512-xAg7SOnEhrm5zI3puOOKyy1OMcMlIJZYNJY7xLBwSze0UjhPLnWfj2GF2EpT0jmzaJKIWKHLsaSSajf35bcYnA==}
    engines: {node: '>=v12.22.7'}

  scheduler@0.23.2:
    resolution: {integrity: sha512-UOShsPwz7NrMUqhR6t0hWjFduvOzbtv7toDH1/hIrfRNIDBnnBWd0CwJTGvTpngVlmwGCdP9/Zl/tVrDqcuYzQ==}

  semver@5.7.2:
    resolution: {integrity: sha512-cBznnQ9KjJqU67B52RMC65CMarK2600WFnbkcaiwWq3xy/5haFJlshgnpjovMVJ+Hff49d8GEn0b87C5pDQ10g==}
    hasBin: true

  semver@6.3.1:
    resolution: {integrity: sha512-BR7VvDCVHO+q2xBEWskxS6DJE1qRnb7DxzUrogb71CWoSficBxYsiAGd+Kl0mmq/MprG9yArRkyrQxTO6XjMzA==}
    hasBin: true

  semver@7.6.2:
    resolution: {integrity: sha512-FNAIBWCx9qcRhoHcgcJ0gvU7SN1lYU2ZXuSfl04bSC5OpvDHFyJCjdNHomPXxjQlCBU67YW64PzY7/VIEH7F2w==}
    engines: {node: '>=10'}
    hasBin: true

  send@0.18.0:
    resolution: {integrity: sha512-qqWzuOjSFOuqPjFe4NOsMLafToQQwBSOEpS+FwEt3A2V3vKubTquT3vmLTQpFgMXp8AlFWFuP1qKaJZOtPpVXg==}
    engines: {node: '>= 0.8.0'}

  serve-static@1.15.0:
    resolution: {integrity: sha512-XGuRDNjXUijsUL0vl6nSD7cwURuzEgglbOaFuZM9g3kwDXOWVTck0jLzjPzGD+TazWbboZYu52/9/XPdUgne9g==}
    engines: {node: '>= 0.8.0'}

  set-function-length@1.2.2:
    resolution: {integrity: sha512-pgRc4hJ4/sNjWCSS9AmnS40x3bNMDTknHgL5UaMBTMyJnU90EgWh1Rz+MC9eFu4BuN/UwZjKQuY/1v3rM7HMfg==}
    engines: {node: '>= 0.4'}

  setprototypeof@1.2.0:
    resolution: {integrity: sha512-E5LDX7Wrp85Kil5bhZv46j8jOeboKq5JMmYM3gVGdGH8xFpPWXUMsNrlODCrkoxMEeNi/XZIwuRvY4XNwYMJpw==}

  shallow-clone@3.0.1:
    resolution: {integrity: sha512-/6KqX+GVUdqPuPPd2LxDDxzX6CAbjJehAAOKlNpqqUpAqPM6HeL8f+o3a+JsyGjn2lv0WY8UsTgUJjU9Ok55NA==}
    engines: {node: '>=8'}
<<<<<<< HEAD

  shallowequal@1.1.0:
    resolution: {integrity: sha512-y0m1JoUZSlPAjXVtPPW70aZWfIL/dSP7AFkRnniLCrK/8MDKog3TySTBmckD+RObVxH0v4Tox67+F14PdED2oQ==}
=======
>>>>>>> 1079bac3

  shebang-command@2.0.0:
    resolution: {integrity: sha512-kHxr2zZpYtdmrN1qDjrrX/Z1rR1kG8Dx+gkpK1G4eXmvXswmcE1hTWBWYUzlraYw1/yZp6YuDY77YtvbN0dmDA==}
    engines: {node: '>=8'}

  shebang-regex@3.0.0:
    resolution: {integrity: sha512-7++dFhtcx3353uBaq8DDR4NuxBetBzC7ZQOhmTQInHEd6bSrXdiEyzCvG07Z44UYdLShWUyXt5M/yhz8ekcb1A==}
    engines: {node: '>=8'}

  side-channel@1.0.6:
    resolution: {integrity: sha512-fDW/EZ6Q9RiO8eFG8Hj+7u/oW+XrPTIChwCOM2+th2A6OblDtYYIpve9m+KvI9Z4C9qSEXlaGR6bTEYHReuglA==}
    engines: {node: '>= 0.4'}

  signal-exit@3.0.7:
    resolution: {integrity: sha512-wnD2ZE+l+SPC/uoS0vXeE9L1+0wuaMqKlfz9AMUo38JsyLSBWSFcHR1Rri62LZc12vLr1gb3jl7iwQhgwpAbGQ==}

  signal-exit@4.1.0:
    resolution: {integrity: sha512-bzyZ1e88w9O1iNJbKnOlvYTrWPDl46O1bG0D3XInv+9tkPrxrN8jUUTiFlDkkmKWgn1M6CfIA13SuGqOa9Korw==}
    engines: {node: '>=14'}

  sisteransi@1.0.5:
    resolution: {integrity: sha512-bLGGlR1QxBcynn2d5YmDX4MGjlZvy2MRBDRNHLJ8VI6l6+9FUiyTFNJ0IveOSP0bcXgVDPRcfGqA0pjaqUpfVg==}

  slash@3.0.0:
    resolution: {integrity: sha512-g9Q1haeby36OSStwb4ntCGGGaKsaVSjQ68fBxoQcutl5fS1vuY18H3wSt3jFyFtrkx+Kz0V1G85A4MyAdDMi2Q==}
    engines: {node: '>=8'}

  slash@5.1.0:
    resolution: {integrity: sha512-ZA6oR3T/pEyuqwMgAKT0/hAv8oAXckzbkmR0UkUosQ+Mc4RxGoJkRmwHgHufaenlyAgE1Mxgpdcrf75y6XcnDg==}
    engines: {node: '>=14.16'}
<<<<<<< HEAD

  slick-carousel@1.8.1:
    resolution: {integrity: sha512-XB9Ftrf2EEKfzoQXt3Nitrt/IPbT+f1fgqBdoxO3W/+JYvtEOW6EgxnWfr9GH6nmULv7Y2tPmEX3koxThVmebA==}
    peerDependencies:
      jquery: '>=1.8.0'
=======
>>>>>>> 1079bac3

  sortablejs@1.15.2:
    resolution: {integrity: sha512-FJF5jgdfvoKn1MAKSdGs33bIqLi3LmsgVTliuX6iITj834F+JRQZN90Z93yql8h0K2t0RwDPBmxwlbZfDcxNZA==}

  source-map-js@1.2.0:
    resolution: {integrity: sha512-itJW8lvSA0TXEphiRoawsCksnlf8SyvmFzIhltqAHluXd88pkCd+cXJVHTDwdCr0IzwptSm035IHQktUu1QUMg==}
    engines: {node: '>=0.10.0'}

  source-map-support@0.5.13:
    resolution: {integrity: sha512-SHSKFHadjVA5oR4PPqhtAVdcBWwRYVd6g6cAXnIbRiIwc2EhPrTuKUBdSLvlEKyIP3GCf89fltvcZiP9MMFA1w==}

  source-map-support@0.5.21:
    resolution: {integrity: sha512-uBHU3L3czsIyYXKX88fdrGovxdSCoTGDRZ6SYXtSRxLZUzHg5P/66Ht6uoUlHu9EZod+inXhKo3qQgwXUT/y1w==}

  source-map@0.5.7:
    resolution: {integrity: sha512-LbrmJOMUSdEVxIKvdcJzQC+nQhe8FUZQTXQy6+I75skNgn3OoQ0DZA8YnFa7gp8tqtL3KPf1kmo0R5DoApeSGQ==}
    engines: {node: '>=0.10.0'}

  source-map@0.6.1:
    resolution: {integrity: sha512-UjgapumWlbMhkBgzT7Ykc5YXUT46F0iKu8SGXq0bcwP5dz/h0Plj6enJqjz1Zbq2l5WaqYnrVbwWOWMyF3F47g==}
    engines: {node: '>=0.10.0'}

  space-separated-tokens@2.0.2:
    resolution: {integrity: sha512-PEGlAwrG8yXGXRjW32fGbg66JAlOAwbObuqVoJpv/mRgoWDQfgH1wDPvtzWyUSNAXBGSk8h755YDbbcEy3SH2Q==}

  sprintf-js@1.0.3:
    resolution: {integrity: sha512-D9cPgkvLlV3t3IzL0D0YLvGA9Ahk4PcvVwUbN0dSGr1aP0Nrt4AEnTUbuGvquEC0mA64Gqt1fzirlRs5ibXx8g==}

  stack-utils@2.0.6:
    resolution: {integrity: sha512-XlkWvfIm6RmsWtNJx+uqtKLS8eqFbxUg0ZzLXqY0caEy9l7hruX8IpiDnjsLavoBgqCCR71TqWO8MaXYheJ3RQ==}
    engines: {node: '>=10'}

  statuses@2.0.1:
    resolution: {integrity: sha512-RwNA9Z/7PrK06rYLIzFMlaF+l73iwpzsqRIFgbMLbTcLD6cOao82TaWefPXQvB2fOC4AjuYSEndS7N/mTCbkdQ==}
    engines: {node: '>= 0.8'}

  storybook@8.2.1:
    resolution: {integrity: sha512-YT6//jQk5vfBCRVgcq1oBDUz8kE9PELTJAZr9VeeaLay/Fl5cUeNxjP7bm06hCOyYQ2gSUe4jF6TAwzwGePMLQ==}
    hasBin: true

  string-convert@0.2.1:
    resolution: {integrity: sha512-u/1tdPl4yQnPBjnVrmdLo9gtuLvELKsAoRapekWggdiQNvvvum+jYF329d84NAa660KQw7pB2n36KrIKVoXa3A==}

  string-length@4.0.2:
    resolution: {integrity: sha512-+l6rNN5fYHNhZZy41RXsYptCjA2Igmq4EG7kZAYFQI1E1VTXarr6ZPXBg6eq7Y6eK4FEhY6AJlyuFIb/v/S0VQ==}
    engines: {node: '>=10'}

  string-width@4.2.3:
    resolution: {integrity: sha512-wKyQRQpjJ0sIp62ErSZdGsjMJWsap5oRNihHhu6G7JVO/9jIB6UyevL+tXuOqrng8j/cxKTWyWUwvSTriiZz/g==}
    engines: {node: '>=8'}

  string_decoder@1.3.0:
    resolution: {integrity: sha512-hkRX8U1WjJFd8LsDJ2yQ/wWWxaopEsABU1XfkM8A+j0+85JAGppt16cr1Whg6KIbb4okU6Mql6BOj+uup/wKeA==}

  strip-ansi@6.0.1:
    resolution: {integrity: sha512-Y38VPSHcqkFrCpFnQ9vuSXmquuv5oXOKpGeT6aGrr3o3Gc9AlVa6JBfUSOCnbxGGZF+/0ooI7KrPuUSztUdU5A==}
    engines: {node: '>=8'}

  strip-ansi@7.1.0:
    resolution: {integrity: sha512-iq6eVVI64nQQTRYq2KtEg2d2uU7LElhTJwsH4YzIHZshxlgZms/wIc4VoDQTlG/IvVIrBKG06CrZnp0qv7hkcQ==}
    engines: {node: '>=12'}

  strip-bom@3.0.0:
    resolution: {integrity: sha512-vavAMRXOgBVNF6nyEEmL3DBK19iRpDcoIwW+swQ+CbGiu7lju6t+JklA1MHweoWtadgt4ISVUsXLyDq34ddcwA==}
    engines: {node: '>=4'}

  strip-bom@4.0.0:
    resolution: {integrity: sha512-3xurFv5tEgii33Zi8Jtp55wEIILR9eh34FAW00PZf+JnSsTmV/ioewSgQl97JHvgjoRGwPShsWm+IdrxB35d0w==}
    engines: {node: '>=8'}

  strip-final-newline@2.0.0:
    resolution: {integrity: sha512-BrpvfNAE3dcvq7ll3xVumzjKjZQ5tI1sEUIKr3Uoks0XUl45St3FlatVqef9prk4jRDzhW6WZg+3bk93y6pLjA==}
    engines: {node: '>=6'}

  strip-final-newline@3.0.0:
    resolution: {integrity: sha512-dOESqjYr96iWYylGObzd39EuNTa5VJxyvVAEm5Jnh7KGo75V43Hk1odPQkNDyXNmUR6k+gEiDVXnjB8HJ3crXw==}
    engines: {node: '>=12'}

  strip-indent@3.0.0:
    resolution: {integrity: sha512-laJTa3Jb+VQpaC6DseHhF7dXVqHTfJPCRDaEbid/drOhgitgYku/letMUqOXFoWV0zIIUbjpdH2t+tYj4bQMRQ==}
    engines: {node: '>=8'}

  strip-indent@4.0.0:
    resolution: {integrity: sha512-mnVSV2l+Zv6BLpSD/8V87CW/y9EmmbYzGCIavsnsI6/nwn26DwffM/yztm30Z/I2DY9wdS3vXVCMnHDgZaVNoA==}
    engines: {node: '>=12'}

  strip-json-comments@3.1.1:
    resolution: {integrity: sha512-6fPc+R4ihwqP6N/aIv2f1gMH8lOVtWQHoqC4yK6oSDVVocumAsfCqjkXnqiYMhmMwS/mEHLp7Vehlt3ql6lEig==}
    engines: {node: '>=8'}

  stylis@4.2.0:
    resolution: {integrity: sha512-Orov6g6BB1sDfYgzWfTHDOxamtX1bE/zo104Dh9e6fqJ3PooipYyfJ0pUmrZO2wAvO8YbEyeFrkV91XTsGMSrw==}

  supports-color@5.5.0:
    resolution: {integrity: sha512-QjVjwdXIt408MIiAqCX4oUKsgU2EqAGzs2Ppkm4aQYbjm+ZEWEcW4SfFNTr4uMNZma0ey4f5lgLrkB0aX0QMow==}
    engines: {node: '>=4'}

  supports-color@7.2.0:
    resolution: {integrity: sha512-qpCAvRl9stuOHveKsn7HncJRvv501qIacKzQlO/+Lwxc9+0q2wLyv4Dfvt80/DPn2pqOBsJdDiogXGR9+OvwRw==}
    engines: {node: '>=8'}

  supports-color@8.1.1:
    resolution: {integrity: sha512-MpUEN2OodtUzxvKQl72cUF7RQ5EiHsGvSsVG0ia9c5RbWGL2CI4C7EpPS8UTBIplnlzZiNuV56w+FuNxy3ty2Q==}
    engines: {node: '>=10'}

  supports-preserve-symlinks-flag@1.0.0:
    resolution: {integrity: sha512-ot0WnXS9fgdkgIcePe6RHNk1WA8+muPa6cSjeR3V8K27q9BB1rTE3R1p7Hv0z1ZyAc8s6Vvv8DIyWf681MAt0w==}
    engines: {node: '>= 0.4'}

  symbol-tree@3.2.4:
    resolution: {integrity: sha512-9QNk5KwDF+Bvz+PyObkmSYjI5ksVUYtjW7AU22r2NKcfLJcXp96hkDWU3+XndOsUb+AQ9QhfzfCT2O+CNWT5Tw==}

  tar@6.2.1:
    resolution: {integrity: sha512-DZ4yORTwrbTj/7MZYq2w+/ZFdI6OZ/f9SFHR+71gIVUZhOQPHzVCLpvRnPgyaMpfWxxk/4ONva3GQSyNIKRv6A==}
    engines: {node: '>=10'}

  telejson@7.2.0:
    resolution: {integrity: sha512-1QTEcJkJEhc8OnStBx/ILRu5J2p0GjvWsBx56bmZRqnrkdBMUe+nX92jxV+p3dB4CP6PZCdJMQJwCggkNBMzkQ==}

  temp-dir@3.0.0:
    resolution: {integrity: sha512-nHc6S/bwIilKHNRgK/3jlhDoIHcp45YgyiwcAk46Tr0LfEqGBVpmiAyuiuxeVE44m3mXnEeVhaipLOEWmH+Njw==}
    engines: {node: '>=14.16'}

  temp@0.8.4:
    resolution: {integrity: sha512-s0ZZzd0BzYv5tLSptZooSjK8oj6C+c19p7Vqta9+6NPOf7r+fxq0cJe6/oN4LTC79sy5NY8ucOJNgwsKCSbfqg==}
    engines: {node: '>=6.0.0'}

  tempy@3.1.0:
    resolution: {integrity: sha512-7jDLIdD2Zp0bDe5r3D2qtkd1QOCacylBuL7oa4udvN6v2pqr4+LcCr67C8DR1zkpaZ8XosF5m1yQSabKAW6f2g==}
    engines: {node: '>=14.16'}

  test-exclude@6.0.0:
    resolution: {integrity: sha512-cAGWPIyOHU6zlmg88jwm7VRyXnMN7iV68OGAbYDk/Mh/xC/pzVPlQtY6ngoIH/5/tciuhGfvESU8GrHrcxD56w==}
    engines: {node: '>=8'}

  text-table@0.2.0:
    resolution: {integrity: sha512-N+8UisAXDGk8PFXP4HAzVR9nbfmVJ3zYLAWiTIoqC5v5isinhr+r5uaO8+7r3BMfuNIufIsA7RdpVgacC2cSpw==}

  tiny-invariant@1.2.0:
    resolution: {integrity: sha512-1Uhn/aqw5C6RI4KejVeTg6mIS7IqxnLJ8Mv2tV5rTc0qWobay7pDUz6Wi392Cnc8ak1H0F2cjoRzb2/AW4+Fvg==}

  tiny-invariant@1.3.3:
    resolution: {integrity: sha512-+FbBPE1o9QAYvviau/qC5SE3caw21q3xkvWKBtja5vgqOWIHHJ3ioaq1VPfn/Szqctz2bU/oYeKd9/z5BL+PVg==}

  tinyspy@2.2.1:
    resolution: {integrity: sha512-KYad6Vy5VDWV4GH3fjpseMQ/XU2BhIYP7Vzd0LG44qRWm/Yt2WCOTicFdvmgo6gWaqooMQCawTtILVQJupKu7A==}
    engines: {node: '>=14.0.0'}

  tmpl@1.0.5:
    resolution: {integrity: sha512-3f0uOEAQwIqGuWW2MVzYg8fV/QNnc/IpuJNG837rLuczAaLVHslWHZQj4IGiEl5Hs3kkbhwL9Ab7Hrsmuj+Smw==}

  to-fast-properties@2.0.0:
    resolution: {integrity: sha512-/OaKK0xYrs3DmxRYqL/yDc+FxFUVYhDlXMhRmv3z915w2HF1tnN1omB354j8VUGO/hbRzyD6Y3sA7v7GS/ceog==}
    engines: {node: '>=4'}

  to-regex-range@5.0.1:
    resolution: {integrity: sha512-65P7iz6X5yEr1cwcgvQxbbIw7Uk3gOy5dIdtZ4rDveLqhrdJP+Li/Hx6tyK0NEb+2GCyneCMJiGqrADCSNk8sQ==}
    engines: {node: '>=8.0'}

  toidentifier@1.0.1:
    resolution: {integrity: sha512-o5sSPKEkg/DIQNmH43V0/uerLrpzVedkUh8tGNvaeXpfpuwjKenlSox/2O/BTlZUtEe+JG7s5YhEz608PlAHRA==}
    engines: {node: '>=0.6'}

  tough-cookie@4.1.4:
    resolution: {integrity: sha512-Loo5UUvLD9ScZ6jh8beX1T6sO1w2/MpCRpEP7V280GKMVUQ0Jzar2U3UJPsrdbziLEMMhu3Ujnq//rhiFuIeag==}
    engines: {node: '>=6'}

  tr46@3.0.0:
    resolution: {integrity: sha512-l7FvfAHlcmulp8kr+flpQZmVwtu7nfRV7NZujtN0OqES8EL4O4e0qqzL0DC5gAvx/ZC/9lk6rhcUwYvkBnBnYA==}
    engines: {node: '>=12'}

  ts-api-utils@1.3.0:
    resolution: {integrity: sha512-UQMIo7pb8WRomKR1/+MFVLTroIvDVtMX3K6OUir8ynLyzB8Jeriont2bTAtmNPa1ekAgN7YPDyf6V+ygrdU+eQ==}
    engines: {node: '>=16'}
    peerDependencies:
      typescript: '>=4.2.0'

  ts-dedent@2.2.0:
    resolution: {integrity: sha512-q5W7tVM71e2xjHZTlgfTDoPF/SmqKG5hddq9SzR49CH2hayqRKJtQ4mtRlSxKaJlR/+9rEM+mnBHf7I2/BQcpQ==}
    engines: {node: '>=6.10'}

  ts-jest@29.2.1:
    resolution: {integrity: sha512-7obwtH5gw0b0XZi0wmprCSvGSvHliMBI47lPnU47vmbxWS6B+v1X94yWFo1f1vt9k/he+gttsrXjkxmgY41XNQ==}
    engines: {node: ^14.15.0 || ^16.10.0 || ^18.0.0 || >=20.0.0}
    hasBin: true
    peerDependencies:
      '@babel/core': '>=7.0.0-beta.0 <8'
      '@jest/transform': ^29.0.0
      '@jest/types': ^29.0.0
      babel-jest: ^29.0.0
      esbuild: '*'
      jest: ^29.0.0
      typescript: '>=4.3 <6'
    peerDependenciesMeta:
      '@babel/core':
        optional: true
      '@jest/transform':
        optional: true
      '@jest/types':
        optional: true
      babel-jest:
        optional: true
      esbuild:
        optional: true

  tsconfig-paths@4.2.0:
    resolution: {integrity: sha512-NoZ4roiN7LnbKn9QqE1amc9DJfzvZXxF4xDavcOWt1BPkdx+m+0gJuPM+S0vCe7zTJMYUP0R8pO2XMr+Y8oLIg==}
    engines: {node: '>=6'}

  tslib@1.14.1:
    resolution: {integrity: sha512-Xni35NKzjgMrwevysHTCArtLDpPvye8zV/0E4EyYn43P7/7qvQwPh9BGkHewbMulVntbigmcT7rdX3BNo9wRJg==}

  tslib@2.6.3:
    resolution: {integrity: sha512-xNvxJEOUiWPGhUuUdQgAJPKOOJfGnIyKySOc09XkKsgdUV/3E2zvwZYdejjmRgPCgcym1juLH3226yA7sEFJKQ==}

  tsutils@3.21.0:
    resolution: {integrity: sha512-mHKK3iUXL+3UF6xL5k0PEhKRUBKPBCv/+RkEOpjRWxxx27KKRBmmA60A9pgOUvMi8GKhRMPEmjBRPzs2W7O1OA==}
    engines: {node: '>= 6'}
    peerDependencies:
      typescript: '>=2.8.0 || >= 3.2.0-dev || >= 3.3.0-dev || >= 3.4.0-dev || >= 3.5.0-dev || >= 3.6.0-dev || >= 3.6.0-beta || >= 3.7.0-dev || >= 3.7.0-beta'

  tween-functions@1.2.0:
    resolution: {integrity: sha512-PZBtLYcCLtEcjL14Fzb1gSxPBeL7nWvGhO5ZFPGqziCcr8uvHp0NDmdjBchp6KHL+tExcg0m3NISmKxhU394dA==}

  type-check@0.4.0:
    resolution: {integrity: sha512-XleUoc9uwGXqjWwXaUTZAmzMcFZ5858QA2vvx1Ur5xIcixXIP+8LnFDgRplU30us6teqdlskFfu+ae4K79Ooew==}
    engines: {node: '>= 0.8.0'}

  type-detect@4.0.8:
    resolution: {integrity: sha512-0fr/mIH1dlO+x7TlcMy+bIDqKPsw/70tVyeHW787goQjhmqaZe10uwLujubK9q9Lg6Fiho1KUKDYz0Z7k7g5/g==}
    engines: {node: '>=4'}

  type-fest@0.20.2:
    resolution: {integrity: sha512-Ne+eE4r0/iWnpAxD852z3A+N0Bt5RN//NjJwRd2VFHEmrywxf5vsZlh4R6lixl6B+wz/8d+maTSAkN1FIkI3LQ==}
    engines: {node: '>=10'}

  type-fest@0.21.3:
    resolution: {integrity: sha512-t0rzBq87m3fVcduHDUFhKmyyX+9eo6WQjZvf51Ea/M0Q7+T374Jp1aUiyUl0GKxp8M/OETVHSDvmkyPgvX+X2w==}
    engines: {node: '>=10'}

  type-fest@1.4.0:
    resolution: {integrity: sha512-yGSza74xk0UG8k+pLh5oeoYirvIiWo5t0/o3zHHAO2tRDiZcxWP7fywNlXhqb6/r6sWvwi+RsyQMWhVLe4BVuA==}
    engines: {node: '>=10'}

  type-fest@2.19.0:
    resolution: {integrity: sha512-RAH822pAdBgcNMAfWnCBU3CFZcfZ/i1eZjwFU/dsLKumyuuP3niueg2UAukXYF0E2AAoc82ZSSf9J0WQBinzHA==}
    engines: {node: '>=12.20'}

  type-is@1.6.18:
    resolution: {integrity: sha512-TkRKr9sUTxEH8MdfuCSP7VizJyzRNMjj2J2do2Jr3Kym598JVdEksuzPQCnlFPW4ky9Q+iA+ma9BGm06XQBy8g==}
    engines: {node: '>= 0.6'}

  typescript@5.5.2:
    resolution: {integrity: sha512-NcRtPEOsPFFWjobJEtfihkLCZCXZt/os3zf8nTxjVH3RvTSxjrCamJpbExGvYOF+tFHc3pA65qpdwPbzjohhew==}
    engines: {node: '>=14.17'}
    hasBin: true

  ufo@1.5.3:
    resolution: {integrity: sha512-Y7HYmWaFwPUmkoQCUIAYpKqkOf+SbVj/2fJJZ4RJMCfZp0rTGwRbzQD+HghfnhKOjL9E01okqz+ncJskGYfBNw==}

  undici-types@5.26.5:
    resolution: {integrity: sha512-JlCMO+ehdEIKqlFxk6IfVoAUVmgz7cU7zD/h9XZ0qzeosSHmUJVOzSQvvYSYWXkFXC+IfLKSIffhv0sVZup6pA==}

  unicode-canonical-property-names-ecmascript@2.0.0:
    resolution: {integrity: sha512-yY5PpDlfVIU5+y/BSCxAJRBIS1Zc2dDG3Ujq+sR0U+JjUevW2JhocOF+soROYDSaAezOzOKuyyixhD6mBknSmQ==}
    engines: {node: '>=4'}

  unicode-match-property-ecmascript@2.0.0:
    resolution: {integrity: sha512-5kaZCrbp5mmbz5ulBkDkbY0SsPOjKqVS35VpL9ulMPfSl0J0Xsm+9Evphv9CoIZFwre7aJoa94AY6seMKGVN5Q==}
    engines: {node: '>=4'}

  unicode-match-property-value-ecmascript@2.1.0:
    resolution: {integrity: sha512-qxkjQt6qjg/mYscYMC0XKRn3Rh0wFPlfxB0xkt9CfyTvpX1Ra0+rAmdX2QyAobptSEvuy4RtpPRui6XkV+8wjA==}
    engines: {node: '>=4'}

  unicode-property-aliases-ecmascript@2.1.0:
    resolution: {integrity: sha512-6t3foTQI9qne+OZoVQB/8x8rk2k1eVy1gRXhV3oFQ5T6R1dqQ1xtin3XqSlx3+ATBkliTaR/hHyJBm+LVPNM8w==}
    engines: {node: '>=4'}

  unicorn-magic@0.1.0:
    resolution: {integrity: sha512-lRfVq8fE8gz6QMBuDM6a+LO3IAzTi05H6gCVaUpir2E1Rwpo4ZUog45KpNXKC/Mn3Yb9UDuHumeFTo9iV/D9FQ==}
    engines: {node: '>=18'}

  unique-string@3.0.0:
    resolution: {integrity: sha512-VGXBUVwxKMBUznyffQweQABPRRW1vHZAbadFZud4pLFAqRGvv/96vafgjWFqzourzr8YonlQiPgH0YCJfawoGQ==}
    engines: {node: '>=12'}

  unist-util-is@6.0.0:
    resolution: {integrity: sha512-2qCTHimwdxLfz+YzdGfkqNlH0tLi9xjTnHddPmJwtIG9MGsdbutfTc4P+haPD7l7Cjxf/WZj+we5qfVPvvxfYw==}

  unist-util-visit-parents@6.0.1:
    resolution: {integrity: sha512-L/PqWzfTP9lzzEa6CKs0k2nARxTdZduw3zyh8d2NVBnsyvHjSX4TWse388YrrQKbvI8w20fGjGlhgT96WwKykw==}

  unist-util-visit@5.0.0:
    resolution: {integrity: sha512-MR04uvD+07cwl/yhVuVWAtw+3GOR/knlL55Nd/wAdblk27GCVt3lqpTivy/tkJcZoNPzTwS1Y+KMojlLDhoTzg==}

  universal-cookie@7.1.4:
    resolution: {integrity: sha512-Q+DVJsdykStWRMtXr2Pdj3EF98qZHUH/fXv/gwFz/unyToy1Ek1w5GsWt53Pf38tT8Gbcy5QNsj61Xe9TggP4g==}

  universalify@0.2.0:
    resolution: {integrity: sha512-CJ1QgKmNg3CwvAv/kOFmtnEN05f0D/cn9QntgNOQlQF9dgvVTHj3t+8JPdjqawCHk7V/KA+fbUqzZ9XWhcqPUg==}
    engines: {node: '>= 4.0.0'}

  universalify@2.0.1:
    resolution: {integrity: sha512-gptHNQghINnc/vTGIk0SOFGFNXw7JVrlRUtConJRlvaw6DuX0wO5Jeko9sWrMBhh+PsYAZ7oXAiOnf/UKogyiw==}
    engines: {node: '>= 10.0.0'}

  unpipe@1.0.0:
    resolution: {integrity: sha512-pjy2bYhSsufwWlKwPc+l3cN7+wuJlK6uz0YdJEOlQDbl6jo/YlPi4mb8agUkVC8BF7V8NuzeyPNqRksA3hztKQ==}
    engines: {node: '>= 0.8'}

  unplugin@1.11.0:
    resolution: {integrity: sha512-3r7VWZ/webh0SGgJScpWl2/MRCZK5d3ZYFcNaeci/GQ7Teop7zf0Nl2pUuz7G21BwPd9pcUPOC5KmJ2L3WgC5g==}
    engines: {node: '>=14.0.0'}

  update-browserslist-db@1.0.16:
    resolution: {integrity: sha512-KVbTxlBYlckhF5wgfyZXTWnMn7MMZjMu9XG8bPlliUOP9ThaF4QnhP8qrjrH7DRzHfSk0oQv1wToW+iA5GajEQ==}
    hasBin: true
    peerDependencies:
      browserslist: '>= 4.21.0'

  uri-js@4.4.1:
    resolution: {integrity: sha512-7rKUyy33Q1yc98pQ1DAmLtwX109F7TIfWlW1Ydo8Wl1ii1SeHieeh0HHfPeL2fMXK6z0s8ecKs9frCuLJvndBg==}

  url-parse@1.5.10:
    resolution: {integrity: sha512-WypcfiRhfeUP9vvF0j6rw0J3hrWrw6iZv3+22h6iRMJ/8z1Tj6XfLP4DsUix5MhMPnXpiHDoKyoZ/bdCkwBCiQ==}

  use-sync-external-store@1.2.0:
    resolution: {integrity: sha512-eEgnFxGQ1Ife9bzYs6VLi8/4X6CObHMw9Qr9tPY43iKwsPw8xE8+EFsf/2cFZ5S3esXgpWgtSCtLNS41F+sKPA==}
    peerDependencies:
      react: ^16.8.0 || ^17.0.0 || ^18.0.0

  util-deprecate@1.0.2:
    resolution: {integrity: sha512-EPD5q1uXyFxJpCrLnCc1nHnq3gOa6DZBocAIiI2TaSCA7VCJ1UJDMagCzIkXNsUYfD1daK//LTEQ8xiIbrHtcw==}

  util@0.12.5:
    resolution: {integrity: sha512-kZf/K6hEIrWHI6XqOFUiiMa+79wE/D8Q+NCNAWclkyg3b4d2k7s0QGepNjiABc+aR3N1PAyHL7p6UcLY6LmrnA==}

  utils-merge@1.0.1:
    resolution: {integrity: sha512-pMZTvIkT1d+TFGvDOqodOclx0QWkkgi6Tdoa8gC8ffGAAqz9pzPTZWAybbsHHoED/ztMtkv/VoYTYyShUn81hA==}
    engines: {node: '>= 0.4.0'}

  uuid@9.0.1:
    resolution: {integrity: sha512-b+1eJOlsR9K8HJpow9Ok3fiWOWSIcIzXodvv0rQjVoOVNpWMpxf1wZNpt4y9h10odCNrqnYp1OBzRktckBe3sA==}
    hasBin: true

  v8-to-istanbul@9.3.0:
    resolution: {integrity: sha512-kiGUalWN+rgBJ/1OHZsBtU4rXZOfj/7rKQxULKlIzwzQSvMJUUNgPwJEEh7gU6xEVxC0ahoOBvN2YI8GH6FNgA==}
    engines: {node: '>=10.12.0'}

  vary@1.1.2:
    resolution: {integrity: sha512-BNGbWLfd0eUPabhkXUVm0j8uuvREyTh5ovRa/dyow/BqAbZJyC+5fU+IzQOzmAKzYqYRAISoRhdQr3eIZ/PXqg==}
    engines: {node: '>= 0.8'}

  vite@5.3.1:
    resolution: {integrity: sha512-XBmSKRLXLxiaPYamLv3/hnP/KXDai1NDexN0FpkTaZXTfycHvkRHoenpgl/fvuK/kPbB6xAgoyiryAhQNxYmAQ==}
    engines: {node: ^18.0.0 || >=20.0.0}
    hasBin: true
    peerDependencies:
      '@types/node': ^18.0.0 || >=20.0.0
      less: '*'
      lightningcss: ^1.21.0
      sass: '*'
      stylus: '*'
      sugarss: '*'
      terser: ^5.4.0
    peerDependenciesMeta:
      '@types/node':
        optional: true
      less:
        optional: true
      lightningcss:
        optional: true
      sass:
        optional: true
      stylus:
        optional: true
      sugarss:
        optional: true
      terser:
        optional: true

  w3c-xmlserializer@4.0.0:
    resolution: {integrity: sha512-d+BFHzbiCx6zGfz0HyQ6Rg69w9k19nviJspaj4yNscGjrHu94sVP+aRm75yEbCh+r2/yR+7q6hux9LVtbuTGBw==}
    engines: {node: '>=14'}

  walk-up-path@3.0.1:
    resolution: {integrity: sha512-9YlCL/ynK3CTlrSRrDxZvUauLzAswPCrsaCgilqFevUYpeEW0/3ScEjaa3kbW/T0ghhkEr7mv+fpjqn1Y1YuTA==}

  walker@1.0.8:
    resolution: {integrity: sha512-ts/8E8l5b7kY0vlWLewOkDXMmPdLcVV4GmOQLyxuSswIJsweeFZtAsMF7k1Nszz+TYBQrlYRmzOnr398y1JemQ==}

  wcwidth@1.0.1:
    resolution: {integrity: sha512-XHPEwS0q6TaxcvG85+8EYkbiCux2XtWG2mkc47Ng2A77BQu9+DqIOJldST4HgPkuea7dvKSj5VgX3P1d4rW8Tg==}

  webidl-conversions@7.0.0:
    resolution: {integrity: sha512-VwddBukDzu71offAQR975unBIGqfKZpM+8ZX6ySk8nYhVoo5CYaZyzt3YBvYtRtO+aoGlqxPg/B87NGVZ/fu6g==}
    engines: {node: '>=12'}

  webpack-sources@3.2.3:
    resolution: {integrity: sha512-/DyMEOrDgLKKIG0fmvtz+4dUX/3Ghozwgm6iPp8KRhvn+eQf9+Q7GWxVNMk3+uCPWfdXYC4ExGBckIXdFEfH1w==}
    engines: {node: '>=10.13.0'}

  webpack-virtual-modules@0.6.2:
    resolution: {integrity: sha512-66/V2i5hQanC51vBQKPH4aI8NMAcBW59FVBs+rC7eGHupMyfn34q7rZIE+ETlJ+XTevqfUhVVBgSUNSW2flEUQ==}

  whatwg-encoding@2.0.0:
    resolution: {integrity: sha512-p41ogyeMUrw3jWclHWTQg1k05DSVXPLcVxRTYsXUk+ZooOCZLcoYgPZ/HL/D/N+uQPOtcp1me1WhBEaX02mhWg==}
    engines: {node: '>=12'}

  whatwg-mimetype@3.0.0:
    resolution: {integrity: sha512-nt+N2dzIutVRxARx1nghPKGv1xHikU7HKdfafKkLNLindmPU/ch3U31NOCGGA/dmPcmb1VlofO0vnKAcsm0o/Q==}
    engines: {node: '>=12'}

  whatwg-url@11.0.0:
    resolution: {integrity: sha512-RKT8HExMpoYx4igMiVMY83lN6UeITKJlBQ+vR/8ZJ8OCdSiN3RwCq+9gH0+Xzj0+5IrM6i4j/6LuvzbZIQgEcQ==}
    engines: {node: '>=12'}

  which-typed-array@1.1.15:
    resolution: {integrity: sha512-oV0jmFtUky6CXfkqehVvBP/LSWJ2sy4vWMioiENyJLePrBO/yKyV9OyJySfAKosh+RYkIl5zJCNZ8/4JncrpdA==}
    engines: {node: '>= 0.4'}

  which@2.0.2:
    resolution: {integrity: sha512-BLI3Tl1TW3Pvl70l3yq3Y64i+awpwXqsGBYWkkqMtnbXgrMD+yj7rhW0kuEDxzJaYXGjEW5ogapKNMEKNMjibA==}
    engines: {node: '>= 8'}
    hasBin: true

  word-wrap@1.2.5:
    resolution: {integrity: sha512-BN22B5eaMMI9UMtjrGd5g5eCYPpCPDUy0FJXbYsaT5zYxjFOckS53SQDE3pWkVoWpHXVb3BrYcEN4Twa55B5cA==}
    engines: {node: '>=0.10.0'}

  wrap-ansi@7.0.0:
    resolution: {integrity: sha512-YVGIj2kamLSTxw6NsZjoBxfSwsn0ycdesmc4p+Q21c5zPuZ1pl+NfxVdxPtdHvmNVOQ6XSYG4AUtyt/Fi7D16Q==}
    engines: {node: '>=10'}

  wrappy@1.0.2:
    resolution: {integrity: sha512-l4Sp/DRseor9wL6EvV2+TuQn63dMkPjZ/sp9XkghTEbV9KlPS1xUsZ3u7/IQO4wxtcFB4bgpQPRcR3QCvezPcQ==}

  write-file-atomic@2.4.3:
    resolution: {integrity: sha512-GaETH5wwsX+GcnzhPgKcKjJ6M2Cq3/iZp1WyY/X1CSqrW+jVNM9Y7D8EC2sM4ZG/V8wZlSniJnCKWPmBYAucRQ==}

  write-file-atomic@4.0.2:
    resolution: {integrity: sha512-7KxauUdBmSdWnmpaGFg+ppNjKF8uNLry8LyzjauQDOVONfFLNKrKvQOxZ/VuTIcS/gge/YNahf5RIIQWTSarlg==}
    engines: {node: ^12.13.0 || ^14.15.0 || >=16.0.0}

  ws@8.18.0:
    resolution: {integrity: sha512-8VbfWfHLbbwu3+N6OKsOMpBdT4kXPDDB9cJk2bJ6mh9ucxdlnNvH1e+roYkKmN9Nxw2yjz7VzeO9oOz2zJ04Pw==}
    engines: {node: '>=10.0.0'}
    peerDependencies:
      bufferutil: ^4.0.1
      utf-8-validate: '>=5.0.2'
    peerDependenciesMeta:
      bufferutil:
        optional: true
      utf-8-validate:
        optional: true

  xml-name-validator@4.0.0:
    resolution: {integrity: sha512-ICP2e+jsHvAj2E2lIHxa5tjXRlKDJo4IdvPvCXbXQGdzSfmSpNVyIKMvoZHjDY9DP0zV17iI85o90vRFXNccRw==}
    engines: {node: '>=12'}

  xmlchars@2.2.0:
    resolution: {integrity: sha512-JZnDKK8B0RCDw84FNdDAIpZK+JuJw+s7Lz8nksI7SIuU3UXJJslUthsi+uWBUYOwPFwW7W7PRLRfUKpxjtjFCw==}

  y18n@5.0.8:
    resolution: {integrity: sha512-0pfFzegeDWJHJIAmTLRP2DwHjdF5s7jo9tuztdQxAhINCdvS+3nGINqPd00AphqJR/0LhANUS6/+7SCb98YOfA==}
    engines: {node: '>=10'}

  yallist@3.1.1:
    resolution: {integrity: sha512-a4UGQaWPH59mOXUYnAG2ewncQS4i4F43Tv3JoAM+s2VDAmS9NsK8GpDMLrCHPksFT7h3K6TOoUNn2pb7RoXx4g==}

  yallist@4.0.0:
    resolution: {integrity: sha512-3wdGidZyq5PB084XLES5TpOSRA3wjXAlIWMhum2kRcv/41Sn2emQ0dycQW4uZXLejwKvg6EsvbdlVL+FYEct7A==}

  yaml@1.10.2:
    resolution: {integrity: sha512-r3vXyErRCYJ7wg28yvBY5VSoAF8ZvlcW9/BwUzEtUsjvX/DKs24dIkuwjtuprwJJHsbyUbLApepYTR1BN4uHrg==}
    engines: {node: '>= 6'}

  yargs-parser@21.1.1:
    resolution: {integrity: sha512-tVpsJW7DdjecAiFpbIB1e3qxIQsE6NoPc5/eTdrbbIC4h0LVsWhnoa3g+m2HclBIujHzsxZ4VJVA+GUuc2/LBw==}
    engines: {node: '>=12'}

  yargs@17.7.2:
    resolution: {integrity: sha512-7dSzzRQ++CKnNI/krKnYRV7JKKPUXMEh61soaHKg9mrWEhzFWhFnxPxGl+69cD1Ou63C13NUPCnmIcrvqCuM6w==}
    engines: {node: '>=12'}

  yocto-queue@0.1.0:
    resolution: {integrity: sha512-rVksvsnNCdJ/ohGc6xgPwyN8eheCxsiLM8mxuE/t/mOVqJewPuO1miLpTHQiRgTKCLexL4MeAFVagts7HmNZ2Q==}
    engines: {node: '>=10'}

  zustand@4.5.4:
    resolution: {integrity: sha512-/BPMyLKJPtFEvVL0E9E9BTUM63MNyhPGlvxk1XjrfWTUlV+BR8jufjsovHzrtR6YNcBEcL7cMHovL1n9xHawEg==}
    engines: {node: '>=12.7.0'}
    peerDependencies:
      '@types/react': '>=16.8'
      immer: '>=9.0.6'
      react: '>=16.8'
    peerDependenciesMeta:
      '@types/react':
        optional: true
      immer:
        optional: true
      react:
        optional: true

snapshots:

  '@adobe/css-tools@4.4.0': {}

  '@ampproject/remapping@2.3.0':
    dependencies:
      '@jridgewell/gen-mapping': 0.3.5
      '@jridgewell/trace-mapping': 0.3.25
<<<<<<< HEAD

  '@auth0/auth0-react@2.2.4(react-dom@18.3.1(react@18.3.1))(react@18.3.1)':
    dependencies:
      '@auth0/auth0-spa-js': 2.1.3
      react: 18.3.1
      react-dom: 18.3.1(react@18.3.1)

  '@auth0/auth0-spa-js@2.1.3': {}

  '@babel/code-frame@7.24.7':
    dependencies:
=======

  '@auth0/auth0-react@2.2.4(react-dom@18.3.1(react@18.3.1))(react@18.3.1)':
    dependencies:
      '@auth0/auth0-spa-js': 2.1.3
      react: 18.3.1
      react-dom: 18.3.1(react@18.3.1)

  '@auth0/auth0-spa-js@2.1.3': {}

  '@babel/code-frame@7.24.7':
    dependencies:
>>>>>>> 1079bac3
      '@babel/highlight': 7.24.7
      picocolors: 1.0.1

  '@babel/compat-data@7.24.7': {}

  '@babel/core@7.24.7':
    dependencies:
      '@ampproject/remapping': 2.3.0
      '@babel/code-frame': 7.24.7
      '@babel/generator': 7.24.7
      '@babel/helper-compilation-targets': 7.24.7
      '@babel/helper-module-transforms': 7.24.7(@babel/core@7.24.7)
      '@babel/helpers': 7.24.7
      '@babel/parser': 7.24.7
      '@babel/template': 7.24.7
      '@babel/traverse': 7.24.7
      '@babel/types': 7.24.7
      convert-source-map: 2.0.0
      debug: 4.3.5
      gensync: 1.0.0-beta.2
      json5: 2.2.3
      semver: 6.3.1
    transitivePeerDependencies:
      - supports-color

  '@babel/generator@7.24.7':
    dependencies:
      '@babel/types': 7.24.7
      '@jridgewell/gen-mapping': 0.3.5
      '@jridgewell/trace-mapping': 0.3.25
      jsesc: 2.5.2

  '@babel/helper-annotate-as-pure@7.24.7':
    dependencies:
      '@babel/types': 7.24.7

  '@babel/helper-builder-binary-assignment-operator-visitor@7.24.7':
    dependencies:
      '@babel/traverse': 7.24.7
      '@babel/types': 7.24.7
    transitivePeerDependencies:
      - supports-color

  '@babel/helper-compilation-targets@7.24.7':
    dependencies:
      '@babel/compat-data': 7.24.7
      '@babel/helper-validator-option': 7.24.7
      browserslist: 4.23.1
      lru-cache: 5.1.1
      semver: 6.3.1

  '@babel/helper-create-class-features-plugin@7.24.7(@babel/core@7.24.7)':
    dependencies:
      '@babel/core': 7.24.7
      '@babel/helper-annotate-as-pure': 7.24.7
      '@babel/helper-environment-visitor': 7.24.7
      '@babel/helper-function-name': 7.24.7
      '@babel/helper-member-expression-to-functions': 7.24.7
      '@babel/helper-optimise-call-expression': 7.24.7
      '@babel/helper-replace-supers': 7.24.7(@babel/core@7.24.7)
      '@babel/helper-skip-transparent-expression-wrappers': 7.24.7
      '@babel/helper-split-export-declaration': 7.24.7
      semver: 6.3.1
    transitivePeerDependencies:
      - supports-color

  '@babel/helper-create-regexp-features-plugin@7.24.7(@babel/core@7.24.7)':
    dependencies:
      '@babel/core': 7.24.7
      '@babel/helper-annotate-as-pure': 7.24.7
      regexpu-core: 5.3.2
      semver: 6.3.1

  '@babel/helper-define-polyfill-provider@0.6.2(@babel/core@7.24.7)':
    dependencies:
      '@babel/core': 7.24.7
      '@babel/helper-compilation-targets': 7.24.7
      '@babel/helper-plugin-utils': 7.24.7
      debug: 4.3.5
      lodash.debounce: 4.0.8
      resolve: 1.22.8
    transitivePeerDependencies:
      - supports-color

  '@babel/helper-environment-visitor@7.24.7':
    dependencies:
      '@babel/types': 7.24.7

  '@babel/helper-function-name@7.24.7':
    dependencies:
      '@babel/template': 7.24.7
      '@babel/types': 7.24.7

  '@babel/helper-hoist-variables@7.24.7':
    dependencies:
      '@babel/types': 7.24.7

  '@babel/helper-member-expression-to-functions@7.24.7':
    dependencies:
      '@babel/traverse': 7.24.7
      '@babel/types': 7.24.7
    transitivePeerDependencies:
      - supports-color

  '@babel/helper-module-imports@7.24.7':
    dependencies:
      '@babel/traverse': 7.24.7
      '@babel/types': 7.24.7
    transitivePeerDependencies:
      - supports-color

  '@babel/helper-module-transforms@7.24.7(@babel/core@7.24.7)':
    dependencies:
      '@babel/core': 7.24.7
      '@babel/helper-environment-visitor': 7.24.7
      '@babel/helper-module-imports': 7.24.7
      '@babel/helper-simple-access': 7.24.7
      '@babel/helper-split-export-declaration': 7.24.7
      '@babel/helper-validator-identifier': 7.24.7
    transitivePeerDependencies:
      - supports-color

  '@babel/helper-optimise-call-expression@7.24.7':
    dependencies:
      '@babel/types': 7.24.7

  '@babel/helper-plugin-utils@7.24.7': {}

  '@babel/helper-remap-async-to-generator@7.24.7(@babel/core@7.24.7)':
    dependencies:
      '@babel/core': 7.24.7
      '@babel/helper-annotate-as-pure': 7.24.7
      '@babel/helper-environment-visitor': 7.24.7
      '@babel/helper-wrap-function': 7.24.7
    transitivePeerDependencies:
      - supports-color

  '@babel/helper-replace-supers@7.24.7(@babel/core@7.24.7)':
    dependencies:
      '@babel/core': 7.24.7
      '@babel/helper-environment-visitor': 7.24.7
      '@babel/helper-member-expression-to-functions': 7.24.7
      '@babel/helper-optimise-call-expression': 7.24.7
    transitivePeerDependencies:
      - supports-color

  '@babel/helper-simple-access@7.24.7':
    dependencies:
      '@babel/traverse': 7.24.7
      '@babel/types': 7.24.7
    transitivePeerDependencies:
      - supports-color

  '@babel/helper-skip-transparent-expression-wrappers@7.24.7':
    dependencies:
      '@babel/traverse': 7.24.7
      '@babel/types': 7.24.7
    transitivePeerDependencies:
      - supports-color

  '@babel/helper-split-export-declaration@7.24.7':
    dependencies:
      '@babel/types': 7.24.7

  '@babel/helper-string-parser@7.24.7': {}

  '@babel/helper-validator-identifier@7.24.7': {}

  '@babel/helper-validator-option@7.24.7': {}

  '@babel/helper-wrap-function@7.24.7':
    dependencies:
      '@babel/helper-function-name': 7.24.7
      '@babel/template': 7.24.7
      '@babel/traverse': 7.24.7
      '@babel/types': 7.24.7
    transitivePeerDependencies:
      - supports-color

  '@babel/helpers@7.24.7':
    dependencies:
      '@babel/template': 7.24.7
      '@babel/types': 7.24.7

  '@babel/highlight@7.24.7':
    dependencies:
      '@babel/helper-validator-identifier': 7.24.7
      chalk: 2.4.2
      js-tokens: 4.0.0
      picocolors: 1.0.1

  '@babel/parser@7.24.7':
    dependencies:
      '@babel/types': 7.24.7

  '@babel/plugin-bugfix-firefox-class-in-computed-class-key@7.24.7(@babel/core@7.24.7)':
    dependencies:
      '@babel/core': 7.24.7
      '@babel/helper-environment-visitor': 7.24.7
      '@babel/helper-plugin-utils': 7.24.7

  '@babel/plugin-bugfix-safari-id-destructuring-collision-in-function-expression@7.24.7(@babel/core@7.24.7)':
    dependencies:
      '@babel/core': 7.24.7
      '@babel/helper-plugin-utils': 7.24.7

  '@babel/plugin-bugfix-v8-spread-parameters-in-optional-chaining@7.24.7(@babel/core@7.24.7)':
    dependencies:
      '@babel/core': 7.24.7
      '@babel/helper-plugin-utils': 7.24.7
      '@babel/helper-skip-transparent-expression-wrappers': 7.24.7
      '@babel/plugin-transform-optional-chaining': 7.24.7(@babel/core@7.24.7)
    transitivePeerDependencies:
      - supports-color

  '@babel/plugin-bugfix-v8-static-class-fields-redefine-readonly@7.24.7(@babel/core@7.24.7)':
    dependencies:
      '@babel/core': 7.24.7
      '@babel/helper-environment-visitor': 7.24.7
      '@babel/helper-plugin-utils': 7.24.7

  '@babel/plugin-proposal-private-property-in-object@7.21.0-placeholder-for-preset-env.2(@babel/core@7.24.7)':
    dependencies:
      '@babel/core': 7.24.7

  '@babel/plugin-syntax-async-generators@7.8.4(@babel/core@7.24.7)':
    dependencies:
      '@babel/core': 7.24.7
      '@babel/helper-plugin-utils': 7.24.7

  '@babel/plugin-syntax-bigint@7.8.3(@babel/core@7.24.7)':
    dependencies:
      '@babel/core': 7.24.7
      '@babel/helper-plugin-utils': 7.24.7

  '@babel/plugin-syntax-class-properties@7.12.13(@babel/core@7.24.7)':
    dependencies:
      '@babel/core': 7.24.7
      '@babel/helper-plugin-utils': 7.24.7

  '@babel/plugin-syntax-class-static-block@7.14.5(@babel/core@7.24.7)':
    dependencies:
      '@babel/core': 7.24.7
      '@babel/helper-plugin-utils': 7.24.7

  '@babel/plugin-syntax-dynamic-import@7.8.3(@babel/core@7.24.7)':
    dependencies:
      '@babel/core': 7.24.7
      '@babel/helper-plugin-utils': 7.24.7

  '@babel/plugin-syntax-export-namespace-from@7.8.3(@babel/core@7.24.7)':
    dependencies:
      '@babel/core': 7.24.7
      '@babel/helper-plugin-utils': 7.24.7

  '@babel/plugin-syntax-flow@7.24.7(@babel/core@7.24.7)':
    dependencies:
      '@babel/core': 7.24.7
      '@babel/helper-plugin-utils': 7.24.7

  '@babel/plugin-syntax-import-assertions@7.24.7(@babel/core@7.24.7)':
    dependencies:
      '@babel/core': 7.24.7
      '@babel/helper-plugin-utils': 7.24.7

  '@babel/plugin-syntax-import-attributes@7.24.7(@babel/core@7.24.7)':
    dependencies:
      '@babel/core': 7.24.7
      '@babel/helper-plugin-utils': 7.24.7

  '@babel/plugin-syntax-import-meta@7.10.4(@babel/core@7.24.7)':
    dependencies:
      '@babel/core': 7.24.7
      '@babel/helper-plugin-utils': 7.24.7

  '@babel/plugin-syntax-json-strings@7.8.3(@babel/core@7.24.7)':
    dependencies:
      '@babel/core': 7.24.7
      '@babel/helper-plugin-utils': 7.24.7

  '@babel/plugin-syntax-jsx@7.24.7(@babel/core@7.24.7)':
    dependencies:
      '@babel/core': 7.24.7
      '@babel/helper-plugin-utils': 7.24.7

  '@babel/plugin-syntax-logical-assignment-operators@7.10.4(@babel/core@7.24.7)':
    dependencies:
      '@babel/core': 7.24.7
      '@babel/helper-plugin-utils': 7.24.7

  '@babel/plugin-syntax-nullish-coalescing-operator@7.8.3(@babel/core@7.24.7)':
    dependencies:
      '@babel/core': 7.24.7
      '@babel/helper-plugin-utils': 7.24.7

  '@babel/plugin-syntax-numeric-separator@7.10.4(@babel/core@7.24.7)':
    dependencies:
      '@babel/core': 7.24.7
      '@babel/helper-plugin-utils': 7.24.7

  '@babel/plugin-syntax-object-rest-spread@7.8.3(@babel/core@7.24.7)':
    dependencies:
      '@babel/core': 7.24.7
      '@babel/helper-plugin-utils': 7.24.7

  '@babel/plugin-syntax-optional-catch-binding@7.8.3(@babel/core@7.24.7)':
    dependencies:
      '@babel/core': 7.24.7
      '@babel/helper-plugin-utils': 7.24.7

  '@babel/plugin-syntax-optional-chaining@7.8.3(@babel/core@7.24.7)':
    dependencies:
      '@babel/core': 7.24.7
      '@babel/helper-plugin-utils': 7.24.7

  '@babel/plugin-syntax-private-property-in-object@7.14.5(@babel/core@7.24.7)':
    dependencies:
      '@babel/core': 7.24.7
      '@babel/helper-plugin-utils': 7.24.7

  '@babel/plugin-syntax-top-level-await@7.14.5(@babel/core@7.24.7)':
    dependencies:
      '@babel/core': 7.24.7
      '@babel/helper-plugin-utils': 7.24.7

  '@babel/plugin-syntax-typescript@7.24.7(@babel/core@7.24.7)':
    dependencies:
      '@babel/core': 7.24.7
      '@babel/helper-plugin-utils': 7.24.7

  '@babel/plugin-syntax-unicode-sets-regex@7.18.6(@babel/core@7.24.7)':
    dependencies:
      '@babel/core': 7.24.7
      '@babel/helper-create-regexp-features-plugin': 7.24.7(@babel/core@7.24.7)
      '@babel/helper-plugin-utils': 7.24.7

  '@babel/plugin-transform-arrow-functions@7.24.7(@babel/core@7.24.7)':
    dependencies:
      '@babel/core': 7.24.7
      '@babel/helper-plugin-utils': 7.24.7

  '@babel/plugin-transform-async-generator-functions@7.24.7(@babel/core@7.24.7)':
    dependencies:
      '@babel/core': 7.24.7
      '@babel/helper-environment-visitor': 7.24.7
      '@babel/helper-plugin-utils': 7.24.7
      '@babel/helper-remap-async-to-generator': 7.24.7(@babel/core@7.24.7)
      '@babel/plugin-syntax-async-generators': 7.8.4(@babel/core@7.24.7)
    transitivePeerDependencies:
      - supports-color

  '@babel/plugin-transform-async-to-generator@7.24.7(@babel/core@7.24.7)':
    dependencies:
      '@babel/core': 7.24.7
      '@babel/helper-module-imports': 7.24.7
      '@babel/helper-plugin-utils': 7.24.7
      '@babel/helper-remap-async-to-generator': 7.24.7(@babel/core@7.24.7)
    transitivePeerDependencies:
      - supports-color

  '@babel/plugin-transform-block-scoped-functions@7.24.7(@babel/core@7.24.7)':
    dependencies:
      '@babel/core': 7.24.7
      '@babel/helper-plugin-utils': 7.24.7

  '@babel/plugin-transform-block-scoping@7.24.7(@babel/core@7.24.7)':
    dependencies:
      '@babel/core': 7.24.7
      '@babel/helper-plugin-utils': 7.24.7

  '@babel/plugin-transform-class-properties@7.24.7(@babel/core@7.24.7)':
    dependencies:
      '@babel/core': 7.24.7
      '@babel/helper-create-class-features-plugin': 7.24.7(@babel/core@7.24.7)
      '@babel/helper-plugin-utils': 7.24.7
    transitivePeerDependencies:
      - supports-color

  '@babel/plugin-transform-class-static-block@7.24.7(@babel/core@7.24.7)':
    dependencies:
      '@babel/core': 7.24.7
      '@babel/helper-create-class-features-plugin': 7.24.7(@babel/core@7.24.7)
      '@babel/helper-plugin-utils': 7.24.7
      '@babel/plugin-syntax-class-static-block': 7.14.5(@babel/core@7.24.7)
    transitivePeerDependencies:
      - supports-color

  '@babel/plugin-transform-classes@7.24.7(@babel/core@7.24.7)':
    dependencies:
      '@babel/core': 7.24.7
      '@babel/helper-annotate-as-pure': 7.24.7
      '@babel/helper-compilation-targets': 7.24.7
      '@babel/helper-environment-visitor': 7.24.7
      '@babel/helper-function-name': 7.24.7
      '@babel/helper-plugin-utils': 7.24.7
      '@babel/helper-replace-supers': 7.24.7(@babel/core@7.24.7)
      '@babel/helper-split-export-declaration': 7.24.7
      globals: 11.12.0
    transitivePeerDependencies:
      - supports-color

  '@babel/plugin-transform-computed-properties@7.24.7(@babel/core@7.24.7)':
    dependencies:
      '@babel/core': 7.24.7
      '@babel/helper-plugin-utils': 7.24.7
      '@babel/template': 7.24.7

  '@babel/plugin-transform-destructuring@7.24.7(@babel/core@7.24.7)':
    dependencies:
      '@babel/core': 7.24.7
      '@babel/helper-plugin-utils': 7.24.7

  '@babel/plugin-transform-dotall-regex@7.24.7(@babel/core@7.24.7)':
    dependencies:
      '@babel/core': 7.24.7
      '@babel/helper-create-regexp-features-plugin': 7.24.7(@babel/core@7.24.7)
      '@babel/helper-plugin-utils': 7.24.7

  '@babel/plugin-transform-duplicate-keys@7.24.7(@babel/core@7.24.7)':
    dependencies:
      '@babel/core': 7.24.7
      '@babel/helper-plugin-utils': 7.24.7

  '@babel/plugin-transform-dynamic-import@7.24.7(@babel/core@7.24.7)':
    dependencies:
      '@babel/core': 7.24.7
      '@babel/helper-plugin-utils': 7.24.7
      '@babel/plugin-syntax-dynamic-import': 7.8.3(@babel/core@7.24.7)

  '@babel/plugin-transform-exponentiation-operator@7.24.7(@babel/core@7.24.7)':
    dependencies:
      '@babel/core': 7.24.7
      '@babel/helper-builder-binary-assignment-operator-visitor': 7.24.7
      '@babel/helper-plugin-utils': 7.24.7
    transitivePeerDependencies:
      - supports-color

  '@babel/plugin-transform-export-namespace-from@7.24.7(@babel/core@7.24.7)':
    dependencies:
      '@babel/core': 7.24.7
      '@babel/helper-plugin-utils': 7.24.7
      '@babel/plugin-syntax-export-namespace-from': 7.8.3(@babel/core@7.24.7)

  '@babel/plugin-transform-flow-strip-types@7.24.7(@babel/core@7.24.7)':
    dependencies:
      '@babel/core': 7.24.7
      '@babel/helper-plugin-utils': 7.24.7
      '@babel/plugin-syntax-flow': 7.24.7(@babel/core@7.24.7)

  '@babel/plugin-transform-for-of@7.24.7(@babel/core@7.24.7)':
    dependencies:
      '@babel/core': 7.24.7
      '@babel/helper-plugin-utils': 7.24.7
      '@babel/helper-skip-transparent-expression-wrappers': 7.24.7
    transitivePeerDependencies:
      - supports-color

  '@babel/plugin-transform-function-name@7.24.7(@babel/core@7.24.7)':
    dependencies:
      '@babel/core': 7.24.7
      '@babel/helper-compilation-targets': 7.24.7
      '@babel/helper-function-name': 7.24.7
      '@babel/helper-plugin-utils': 7.24.7

  '@babel/plugin-transform-json-strings@7.24.7(@babel/core@7.24.7)':
    dependencies:
      '@babel/core': 7.24.7
      '@babel/helper-plugin-utils': 7.24.7
      '@babel/plugin-syntax-json-strings': 7.8.3(@babel/core@7.24.7)

  '@babel/plugin-transform-literals@7.24.7(@babel/core@7.24.7)':
    dependencies:
      '@babel/core': 7.24.7
      '@babel/helper-plugin-utils': 7.24.7

  '@babel/plugin-transform-logical-assignment-operators@7.24.7(@babel/core@7.24.7)':
    dependencies:
      '@babel/core': 7.24.7
      '@babel/helper-plugin-utils': 7.24.7
      '@babel/plugin-syntax-logical-assignment-operators': 7.10.4(@babel/core@7.24.7)

  '@babel/plugin-transform-member-expression-literals@7.24.7(@babel/core@7.24.7)':
    dependencies:
      '@babel/core': 7.24.7
      '@babel/helper-plugin-utils': 7.24.7

  '@babel/plugin-transform-modules-amd@7.24.7(@babel/core@7.24.7)':
    dependencies:
      '@babel/core': 7.24.7
      '@babel/helper-module-transforms': 7.24.7(@babel/core@7.24.7)
      '@babel/helper-plugin-utils': 7.24.7
    transitivePeerDependencies:
      - supports-color

  '@babel/plugin-transform-modules-commonjs@7.24.7(@babel/core@7.24.7)':
    dependencies:
      '@babel/core': 7.24.7
      '@babel/helper-module-transforms': 7.24.7(@babel/core@7.24.7)
      '@babel/helper-plugin-utils': 7.24.7
      '@babel/helper-simple-access': 7.24.7
    transitivePeerDependencies:
      - supports-color

  '@babel/plugin-transform-modules-systemjs@7.24.7(@babel/core@7.24.7)':
    dependencies:
      '@babel/core': 7.24.7
      '@babel/helper-hoist-variables': 7.24.7
      '@babel/helper-module-transforms': 7.24.7(@babel/core@7.24.7)
      '@babel/helper-plugin-utils': 7.24.7
      '@babel/helper-validator-identifier': 7.24.7
    transitivePeerDependencies:
      - supports-color

  '@babel/plugin-transform-modules-umd@7.24.7(@babel/core@7.24.7)':
    dependencies:
      '@babel/core': 7.24.7
      '@babel/helper-module-transforms': 7.24.7(@babel/core@7.24.7)
      '@babel/helper-plugin-utils': 7.24.7
    transitivePeerDependencies:
      - supports-color

  '@babel/plugin-transform-named-capturing-groups-regex@7.24.7(@babel/core@7.24.7)':
    dependencies:
      '@babel/core': 7.24.7
      '@babel/helper-create-regexp-features-plugin': 7.24.7(@babel/core@7.24.7)
      '@babel/helper-plugin-utils': 7.24.7

  '@babel/plugin-transform-new-target@7.24.7(@babel/core@7.24.7)':
    dependencies:
      '@babel/core': 7.24.7
      '@babel/helper-plugin-utils': 7.24.7

  '@babel/plugin-transform-nullish-coalescing-operator@7.24.7(@babel/core@7.24.7)':
    dependencies:
      '@babel/core': 7.24.7
      '@babel/helper-plugin-utils': 7.24.7
      '@babel/plugin-syntax-nullish-coalescing-operator': 7.8.3(@babel/core@7.24.7)

  '@babel/plugin-transform-numeric-separator@7.24.7(@babel/core@7.24.7)':
    dependencies:
      '@babel/core': 7.24.7
      '@babel/helper-plugin-utils': 7.24.7
      '@babel/plugin-syntax-numeric-separator': 7.10.4(@babel/core@7.24.7)

  '@babel/plugin-transform-object-rest-spread@7.24.7(@babel/core@7.24.7)':
    dependencies:
      '@babel/core': 7.24.7
      '@babel/helper-compilation-targets': 7.24.7
      '@babel/helper-plugin-utils': 7.24.7
      '@babel/plugin-syntax-object-rest-spread': 7.8.3(@babel/core@7.24.7)
      '@babel/plugin-transform-parameters': 7.24.7(@babel/core@7.24.7)

  '@babel/plugin-transform-object-super@7.24.7(@babel/core@7.24.7)':
    dependencies:
      '@babel/core': 7.24.7
      '@babel/helper-plugin-utils': 7.24.7
      '@babel/helper-replace-supers': 7.24.7(@babel/core@7.24.7)
    transitivePeerDependencies:
      - supports-color

  '@babel/plugin-transform-optional-catch-binding@7.24.7(@babel/core@7.24.7)':
    dependencies:
      '@babel/core': 7.24.7
      '@babel/helper-plugin-utils': 7.24.7
      '@babel/plugin-syntax-optional-catch-binding': 7.8.3(@babel/core@7.24.7)

  '@babel/plugin-transform-optional-chaining@7.24.7(@babel/core@7.24.7)':
    dependencies:
      '@babel/core': 7.24.7
      '@babel/helper-plugin-utils': 7.24.7
      '@babel/helper-skip-transparent-expression-wrappers': 7.24.7
      '@babel/plugin-syntax-optional-chaining': 7.8.3(@babel/core@7.24.7)
    transitivePeerDependencies:
      - supports-color

  '@babel/plugin-transform-parameters@7.24.7(@babel/core@7.24.7)':
    dependencies:
      '@babel/core': 7.24.7
      '@babel/helper-plugin-utils': 7.24.7

  '@babel/plugin-transform-private-methods@7.24.7(@babel/core@7.24.7)':
    dependencies:
      '@babel/core': 7.24.7
      '@babel/helper-create-class-features-plugin': 7.24.7(@babel/core@7.24.7)
      '@babel/helper-plugin-utils': 7.24.7
    transitivePeerDependencies:
      - supports-color

  '@babel/plugin-transform-private-property-in-object@7.24.7(@babel/core@7.24.7)':
    dependencies:
      '@babel/core': 7.24.7
      '@babel/helper-annotate-as-pure': 7.24.7
      '@babel/helper-create-class-features-plugin': 7.24.7(@babel/core@7.24.7)
      '@babel/helper-plugin-utils': 7.24.7
      '@babel/plugin-syntax-private-property-in-object': 7.14.5(@babel/core@7.24.7)
    transitivePeerDependencies:
      - supports-color

  '@babel/plugin-transform-property-literals@7.24.7(@babel/core@7.24.7)':
    dependencies:
      '@babel/core': 7.24.7
      '@babel/helper-plugin-utils': 7.24.7

  '@babel/plugin-transform-react-display-name@7.24.7(@babel/core@7.24.7)':
    dependencies:
      '@babel/core': 7.24.7
      '@babel/helper-plugin-utils': 7.24.7

  '@babel/plugin-transform-react-jsx-development@7.24.7(@babel/core@7.24.7)':
    dependencies:
      '@babel/core': 7.24.7
      '@babel/plugin-transform-react-jsx': 7.24.7(@babel/core@7.24.7)
    transitivePeerDependencies:
      - supports-color

  '@babel/plugin-transform-react-jsx-self@7.24.7(@babel/core@7.24.7)':
    dependencies:
      '@babel/core': 7.24.7
      '@babel/helper-plugin-utils': 7.24.7

  '@babel/plugin-transform-react-jsx-source@7.24.7(@babel/core@7.24.7)':
    dependencies:
      '@babel/core': 7.24.7
      '@babel/helper-plugin-utils': 7.24.7

  '@babel/plugin-transform-react-jsx@7.24.7(@babel/core@7.24.7)':
    dependencies:
      '@babel/core': 7.24.7
      '@babel/helper-annotate-as-pure': 7.24.7
      '@babel/helper-module-imports': 7.24.7
      '@babel/helper-plugin-utils': 7.24.7
      '@babel/plugin-syntax-jsx': 7.24.7(@babel/core@7.24.7)
      '@babel/types': 7.24.7
    transitivePeerDependencies:
      - supports-color

  '@babel/plugin-transform-react-pure-annotations@7.24.7(@babel/core@7.24.7)':
    dependencies:
      '@babel/core': 7.24.7
      '@babel/helper-annotate-as-pure': 7.24.7
      '@babel/helper-plugin-utils': 7.24.7

  '@babel/plugin-transform-regenerator@7.24.7(@babel/core@7.24.7)':
    dependencies:
      '@babel/core': 7.24.7
      '@babel/helper-plugin-utils': 7.24.7
      regenerator-transform: 0.15.2

  '@babel/plugin-transform-reserved-words@7.24.7(@babel/core@7.24.7)':
    dependencies:
      '@babel/core': 7.24.7
      '@babel/helper-plugin-utils': 7.24.7

  '@babel/plugin-transform-shorthand-properties@7.24.7(@babel/core@7.24.7)':
    dependencies:
      '@babel/core': 7.24.7
      '@babel/helper-plugin-utils': 7.24.7

  '@babel/plugin-transform-spread@7.24.7(@babel/core@7.24.7)':
    dependencies:
      '@babel/core': 7.24.7
      '@babel/helper-plugin-utils': 7.24.7
      '@babel/helper-skip-transparent-expression-wrappers': 7.24.7
    transitivePeerDependencies:
      - supports-color

  '@babel/plugin-transform-sticky-regex@7.24.7(@babel/core@7.24.7)':
    dependencies:
      '@babel/core': 7.24.7
      '@babel/helper-plugin-utils': 7.24.7

  '@babel/plugin-transform-template-literals@7.24.7(@babel/core@7.24.7)':
    dependencies:
      '@babel/core': 7.24.7
      '@babel/helper-plugin-utils': 7.24.7

  '@babel/plugin-transform-typeof-symbol@7.24.7(@babel/core@7.24.7)':
    dependencies:
      '@babel/core': 7.24.7
      '@babel/helper-plugin-utils': 7.24.7

  '@babel/plugin-transform-typescript@7.24.7(@babel/core@7.24.7)':
    dependencies:
      '@babel/core': 7.24.7
      '@babel/helper-annotate-as-pure': 7.24.7
      '@babel/helper-create-class-features-plugin': 7.24.7(@babel/core@7.24.7)
      '@babel/helper-plugin-utils': 7.24.7
      '@babel/plugin-syntax-typescript': 7.24.7(@babel/core@7.24.7)
    transitivePeerDependencies:
      - supports-color

  '@babel/plugin-transform-unicode-escapes@7.24.7(@babel/core@7.24.7)':
    dependencies:
      '@babel/core': 7.24.7
      '@babel/helper-plugin-utils': 7.24.7

  '@babel/plugin-transform-unicode-property-regex@7.24.7(@babel/core@7.24.7)':
    dependencies:
      '@babel/core': 7.24.7
      '@babel/helper-create-regexp-features-plugin': 7.24.7(@babel/core@7.24.7)
      '@babel/helper-plugin-utils': 7.24.7

  '@babel/plugin-transform-unicode-regex@7.24.7(@babel/core@7.24.7)':
    dependencies:
      '@babel/core': 7.24.7
      '@babel/helper-create-regexp-features-plugin': 7.24.7(@babel/core@7.24.7)
      '@babel/helper-plugin-utils': 7.24.7

  '@babel/plugin-transform-unicode-sets-regex@7.24.7(@babel/core@7.24.7)':
    dependencies:
      '@babel/core': 7.24.7
      '@babel/helper-create-regexp-features-plugin': 7.24.7(@babel/core@7.24.7)
      '@babel/helper-plugin-utils': 7.24.7

  '@babel/preset-env@7.24.7(@babel/core@7.24.7)':
    dependencies:
      '@babel/compat-data': 7.24.7
      '@babel/core': 7.24.7
      '@babel/helper-compilation-targets': 7.24.7
      '@babel/helper-plugin-utils': 7.24.7
      '@babel/helper-validator-option': 7.24.7
      '@babel/plugin-bugfix-firefox-class-in-computed-class-key': 7.24.7(@babel/core@7.24.7)
      '@babel/plugin-bugfix-safari-id-destructuring-collision-in-function-expression': 7.24.7(@babel/core@7.24.7)
      '@babel/plugin-bugfix-v8-spread-parameters-in-optional-chaining': 7.24.7(@babel/core@7.24.7)
      '@babel/plugin-bugfix-v8-static-class-fields-redefine-readonly': 7.24.7(@babel/core@7.24.7)
      '@babel/plugin-proposal-private-property-in-object': 7.21.0-placeholder-for-preset-env.2(@babel/core@7.24.7)
      '@babel/plugin-syntax-async-generators': 7.8.4(@babel/core@7.24.7)
      '@babel/plugin-syntax-class-properties': 7.12.13(@babel/core@7.24.7)
      '@babel/plugin-syntax-class-static-block': 7.14.5(@babel/core@7.24.7)
      '@babel/plugin-syntax-dynamic-import': 7.8.3(@babel/core@7.24.7)
      '@babel/plugin-syntax-export-namespace-from': 7.8.3(@babel/core@7.24.7)
      '@babel/plugin-syntax-import-assertions': 7.24.7(@babel/core@7.24.7)
      '@babel/plugin-syntax-import-attributes': 7.24.7(@babel/core@7.24.7)
      '@babel/plugin-syntax-import-meta': 7.10.4(@babel/core@7.24.7)
      '@babel/plugin-syntax-json-strings': 7.8.3(@babel/core@7.24.7)
      '@babel/plugin-syntax-logical-assignment-operators': 7.10.4(@babel/core@7.24.7)
      '@babel/plugin-syntax-nullish-coalescing-operator': 7.8.3(@babel/core@7.24.7)
      '@babel/plugin-syntax-numeric-separator': 7.10.4(@babel/core@7.24.7)
      '@babel/plugin-syntax-object-rest-spread': 7.8.3(@babel/core@7.24.7)
      '@babel/plugin-syntax-optional-catch-binding': 7.8.3(@babel/core@7.24.7)
      '@babel/plugin-syntax-optional-chaining': 7.8.3(@babel/core@7.24.7)
      '@babel/plugin-syntax-private-property-in-object': 7.14.5(@babel/core@7.24.7)
      '@babel/plugin-syntax-top-level-await': 7.14.5(@babel/core@7.24.7)
      '@babel/plugin-syntax-unicode-sets-regex': 7.18.6(@babel/core@7.24.7)
      '@babel/plugin-transform-arrow-functions': 7.24.7(@babel/core@7.24.7)
      '@babel/plugin-transform-async-generator-functions': 7.24.7(@babel/core@7.24.7)
      '@babel/plugin-transform-async-to-generator': 7.24.7(@babel/core@7.24.7)
      '@babel/plugin-transform-block-scoped-functions': 7.24.7(@babel/core@7.24.7)
      '@babel/plugin-transform-block-scoping': 7.24.7(@babel/core@7.24.7)
      '@babel/plugin-transform-class-properties': 7.24.7(@babel/core@7.24.7)
      '@babel/plugin-transform-class-static-block': 7.24.7(@babel/core@7.24.7)
      '@babel/plugin-transform-classes': 7.24.7(@babel/core@7.24.7)
      '@babel/plugin-transform-computed-properties': 7.24.7(@babel/core@7.24.7)
      '@babel/plugin-transform-destructuring': 7.24.7(@babel/core@7.24.7)
      '@babel/plugin-transform-dotall-regex': 7.24.7(@babel/core@7.24.7)
      '@babel/plugin-transform-duplicate-keys': 7.24.7(@babel/core@7.24.7)
      '@babel/plugin-transform-dynamic-import': 7.24.7(@babel/core@7.24.7)
      '@babel/plugin-transform-exponentiation-operator': 7.24.7(@babel/core@7.24.7)
      '@babel/plugin-transform-export-namespace-from': 7.24.7(@babel/core@7.24.7)
      '@babel/plugin-transform-for-of': 7.24.7(@babel/core@7.24.7)
      '@babel/plugin-transform-function-name': 7.24.7(@babel/core@7.24.7)
      '@babel/plugin-transform-json-strings': 7.24.7(@babel/core@7.24.7)
      '@babel/plugin-transform-literals': 7.24.7(@babel/core@7.24.7)
      '@babel/plugin-transform-logical-assignment-operators': 7.24.7(@babel/core@7.24.7)
      '@babel/plugin-transform-member-expression-literals': 7.24.7(@babel/core@7.24.7)
      '@babel/plugin-transform-modules-amd': 7.24.7(@babel/core@7.24.7)
      '@babel/plugin-transform-modules-commonjs': 7.24.7(@babel/core@7.24.7)
      '@babel/plugin-transform-modules-systemjs': 7.24.7(@babel/core@7.24.7)
      '@babel/plugin-transform-modules-umd': 7.24.7(@babel/core@7.24.7)
      '@babel/plugin-transform-named-capturing-groups-regex': 7.24.7(@babel/core@7.24.7)
      '@babel/plugin-transform-new-target': 7.24.7(@babel/core@7.24.7)
      '@babel/plugin-transform-nullish-coalescing-operator': 7.24.7(@babel/core@7.24.7)
      '@babel/plugin-transform-numeric-separator': 7.24.7(@babel/core@7.24.7)
      '@babel/plugin-transform-object-rest-spread': 7.24.7(@babel/core@7.24.7)
      '@babel/plugin-transform-object-super': 7.24.7(@babel/core@7.24.7)
      '@babel/plugin-transform-optional-catch-binding': 7.24.7(@babel/core@7.24.7)
      '@babel/plugin-transform-optional-chaining': 7.24.7(@babel/core@7.24.7)
      '@babel/plugin-transform-parameters': 7.24.7(@babel/core@7.24.7)
      '@babel/plugin-transform-private-methods': 7.24.7(@babel/core@7.24.7)
      '@babel/plugin-transform-private-property-in-object': 7.24.7(@babel/core@7.24.7)
      '@babel/plugin-transform-property-literals': 7.24.7(@babel/core@7.24.7)
      '@babel/plugin-transform-regenerator': 7.24.7(@babel/core@7.24.7)
      '@babel/plugin-transform-reserved-words': 7.24.7(@babel/core@7.24.7)
      '@babel/plugin-transform-shorthand-properties': 7.24.7(@babel/core@7.24.7)
      '@babel/plugin-transform-spread': 7.24.7(@babel/core@7.24.7)
      '@babel/plugin-transform-sticky-regex': 7.24.7(@babel/core@7.24.7)
      '@babel/plugin-transform-template-literals': 7.24.7(@babel/core@7.24.7)
      '@babel/plugin-transform-typeof-symbol': 7.24.7(@babel/core@7.24.7)
      '@babel/plugin-transform-unicode-escapes': 7.24.7(@babel/core@7.24.7)
      '@babel/plugin-transform-unicode-property-regex': 7.24.7(@babel/core@7.24.7)
      '@babel/plugin-transform-unicode-regex': 7.24.7(@babel/core@7.24.7)
      '@babel/plugin-transform-unicode-sets-regex': 7.24.7(@babel/core@7.24.7)
      '@babel/preset-modules': 0.1.6-no-external-plugins(@babel/core@7.24.7)
      babel-plugin-polyfill-corejs2: 0.4.11(@babel/core@7.24.7)
      babel-plugin-polyfill-corejs3: 0.10.4(@babel/core@7.24.7)
      babel-plugin-polyfill-regenerator: 0.6.2(@babel/core@7.24.7)
      core-js-compat: 3.37.1
      semver: 6.3.1
    transitivePeerDependencies:
      - supports-color

  '@babel/preset-flow@7.24.7(@babel/core@7.24.7)':
    dependencies:
      '@babel/core': 7.24.7
      '@babel/helper-plugin-utils': 7.24.7
      '@babel/helper-validator-option': 7.24.7
      '@babel/plugin-transform-flow-strip-types': 7.24.7(@babel/core@7.24.7)

  '@babel/preset-modules@0.1.6-no-external-plugins(@babel/core@7.24.7)':
    dependencies:
      '@babel/core': 7.24.7
      '@babel/helper-plugin-utils': 7.24.7
      '@babel/types': 7.24.7
      esutils: 2.0.3

  '@babel/preset-react@7.24.7(@babel/core@7.24.7)':
    dependencies:
      '@babel/core': 7.24.7
      '@babel/helper-plugin-utils': 7.24.7
      '@babel/helper-validator-option': 7.24.7
      '@babel/plugin-transform-react-display-name': 7.24.7(@babel/core@7.24.7)
      '@babel/plugin-transform-react-jsx': 7.24.7(@babel/core@7.24.7)
      '@babel/plugin-transform-react-jsx-development': 7.24.7(@babel/core@7.24.7)
      '@babel/plugin-transform-react-pure-annotations': 7.24.7(@babel/core@7.24.7)
    transitivePeerDependencies:
      - supports-color

  '@babel/preset-typescript@7.24.7(@babel/core@7.24.7)':
    dependencies:
      '@babel/core': 7.24.7
      '@babel/helper-plugin-utils': 7.24.7
      '@babel/helper-validator-option': 7.24.7
      '@babel/plugin-syntax-jsx': 7.24.7(@babel/core@7.24.7)
      '@babel/plugin-transform-modules-commonjs': 7.24.7(@babel/core@7.24.7)
      '@babel/plugin-transform-typescript': 7.24.7(@babel/core@7.24.7)
    transitivePeerDependencies:
      - supports-color

  '@babel/register@7.24.6(@babel/core@7.24.7)':
    dependencies:
      '@babel/core': 7.24.7
      clone-deep: 4.0.1
      find-cache-dir: 2.1.0
      make-dir: 2.1.0
      pirates: 4.0.6
      source-map-support: 0.5.21

  '@babel/regjsgen@0.8.0': {}

  '@babel/runtime@7.24.7':
    dependencies:
      regenerator-runtime: 0.14.1

  '@babel/template@7.24.7':
    dependencies:
      '@babel/code-frame': 7.24.7
      '@babel/parser': 7.24.7
      '@babel/types': 7.24.7

  '@babel/traverse@7.24.7':
    dependencies:
      '@babel/code-frame': 7.24.7
      '@babel/generator': 7.24.7
      '@babel/helper-environment-visitor': 7.24.7
      '@babel/helper-function-name': 7.24.7
      '@babel/helper-hoist-variables': 7.24.7
      '@babel/helper-split-export-declaration': 7.24.7
      '@babel/parser': 7.24.7
      '@babel/types': 7.24.7
      debug: 4.3.5
      globals: 11.12.0
    transitivePeerDependencies:
      - supports-color

  '@babel/types@7.24.7':
    dependencies:
      '@babel/helper-string-parser': 7.24.7
      '@babel/helper-validator-identifier': 7.24.7
      to-fast-properties: 2.0.0

  '@base2/pretty-print-object@1.0.1': {}

  '@bcoe/v8-coverage@0.2.3': {}

  '@chromatic-com/storybook@1.6.1(react@18.3.1)':
    dependencies:
      chromatic: 11.5.5
      filesize: 10.1.4
      jsonfile: 6.1.0
      react-confetti: 6.1.0(react@18.3.1)
      strip-ansi: 7.1.0
    transitivePeerDependencies:
      - '@chromatic-com/cypress'
      - '@chromatic-com/playwright'
      - react

  '@emotion/babel-plugin@11.11.0':
    dependencies:
      '@babel/helper-module-imports': 7.24.7
      '@babel/runtime': 7.24.7
      '@emotion/hash': 0.9.1
      '@emotion/memoize': 0.8.1
      '@emotion/serialize': 1.1.4
      babel-plugin-macros: 3.1.0
      convert-source-map: 1.9.0
      escape-string-regexp: 4.0.0
      find-root: 1.1.0
      source-map: 0.5.7
      stylis: 4.2.0
    transitivePeerDependencies:
      - supports-color

  '@emotion/cache@11.11.0':
    dependencies:
      '@emotion/memoize': 0.8.1
      '@emotion/sheet': 1.2.2
      '@emotion/utils': 1.2.1
      '@emotion/weak-memoize': 0.3.1
      stylis: 4.2.0

  '@emotion/hash@0.9.1': {}

  '@emotion/is-prop-valid@1.2.2':
    dependencies:
      '@emotion/memoize': 0.8.1

  '@emotion/memoize@0.8.1': {}

  '@emotion/react@11.11.4(@types/react@18.3.3)(react@18.3.1)':
    dependencies:
      '@babel/runtime': 7.24.7
      '@emotion/babel-plugin': 11.11.0
      '@emotion/cache': 11.11.0
      '@emotion/serialize': 1.1.4
      '@emotion/use-insertion-effect-with-fallbacks': 1.0.1(react@18.3.1)
      '@emotion/utils': 1.2.1
      '@emotion/weak-memoize': 0.3.1
      hoist-non-react-statics: 3.3.2
      react: 18.3.1
    optionalDependencies:
      '@types/react': 18.3.3
    transitivePeerDependencies:
      - supports-color

  '@emotion/serialize@1.1.4':
    dependencies:
      '@emotion/hash': 0.9.1
      '@emotion/memoize': 0.8.1
      '@emotion/unitless': 0.8.1
      '@emotion/utils': 1.2.1
      csstype: 3.1.3

  '@emotion/sheet@1.2.2': {}

  '@emotion/styled@11.11.5(@emotion/react@11.11.4(@types/react@18.3.3)(react@18.3.1))(@types/react@18.3.3)(react@18.3.1)':
    dependencies:
      '@babel/runtime': 7.24.7
      '@emotion/babel-plugin': 11.11.0
      '@emotion/is-prop-valid': 1.2.2
      '@emotion/react': 11.11.4(@types/react@18.3.3)(react@18.3.1)
      '@emotion/serialize': 1.1.4
      '@emotion/use-insertion-effect-with-fallbacks': 1.0.1(react@18.3.1)
      '@emotion/utils': 1.2.1
      react: 18.3.1
    optionalDependencies:
      '@types/react': 18.3.3
    transitivePeerDependencies:
      - supports-color

  '@emotion/unitless@0.8.1': {}

  '@emotion/use-insertion-effect-with-fallbacks@1.0.1(react@18.3.1)':
    dependencies:
      react: 18.3.1

  '@emotion/utils@1.2.1': {}

  '@emotion/weak-memoize@0.3.1': {}

  '@esbuild/aix-ppc64@0.21.5':
    optional: true

  '@esbuild/android-arm64@0.21.5':
    optional: true

  '@esbuild/android-arm@0.21.5':
    optional: true

  '@esbuild/android-x64@0.21.5':
    optional: true

  '@esbuild/darwin-arm64@0.21.5':
    optional: true

  '@esbuild/darwin-x64@0.21.5':
    optional: true

  '@esbuild/freebsd-arm64@0.21.5':
    optional: true

  '@esbuild/freebsd-x64@0.21.5':
    optional: true

  '@esbuild/linux-arm64@0.21.5':
    optional: true

  '@esbuild/linux-arm@0.21.5':
    optional: true

  '@esbuild/linux-ia32@0.21.5':
    optional: true

  '@esbuild/linux-loong64@0.21.5':
    optional: true

  '@esbuild/linux-mips64el@0.21.5':
    optional: true

  '@esbuild/linux-ppc64@0.21.5':
    optional: true

  '@esbuild/linux-riscv64@0.21.5':
    optional: true

  '@esbuild/linux-s390x@0.21.5':
    optional: true

  '@esbuild/linux-x64@0.21.5':
    optional: true

  '@esbuild/netbsd-x64@0.21.5':
    optional: true

  '@esbuild/openbsd-x64@0.21.5':
    optional: true

  '@esbuild/sunos-x64@0.21.5':
    optional: true

  '@esbuild/win32-arm64@0.21.5':
    optional: true

  '@esbuild/win32-ia32@0.21.5':
    optional: true

  '@esbuild/win32-x64@0.21.5':
    optional: true

  '@eslint-community/eslint-utils@4.4.0(eslint@8.57.0)':
    dependencies:
      eslint: 8.57.0
      eslint-visitor-keys: 3.4.3

  '@eslint-community/regexpp@4.10.1': {}

  '@eslint/eslintrc@2.1.4':
    dependencies:
      ajv: 6.12.6
      debug: 4.3.5
      espree: 9.6.1
      globals: 13.24.0
      ignore: 5.3.1
      import-fresh: 3.3.0
      js-yaml: 4.1.0
      minimatch: 3.1.2
      strip-json-comments: 3.1.1
    transitivePeerDependencies:
      - supports-color

  '@eslint/js@8.57.0': {}

  '@floating-ui/core@1.6.3':
    dependencies:
      '@floating-ui/utils': 0.2.3

  '@floating-ui/dom@1.6.6':
    dependencies:
      '@floating-ui/core': 1.6.3
      '@floating-ui/utils': 0.2.3

  '@floating-ui/react-dom@2.1.1(react-dom@18.3.1(react@18.3.1))(react@18.3.1)':
    dependencies:
      '@floating-ui/dom': 1.6.6
      react: 18.3.1
      react-dom: 18.3.1(react@18.3.1)

  '@floating-ui/utils@0.2.3': {}

  '@fontsource/inter@5.0.18': {}

  '@humanwhocodes/config-array@0.11.14':
    dependencies:
      '@humanwhocodes/object-schema': 2.0.3
      debug: 4.3.5
      minimatch: 3.1.2
    transitivePeerDependencies:
      - supports-color

  '@humanwhocodes/module-importer@1.0.1': {}

  '@humanwhocodes/object-schema@2.0.3': {}

  '@istanbuljs/load-nyc-config@1.1.0':
    dependencies:
      camelcase: 5.3.1
      find-up: 4.1.0
      get-package-type: 0.1.0
      js-yaml: 3.14.1
      resolve-from: 5.0.0

  '@istanbuljs/schema@0.1.3': {}

  '@jest/console@29.7.0':
    dependencies:
      '@jest/types': 29.6.3
      '@types/node': 20.14.9
      chalk: 4.1.2
      jest-message-util: 29.7.0
      jest-util: 29.7.0
      slash: 3.0.0

  '@jest/core@29.7.0(babel-plugin-macros@3.1.0)':
    dependencies:
      '@jest/console': 29.7.0
      '@jest/reporters': 29.7.0
      '@jest/test-result': 29.7.0
      '@jest/transform': 29.7.0
      '@jest/types': 29.6.3
      '@types/node': 20.14.9
      ansi-escapes: 4.3.2
      chalk: 4.1.2
      ci-info: 3.9.0
      exit: 0.1.2
      graceful-fs: 4.2.11
      jest-changed-files: 29.7.0
      jest-config: 29.7.0(@types/node@20.14.9)(babel-plugin-macros@3.1.0)
      jest-haste-map: 29.7.0
      jest-message-util: 29.7.0
      jest-regex-util: 29.6.3
      jest-resolve: 29.7.0
      jest-resolve-dependencies: 29.7.0
      jest-runner: 29.7.0
      jest-runtime: 29.7.0
      jest-snapshot: 29.7.0
      jest-util: 29.7.0
      jest-validate: 29.7.0
      jest-watcher: 29.7.0
      micromatch: 4.0.7
      pretty-format: 29.7.0
      slash: 3.0.0
      strip-ansi: 6.0.1
    transitivePeerDependencies:
      - babel-plugin-macros
      - supports-color
      - ts-node

  '@jest/environment@29.7.0':
    dependencies:
      '@jest/fake-timers': 29.7.0
      '@jest/types': 29.6.3
      '@types/node': 20.14.9
      jest-mock: 29.7.0

  '@jest/expect-utils@29.7.0':
    dependencies:
      jest-get-type: 29.6.3

  '@jest/expect@29.7.0':
    dependencies:
      expect: 29.7.0
      jest-snapshot: 29.7.0
    transitivePeerDependencies:
      - supports-color

  '@jest/fake-timers@29.7.0':
    dependencies:
      '@jest/types': 29.6.3
      '@sinonjs/fake-timers': 10.3.0
      '@types/node': 20.14.9
      jest-message-util: 29.7.0
      jest-mock: 29.7.0
      jest-util: 29.7.0

  '@jest/globals@29.7.0':
    dependencies:
      '@jest/environment': 29.7.0
      '@jest/expect': 29.7.0
      '@jest/types': 29.6.3
      jest-mock: 29.7.0
    transitivePeerDependencies:
      - supports-color

  '@jest/reporters@29.7.0':
    dependencies:
      '@bcoe/v8-coverage': 0.2.3
      '@jest/console': 29.7.0
      '@jest/test-result': 29.7.0
      '@jest/transform': 29.7.0
      '@jest/types': 29.6.3
      '@jridgewell/trace-mapping': 0.3.25
      '@types/node': 20.14.9
      chalk: 4.1.2
      collect-v8-coverage: 1.0.2
      exit: 0.1.2
      glob: 7.2.3
      graceful-fs: 4.2.11
      istanbul-lib-coverage: 3.2.2
      istanbul-lib-instrument: 6.0.3
      istanbul-lib-report: 3.0.1
      istanbul-lib-source-maps: 4.0.1
      istanbul-reports: 3.1.7
      jest-message-util: 29.7.0
      jest-util: 29.7.0
      jest-worker: 29.7.0
      slash: 3.0.0
      string-length: 4.0.2
      strip-ansi: 6.0.1
      v8-to-istanbul: 9.3.0
    transitivePeerDependencies:
      - supports-color

  '@jest/schemas@29.6.3':
    dependencies:
      '@sinclair/typebox': 0.27.8

  '@jest/source-map@29.6.3':
    dependencies:
      '@jridgewell/trace-mapping': 0.3.25
      callsites: 3.1.0
      graceful-fs: 4.2.11

  '@jest/test-result@29.7.0':
    dependencies:
      '@jest/console': 29.7.0
      '@jest/types': 29.6.3
      '@types/istanbul-lib-coverage': 2.0.6
      collect-v8-coverage: 1.0.2

  '@jest/test-sequencer@29.7.0':
    dependencies:
      '@jest/test-result': 29.7.0
      graceful-fs: 4.2.11
      jest-haste-map: 29.7.0
      slash: 3.0.0

  '@jest/transform@29.7.0':
    dependencies:
      '@babel/core': 7.24.7
      '@jest/types': 29.6.3
      '@jridgewell/trace-mapping': 0.3.25
      babel-plugin-istanbul: 6.1.1
      chalk: 4.1.2
      convert-source-map: 2.0.0
      fast-json-stable-stringify: 2.1.0
      graceful-fs: 4.2.11
      jest-haste-map: 29.7.0
      jest-regex-util: 29.6.3
      jest-util: 29.7.0
      micromatch: 4.0.7
      pirates: 4.0.6
      slash: 3.0.0
      write-file-atomic: 4.0.2
    transitivePeerDependencies:
      - supports-color

  '@jest/types@29.6.3':
    dependencies:
      '@jest/schemas': 29.6.3
      '@types/istanbul-lib-coverage': 2.0.6
      '@types/istanbul-reports': 3.0.4
      '@types/node': 20.14.9
      '@types/yargs': 17.0.32
      chalk: 4.1.2

  '@joshwooding/vite-plugin-react-docgen-typescript@0.3.1(typescript@5.5.2)(vite@5.3.1(@types/node@20.14.9))':
    dependencies:
      glob: 7.2.3
      glob-promise: 4.2.2(glob@7.2.3)
      magic-string: 0.27.0
      react-docgen-typescript: 2.2.2(typescript@5.5.2)
      vite: 5.3.1(@types/node@20.14.9)
    optionalDependencies:
      typescript: 5.5.2

  '@jridgewell/gen-mapping@0.3.5':
    dependencies:
      '@jridgewell/set-array': 1.2.1
      '@jridgewell/sourcemap-codec': 1.4.15
      '@jridgewell/trace-mapping': 0.3.25

  '@jridgewell/resolve-uri@3.1.2': {}

  '@jridgewell/set-array@1.2.1': {}

  '@jridgewell/sourcemap-codec@1.4.15': {}

  '@jridgewell/trace-mapping@0.3.25':
    dependencies:
      '@jridgewell/resolve-uri': 3.1.2
      '@jridgewell/sourcemap-codec': 1.4.15

  '@mdx-js/react@3.0.1(@types/react@18.3.3)(react@18.3.1)':
    dependencies:
      '@types/mdx': 2.0.13
      '@types/react': 18.3.3
      react: 18.3.1

  '@mui/base@5.0.0-beta.40(@types/react@18.3.3)(react-dom@18.3.1(react@18.3.1))(react@18.3.1)':
    dependencies:
      '@babel/runtime': 7.24.7
      '@floating-ui/react-dom': 2.1.1(react-dom@18.3.1(react@18.3.1))(react@18.3.1)
      '@mui/types': 7.2.14(@types/react@18.3.3)
      '@mui/utils': 5.15.20(@types/react@18.3.3)(react@18.3.1)
      '@popperjs/core': 2.11.8
      clsx: 2.1.1
      prop-types: 15.8.1
      react: 18.3.1
      react-dom: 18.3.1(react@18.3.1)
    optionalDependencies:
      '@types/react': 18.3.3

  '@mui/base@5.0.0-beta.42(@types/react@18.3.3)(react-dom@18.3.1(react@18.3.1))(react@18.3.1)':
    dependencies:
      '@babel/runtime': 7.24.7
      '@floating-ui/react-dom': 2.1.1(react-dom@18.3.1(react@18.3.1))(react@18.3.1)
      '@mui/types': 7.2.14(@types/react@18.3.3)
      '@mui/utils': 6.0.0-dev.20240529-082515-213b5e33ab(@types/react@18.3.3)(react@18.3.1)
      '@popperjs/core': 2.11.8
      clsx: 2.1.1
      prop-types: 15.8.1
      react: 18.3.1
      react-dom: 18.3.1(react@18.3.1)
    optionalDependencies:
      '@types/react': 18.3.3

  '@mui/core-downloads-tracker@5.16.4': {}

  '@mui/core-downloads-tracker@6.0.0-dev.240424162023-9968b4889d': {}

  '@mui/joy@5.0.0-beta.36(@emotion/react@11.11.4(@types/react@18.3.3)(react@18.3.1))(@emotion/styled@11.11.5(@emotion/react@11.11.4(@types/react@18.3.3)(react@18.3.1))(@types/react@18.3.3)(react@18.3.1))(@types/react@18.3.3)(react-dom@18.3.1(react@18.3.1))(react@18.3.1)':
    dependencies:
      '@babel/runtime': 7.24.7
      '@mui/base': 5.0.0-beta.42(@types/react@18.3.3)(react-dom@18.3.1(react@18.3.1))(react@18.3.1)
      '@mui/core-downloads-tracker': 6.0.0-dev.240424162023-9968b4889d
      '@mui/system': 6.0.0-dev.240424162023-9968b4889d(@emotion/react@11.11.4(@types/react@18.3.3)(react@18.3.1))(@emotion/styled@11.11.5(@emotion/react@11.11.4(@types/react@18.3.3)(react@18.3.1))(@types/react@18.3.3)(react@18.3.1))(@types/react@18.3.3)(react@18.3.1)
      '@mui/types': 7.2.14(@types/react@18.3.3)
      '@mui/utils': 6.0.0-dev.20240529-082515-213b5e33ab(@types/react@18.3.3)(react@18.3.1)
      clsx: 2.1.1
      prop-types: 15.8.1
      react: 18.3.1
      react-dom: 18.3.1(react@18.3.1)
    optionalDependencies:
      '@emotion/react': 11.11.4(@types/react@18.3.3)(react@18.3.1)
      '@emotion/styled': 11.11.5(@emotion/react@11.11.4(@types/react@18.3.3)(react@18.3.1))(@types/react@18.3.3)(react@18.3.1)
      '@types/react': 18.3.3

  '@mui/material@5.16.4(@emotion/react@11.11.4(@types/react@18.3.3)(react@18.3.1))(@emotion/styled@11.11.5(@emotion/react@11.11.4(@types/react@18.3.3)(react@18.3.1))(@types/react@18.3.3)(react@18.3.1))(@types/react@18.3.3)(react-dom@18.3.1(react@18.3.1))(react@18.3.1)':
    dependencies:
      '@babel/runtime': 7.24.7
      '@mui/core-downloads-tracker': 5.16.4
      '@mui/system': 5.16.4(@emotion/react@11.11.4(@types/react@18.3.3)(react@18.3.1))(@emotion/styled@11.11.5(@emotion/react@11.11.4(@types/react@18.3.3)(react@18.3.1))(@types/react@18.3.3)(react@18.3.1))(@types/react@18.3.3)(react@18.3.1)
      '@mui/types': 7.2.15(@types/react@18.3.3)
      '@mui/utils': 5.16.4(@types/react@18.3.3)(react@18.3.1)
      '@popperjs/core': 2.11.8
      '@types/react-transition-group': 4.4.10
      clsx: 2.1.1
      csstype: 3.1.3
      prop-types: 15.8.1
      react: 18.3.1
      react-dom: 18.3.1(react@18.3.1)
      react-is: 18.3.1
      react-transition-group: 4.4.5(react-dom@18.3.1(react@18.3.1))(react@18.3.1)
    optionalDependencies:
      '@emotion/react': 11.11.4(@types/react@18.3.3)(react@18.3.1)
      '@emotion/styled': 11.11.5(@emotion/react@11.11.4(@types/react@18.3.3)(react@18.3.1))(@types/react@18.3.3)(react@18.3.1)
      '@types/react': 18.3.3

  '@mui/private-theming@5.16.4(@types/react@18.3.3)(react@18.3.1)':
    dependencies:
      '@babel/runtime': 7.24.7
      '@mui/utils': 5.16.4(@types/react@18.3.3)(react@18.3.1)
      prop-types: 15.8.1
      react: 18.3.1
    optionalDependencies:
      '@types/react': 18.3.3

  '@mui/private-theming@6.0.0-dev.20240529-082515-213b5e33ab(@types/react@18.3.3)(react@18.3.1)':
    dependencies:
      '@babel/runtime': 7.24.7
      '@mui/utils': 6.0.0-dev.20240529-082515-213b5e33ab(@types/react@18.3.3)(react@18.3.1)
      prop-types: 15.8.1
      react: 18.3.1
    optionalDependencies:
      '@types/react': 18.3.3

  '@mui/styled-engine@5.16.4(@emotion/react@11.11.4(@types/react@18.3.3)(react@18.3.1))(@emotion/styled@11.11.5(@emotion/react@11.11.4(@types/react@18.3.3)(react@18.3.1))(@types/react@18.3.3)(react@18.3.1))(react@18.3.1)':
    dependencies:
      '@babel/runtime': 7.24.7
      '@emotion/cache': 11.11.0
      csstype: 3.1.3
      prop-types: 15.8.1
      react: 18.3.1
    optionalDependencies:
      '@emotion/react': 11.11.4(@types/react@18.3.3)(react@18.3.1)
      '@emotion/styled': 11.11.5(@emotion/react@11.11.4(@types/react@18.3.3)(react@18.3.1))(@types/react@18.3.3)(react@18.3.1)

  '@mui/styled-engine@6.0.0-dev.20240529-082515-213b5e33ab(@emotion/react@11.11.4(@types/react@18.3.3)(react@18.3.1))(@emotion/styled@11.11.5(@emotion/react@11.11.4(@types/react@18.3.3)(react@18.3.1))(@types/react@18.3.3)(react@18.3.1))(react@18.3.1)':
    dependencies:
      '@babel/runtime': 7.24.7
      '@emotion/cache': 11.11.0
      csstype: 3.1.3
      prop-types: 15.8.1
      react: 18.3.1
    optionalDependencies:
      '@emotion/react': 11.11.4(@types/react@18.3.3)(react@18.3.1)
      '@emotion/styled': 11.11.5(@emotion/react@11.11.4(@types/react@18.3.3)(react@18.3.1))(@types/react@18.3.3)(react@18.3.1)

  '@mui/system@5.16.4(@emotion/react@11.11.4(@types/react@18.3.3)(react@18.3.1))(@emotion/styled@11.11.5(@emotion/react@11.11.4(@types/react@18.3.3)(react@18.3.1))(@types/react@18.3.3)(react@18.3.1))(@types/react@18.3.3)(react@18.3.1)':
    dependencies:
      '@babel/runtime': 7.24.7
      '@mui/private-theming': 5.16.4(@types/react@18.3.3)(react@18.3.1)
      '@mui/styled-engine': 5.16.4(@emotion/react@11.11.4(@types/react@18.3.3)(react@18.3.1))(@emotion/styled@11.11.5(@emotion/react@11.11.4(@types/react@18.3.3)(react@18.3.1))(@types/react@18.3.3)(react@18.3.1))(react@18.3.1)
      '@mui/types': 7.2.15(@types/react@18.3.3)
      '@mui/utils': 5.16.4(@types/react@18.3.3)(react@18.3.1)
      clsx: 2.1.1
      csstype: 3.1.3
      prop-types: 15.8.1
      react: 18.3.1
    optionalDependencies:
      '@emotion/react': 11.11.4(@types/react@18.3.3)(react@18.3.1)
      '@emotion/styled': 11.11.5(@emotion/react@11.11.4(@types/react@18.3.3)(react@18.3.1))(@types/react@18.3.3)(react@18.3.1)
      '@types/react': 18.3.3

  '@mui/system@6.0.0-dev.240424162023-9968b4889d(@emotion/react@11.11.4(@types/react@18.3.3)(react@18.3.1))(@emotion/styled@11.11.5(@emotion/react@11.11.4(@types/react@18.3.3)(react@18.3.1))(@types/react@18.3.3)(react@18.3.1))(@types/react@18.3.3)(react@18.3.1)':
    dependencies:
      '@babel/runtime': 7.24.7
      '@mui/private-theming': 6.0.0-dev.20240529-082515-213b5e33ab(@types/react@18.3.3)(react@18.3.1)
      '@mui/styled-engine': 6.0.0-dev.20240529-082515-213b5e33ab(@emotion/react@11.11.4(@types/react@18.3.3)(react@18.3.1))(@emotion/styled@11.11.5(@emotion/react@11.11.4(@types/react@18.3.3)(react@18.3.1))(@types/react@18.3.3)(react@18.3.1))(react@18.3.1)
      '@mui/types': 7.2.14(@types/react@18.3.3)
      '@mui/utils': 6.0.0-dev.20240529-082515-213b5e33ab(@types/react@18.3.3)(react@18.3.1)
      clsx: 2.1.1
      csstype: 3.1.3
      prop-types: 15.8.1
      react: 18.3.1
    optionalDependencies:
      '@emotion/react': 11.11.4(@types/react@18.3.3)(react@18.3.1)
      '@emotion/styled': 11.11.5(@emotion/react@11.11.4(@types/react@18.3.3)(react@18.3.1))(@types/react@18.3.3)(react@18.3.1)
      '@types/react': 18.3.3

  '@mui/types@7.2.14(@types/react@18.3.3)':
    optionalDependencies:
      '@types/react': 18.3.3

  '@mui/types@7.2.15(@types/react@18.3.3)':
    optionalDependencies:
      '@types/react': 18.3.3

  '@mui/utils@5.15.20(@types/react@18.3.3)(react@18.3.1)':
    dependencies:
      '@babel/runtime': 7.24.7
      '@types/prop-types': 15.7.12
      prop-types: 15.8.1
      react: 18.3.1
      react-is: 18.3.1
    optionalDependencies:
      '@types/react': 18.3.3

  '@mui/utils@5.16.4(@types/react@18.3.3)(react@18.3.1)':
    dependencies:
      '@babel/runtime': 7.24.7
      '@types/prop-types': 15.7.12
      clsx: 2.1.1
      prop-types: 15.8.1
      react: 18.3.1
      react-is: 18.3.1
    optionalDependencies:
      '@types/react': 18.3.3

  '@mui/utils@6.0.0-dev.20240529-082515-213b5e33ab(@types/react@18.3.3)(react@18.3.1)':
    dependencies:
      '@babel/runtime': 7.24.7
      '@types/prop-types': 15.7.12
      prop-types: 15.8.1
      react: 18.3.1
      react-is: 18.3.1
    optionalDependencies:
      '@types/react': 18.3.3

  '@nodelib/fs.scandir@2.1.5':
    dependencies:
      '@nodelib/fs.stat': 2.0.5
      run-parallel: 1.2.0

  '@nodelib/fs.stat@2.0.5': {}

  '@nodelib/fs.walk@1.2.8':
    dependencies:
      '@nodelib/fs.scandir': 2.1.5
      fastq: 1.17.1

  '@popperjs/core@2.11.8': {}

  '@remix-run/router@1.17.0': {}

  '@rollup/pluginutils@5.1.0(rollup@4.18.0)':
    dependencies:
      '@types/estree': 1.0.5
      estree-walker: 2.0.2
      picomatch: 2.3.1
    optionalDependencies:
      rollup: 4.18.0

  '@rollup/rollup-android-arm-eabi@4.18.0':
    optional: true

  '@rollup/rollup-android-arm64@4.18.0':
    optional: true

  '@rollup/rollup-darwin-arm64@4.18.0':
    optional: true

  '@rollup/rollup-darwin-x64@4.18.0':
    optional: true

  '@rollup/rollup-linux-arm-gnueabihf@4.18.0':
    optional: true

  '@rollup/rollup-linux-arm-musleabihf@4.18.0':
    optional: true

  '@rollup/rollup-linux-arm64-gnu@4.18.0':
    optional: true

  '@rollup/rollup-linux-arm64-musl@4.18.0':
    optional: true

  '@rollup/rollup-linux-powerpc64le-gnu@4.18.0':
    optional: true

  '@rollup/rollup-linux-riscv64-gnu@4.18.0':
    optional: true

  '@rollup/rollup-linux-s390x-gnu@4.18.0':
    optional: true

  '@rollup/rollup-linux-x64-gnu@4.18.0':
    optional: true

  '@rollup/rollup-linux-x64-musl@4.18.0':
    optional: true

  '@rollup/rollup-win32-arm64-msvc@4.18.0':
    optional: true

  '@rollup/rollup-win32-ia32-msvc@4.18.0':
    optional: true

  '@rollup/rollup-win32-x64-msvc@4.18.0':
    optional: true

  '@sinclair/typebox@0.27.8': {}

  '@sindresorhus/merge-streams@2.3.0': {}

  '@sinonjs/commons@3.0.1':
    dependencies:
      type-detect: 4.0.8

  '@sinonjs/fake-timers@10.3.0':
    dependencies:
      '@sinonjs/commons': 3.0.1

  '@storybook/addon-actions@8.2.1(storybook@8.2.1(@babel/preset-env@7.24.7(@babel/core@7.24.7)))':
    dependencies:
      '@storybook/global': 5.0.0
      '@types/uuid': 9.0.8
      dequal: 2.0.3
      polished: 4.3.1
      storybook: 8.2.1(@babel/preset-env@7.24.7(@babel/core@7.24.7))
      uuid: 9.0.1

  '@storybook/addon-backgrounds@8.2.1(storybook@8.2.1(@babel/preset-env@7.24.7(@babel/core@7.24.7)))':
    dependencies:
      '@storybook/global': 5.0.0
      memoizerific: 1.11.3
      storybook: 8.2.1(@babel/preset-env@7.24.7(@babel/core@7.24.7))
      ts-dedent: 2.2.0

  '@storybook/addon-controls@8.2.1(storybook@8.2.1(@babel/preset-env@7.24.7(@babel/core@7.24.7)))':
    dependencies:
      dequal: 2.0.3
      lodash: 4.17.21
      storybook: 8.2.1(@babel/preset-env@7.24.7(@babel/core@7.24.7))
      ts-dedent: 2.2.0

  '@storybook/addon-docs@8.2.1(storybook@8.2.1(@babel/preset-env@7.24.7(@babel/core@7.24.7)))':
    dependencies:
      '@babel/core': 7.24.7
      '@mdx-js/react': 3.0.1(@types/react@18.3.3)(react@18.3.1)
      '@storybook/blocks': 8.2.1(react-dom@18.3.1(react@18.3.1))(react@18.3.1)(storybook@8.2.1(@babel/preset-env@7.24.7(@babel/core@7.24.7)))
      '@storybook/csf-plugin': 8.2.1(storybook@8.2.1(@babel/preset-env@7.24.7(@babel/core@7.24.7)))
      '@storybook/global': 5.0.0
      '@storybook/react-dom-shim': 8.2.1(react-dom@18.3.1(react@18.3.1))(react@18.3.1)(storybook@8.2.1(@babel/preset-env@7.24.7(@babel/core@7.24.7)))
      '@types/react': 18.3.3
      fs-extra: 11.2.0
      react: 18.3.1
      react-dom: 18.3.1(react@18.3.1)
      rehype-external-links: 3.0.0
      rehype-slug: 6.0.0
      storybook: 8.2.1(@babel/preset-env@7.24.7(@babel/core@7.24.7))
      ts-dedent: 2.2.0
    transitivePeerDependencies:
      - supports-color

  '@storybook/addon-essentials@8.2.1(storybook@8.2.1(@babel/preset-env@7.24.7(@babel/core@7.24.7)))':
    dependencies:
      '@storybook/addon-actions': 8.2.1(storybook@8.2.1(@babel/preset-env@7.24.7(@babel/core@7.24.7)))
      '@storybook/addon-backgrounds': 8.2.1(storybook@8.2.1(@babel/preset-env@7.24.7(@babel/core@7.24.7)))
      '@storybook/addon-controls': 8.2.1(storybook@8.2.1(@babel/preset-env@7.24.7(@babel/core@7.24.7)))
      '@storybook/addon-docs': 8.2.1(storybook@8.2.1(@babel/preset-env@7.24.7(@babel/core@7.24.7)))
      '@storybook/addon-highlight': 8.2.1(storybook@8.2.1(@babel/preset-env@7.24.7(@babel/core@7.24.7)))
      '@storybook/addon-measure': 8.2.1(storybook@8.2.1(@babel/preset-env@7.24.7(@babel/core@7.24.7)))
      '@storybook/addon-outline': 8.2.1(storybook@8.2.1(@babel/preset-env@7.24.7(@babel/core@7.24.7)))
      '@storybook/addon-toolbars': 8.2.1(storybook@8.2.1(@babel/preset-env@7.24.7(@babel/core@7.24.7)))
      '@storybook/addon-viewport': 8.2.1(storybook@8.2.1(@babel/preset-env@7.24.7(@babel/core@7.24.7)))
      storybook: 8.2.1(@babel/preset-env@7.24.7(@babel/core@7.24.7))
      ts-dedent: 2.2.0
    transitivePeerDependencies:
      - supports-color

  '@storybook/addon-highlight@8.2.1(storybook@8.2.1(@babel/preset-env@7.24.7(@babel/core@7.24.7)))':
    dependencies:
      '@storybook/global': 5.0.0
      storybook: 8.2.1(@babel/preset-env@7.24.7(@babel/core@7.24.7))

  '@storybook/addon-interactions@8.2.1(storybook@8.2.1(@babel/preset-env@7.24.7(@babel/core@7.24.7)))':
    dependencies:
      '@storybook/global': 5.0.0
      '@storybook/instrumenter': 8.2.1(storybook@8.2.1(@babel/preset-env@7.24.7(@babel/core@7.24.7)))
      polished: 4.3.1
      storybook: 8.2.1(@babel/preset-env@7.24.7(@babel/core@7.24.7))
      ts-dedent: 2.2.0

  '@storybook/addon-links@8.2.1(react@18.3.1)(storybook@8.2.1(@babel/preset-env@7.24.7(@babel/core@7.24.7)))':
    dependencies:
      '@storybook/csf': 0.1.11
      '@storybook/global': 5.0.0
      storybook: 8.2.1(@babel/preset-env@7.24.7(@babel/core@7.24.7))
      ts-dedent: 2.2.0
    optionalDependencies:
      react: 18.3.1

  '@storybook/addon-measure@8.2.1(storybook@8.2.1(@babel/preset-env@7.24.7(@babel/core@7.24.7)))':
    dependencies:
      '@storybook/global': 5.0.0
      storybook: 8.2.1(@babel/preset-env@7.24.7(@babel/core@7.24.7))
      tiny-invariant: 1.3.3

  '@storybook/addon-onboarding@8.2.1(react@18.3.1)(storybook@8.2.1(@babel/preset-env@7.24.7(@babel/core@7.24.7)))':
    dependencies:
      react-confetti: 6.1.0(react@18.3.1)
      storybook: 8.2.1(@babel/preset-env@7.24.7(@babel/core@7.24.7))
    transitivePeerDependencies:
      - react

  '@storybook/addon-outline@8.2.1(storybook@8.2.1(@babel/preset-env@7.24.7(@babel/core@7.24.7)))':
    dependencies:
      '@storybook/global': 5.0.0
      storybook: 8.2.1(@babel/preset-env@7.24.7(@babel/core@7.24.7))
      ts-dedent: 2.2.0

  '@storybook/addon-toolbars@8.2.1(storybook@8.2.1(@babel/preset-env@7.24.7(@babel/core@7.24.7)))':
    dependencies:
      storybook: 8.2.1(@babel/preset-env@7.24.7(@babel/core@7.24.7))

  '@storybook/addon-viewport@8.2.1(storybook@8.2.1(@babel/preset-env@7.24.7(@babel/core@7.24.7)))':
    dependencies:
      memoizerific: 1.11.3
      storybook: 8.2.1(@babel/preset-env@7.24.7(@babel/core@7.24.7))

  '@storybook/blocks@8.2.1(react-dom@18.3.1(react@18.3.1))(react@18.3.1)(storybook@8.2.1(@babel/preset-env@7.24.7(@babel/core@7.24.7)))':
    dependencies:
      '@storybook/csf': 0.1.11
      '@storybook/global': 5.0.0
      '@storybook/icons': 1.2.9(react-dom@18.3.1(react@18.3.1))(react@18.3.1)
      '@types/lodash': 4.17.7
      color-convert: 2.0.1
      dequal: 2.0.3
      lodash: 4.17.21
      markdown-to-jsx: 7.4.7(react@18.3.1)
      memoizerific: 1.11.3
      polished: 4.3.1
      react-colorful: 5.6.1(react-dom@18.3.1(react@18.3.1))(react@18.3.1)
      storybook: 8.2.1(@babel/preset-env@7.24.7(@babel/core@7.24.7))
      telejson: 7.2.0
      ts-dedent: 2.2.0
      util-deprecate: 1.0.2
    optionalDependencies:
      react: 18.3.1
      react-dom: 18.3.1(react@18.3.1)

  '@storybook/builder-vite@8.2.1(storybook@8.2.1(@babel/preset-env@7.24.7(@babel/core@7.24.7)))(typescript@5.5.2)(vite@5.3.1(@types/node@20.14.9))':
    dependencies:
      '@storybook/csf-plugin': 8.2.1(storybook@8.2.1(@babel/preset-env@7.24.7(@babel/core@7.24.7)))
      '@types/find-cache-dir': 3.2.1
      browser-assert: 1.2.1
      es-module-lexer: 1.5.4
      express: 4.19.2
      find-cache-dir: 3.3.2
      fs-extra: 11.2.0
      magic-string: 0.30.10
      storybook: 8.2.1(@babel/preset-env@7.24.7(@babel/core@7.24.7))
      ts-dedent: 2.2.0
      vite: 5.3.1(@types/node@20.14.9)
    optionalDependencies:
      typescript: 5.5.2
    transitivePeerDependencies:
      - supports-color

  '@storybook/codemod@8.2.1':
    dependencies:
      '@babel/core': 7.24.7
      '@babel/preset-env': 7.24.7(@babel/core@7.24.7)
      '@babel/types': 7.24.7
      '@storybook/core': 8.2.1
      '@storybook/csf': 0.1.11
      '@types/cross-spawn': 6.0.6
      cross-spawn: 7.0.3
      globby: 14.0.2
      jscodeshift: 0.15.2(@babel/preset-env@7.24.7(@babel/core@7.24.7))
      lodash: 4.17.21
      prettier: 3.3.2
      recast: 0.23.9
      tiny-invariant: 1.3.3
    transitivePeerDependencies:
      - bufferutil
      - supports-color
      - utf-8-validate

  '@storybook/core@8.2.1':
    dependencies:
      '@storybook/csf': 0.1.11
      '@types/express': 4.17.21
      '@types/node': 18.19.39
      browser-assert: 1.2.1
      esbuild: 0.21.5
      esbuild-register: 3.5.0(esbuild@0.21.5)
      express: 4.19.2
      process: 0.11.10
      recast: 0.23.9
      util: 0.12.5
      ws: 8.18.0
    transitivePeerDependencies:
      - bufferutil
      - supports-color
      - utf-8-validate

  '@storybook/csf-plugin@8.2.1(storybook@8.2.1(@babel/preset-env@7.24.7(@babel/core@7.24.7)))':
    dependencies:
      storybook: 8.2.1(@babel/preset-env@7.24.7(@babel/core@7.24.7))
      unplugin: 1.11.0

  '@storybook/csf@0.0.1':
    dependencies:
      lodash: 4.17.21

  '@storybook/csf@0.1.11':
    dependencies:
      type-fest: 2.19.0

  '@storybook/global@5.0.0': {}

  '@storybook/icons@1.2.9(react-dom@18.3.1(react@18.3.1))(react@18.3.1)':
    dependencies:
      react: 18.3.1
      react-dom: 18.3.1(react@18.3.1)

  '@storybook/instrumenter@8.2.1(storybook@8.2.1(@babel/preset-env@7.24.7(@babel/core@7.24.7)))':
    dependencies:
      '@storybook/global': 5.0.0
      '@vitest/utils': 1.6.0
      storybook: 8.2.1(@babel/preset-env@7.24.7(@babel/core@7.24.7))
      util: 0.12.5

  '@storybook/react-dom-shim@8.2.1(react-dom@18.3.1(react@18.3.1))(react@18.3.1)(storybook@8.2.1(@babel/preset-env@7.24.7(@babel/core@7.24.7)))':
    dependencies:
      react: 18.3.1
      react-dom: 18.3.1(react@18.3.1)
      storybook: 8.2.1(@babel/preset-env@7.24.7(@babel/core@7.24.7))

  '@storybook/react-vite@8.2.1(react-dom@18.3.1(react@18.3.1))(react@18.3.1)(rollup@4.18.0)(storybook@8.2.1(@babel/preset-env@7.24.7(@babel/core@7.24.7)))(typescript@5.5.2)(vite@5.3.1(@types/node@20.14.9))':
    dependencies:
      '@joshwooding/vite-plugin-react-docgen-typescript': 0.3.1(typescript@5.5.2)(vite@5.3.1(@types/node@20.14.9))
      '@rollup/pluginutils': 5.1.0(rollup@4.18.0)
      '@storybook/builder-vite': 8.2.1(storybook@8.2.1(@babel/preset-env@7.24.7(@babel/core@7.24.7)))(typescript@5.5.2)(vite@5.3.1(@types/node@20.14.9))
      '@storybook/react': 8.2.1(react-dom@18.3.1(react@18.3.1))(react@18.3.1)(storybook@8.2.1(@babel/preset-env@7.24.7(@babel/core@7.24.7)))(typescript@5.5.2)
      find-up: 5.0.0
      magic-string: 0.30.10
      react: 18.3.1
      react-docgen: 7.0.3
      react-dom: 18.3.1(react@18.3.1)
      resolve: 1.22.8
      storybook: 8.2.1(@babel/preset-env@7.24.7(@babel/core@7.24.7))
      tsconfig-paths: 4.2.0
      vite: 5.3.1(@types/node@20.14.9)
    transitivePeerDependencies:
      - '@preact/preset-vite'
      - rollup
      - supports-color
      - typescript
      - vite-plugin-glimmerx

  '@storybook/react@8.2.1(react-dom@18.3.1(react@18.3.1))(react@18.3.1)(storybook@8.2.1(@babel/preset-env@7.24.7(@babel/core@7.24.7)))(typescript@5.5.2)':
    dependencies:
      '@storybook/global': 5.0.0
      '@storybook/react-dom-shim': 8.2.1(react-dom@18.3.1(react@18.3.1))(react@18.3.1)(storybook@8.2.1(@babel/preset-env@7.24.7(@babel/core@7.24.7)))
      '@types/escodegen': 0.0.6
      '@types/estree': 0.0.51
      '@types/node': 18.19.39
      acorn: 7.4.1
      acorn-jsx: 5.3.2(acorn@7.4.1)
      acorn-walk: 7.2.0
      escodegen: 2.1.0
      html-tags: 3.3.1
      lodash: 4.17.21
      prop-types: 15.8.1
      react: 18.3.1
      react-dom: 18.3.1(react@18.3.1)
      react-element-to-jsx-string: 15.0.0(react-dom@18.3.1(react@18.3.1))(react@18.3.1)
      semver: 7.6.2
      storybook: 8.2.1(@babel/preset-env@7.24.7(@babel/core@7.24.7))
      ts-dedent: 2.2.0
      type-fest: 2.19.0
      util-deprecate: 1.0.2
    optionalDependencies:
      typescript: 5.5.2

  '@storybook/test@8.2.1(@jest/globals@29.7.0)(@types/jest@29.5.12)(jest@29.7.0(@types/node@20.14.9)(babel-plugin-macros@3.1.0))(storybook@8.2.1(@babel/preset-env@7.24.7(@babel/core@7.24.7)))':
    dependencies:
      '@storybook/csf': 0.1.11
      '@storybook/instrumenter': 8.2.1(storybook@8.2.1(@babel/preset-env@7.24.7(@babel/core@7.24.7)))
      '@testing-library/dom': 10.1.0
      '@testing-library/jest-dom': 6.4.5(@jest/globals@29.7.0)(@types/jest@29.5.12)(jest@29.7.0(@types/node@20.14.9)(babel-plugin-macros@3.1.0))
      '@testing-library/user-event': 14.5.2(@testing-library/dom@10.1.0)
      '@vitest/expect': 1.6.0
      '@vitest/spy': 1.6.0
      storybook: 8.2.1(@babel/preset-env@7.24.7(@babel/core@7.24.7))
      util: 0.12.5
    transitivePeerDependencies:
      - '@jest/globals'
      - '@types/bun'
      - '@types/jest'
      - jest
      - vitest

  '@testing-library/dom@10.1.0':
    dependencies:
      '@babel/code-frame': 7.24.7
      '@babel/runtime': 7.24.7
      '@types/aria-query': 5.0.4
      aria-query: 5.3.0
      chalk: 4.1.2
      dom-accessibility-api: 0.5.16
      lz-string: 1.5.0
      pretty-format: 27.5.1

  '@testing-library/jest-dom@6.4.5(@jest/globals@29.7.0)(@types/jest@29.5.12)(jest@29.7.0(@types/node@20.14.9)(babel-plugin-macros@3.1.0))':
    dependencies:
      '@adobe/css-tools': 4.4.0
      '@babel/runtime': 7.24.7
      aria-query: 5.3.0
      chalk: 3.0.0
      css.escape: 1.5.1
      dom-accessibility-api: 0.6.3
      lodash: 4.17.21
      redent: 3.0.0
    optionalDependencies:
      '@jest/globals': 29.7.0
      '@types/jest': 29.5.12
      jest: 29.7.0(@types/node@20.14.9)(babel-plugin-macros@3.1.0)

  '@testing-library/jest-dom@6.4.6(@jest/globals@29.7.0)(@types/jest@29.5.12)(jest@29.7.0(@types/node@20.14.9)(babel-plugin-macros@3.1.0))':
    dependencies:
      '@adobe/css-tools': 4.4.0
      '@babel/runtime': 7.24.7
      aria-query: 5.3.0
      chalk: 3.0.0
      css.escape: 1.5.1
      dom-accessibility-api: 0.6.3
      lodash: 4.17.21
      redent: 3.0.0
    optionalDependencies:
      '@jest/globals': 29.7.0
      '@types/jest': 29.5.12
      jest: 29.7.0(@types/node@20.14.9)(babel-plugin-macros@3.1.0)

  '@testing-library/react@16.0.0(@testing-library/dom@10.1.0)(@types/react-dom@18.3.0)(@types/react@18.3.3)(react-dom@18.3.1(react@18.3.1))(react@18.3.1)':
    dependencies:
      '@babel/runtime': 7.24.7
      '@testing-library/dom': 10.1.0
      react: 18.3.1
      react-dom: 18.3.1(react@18.3.1)
    optionalDependencies:
      '@types/react': 18.3.3
      '@types/react-dom': 18.3.0

  '@testing-library/user-event@14.5.2(@testing-library/dom@10.1.0)':
    dependencies:
      '@testing-library/dom': 10.1.0

  '@tootallnate/once@2.0.0': {}

  '@types/aria-query@5.0.4': {}

  '@types/babel__core@7.20.5':
    dependencies:
      '@babel/parser': 7.24.7
      '@babel/types': 7.24.7
      '@types/babel__generator': 7.6.8
      '@types/babel__template': 7.4.4
      '@types/babel__traverse': 7.20.6

  '@types/babel__generator@7.6.8':
    dependencies:
      '@babel/types': 7.24.7

  '@types/babel__template@7.4.4':
    dependencies:
      '@babel/parser': 7.24.7
      '@babel/types': 7.24.7

  '@types/babel__traverse@7.20.6':
    dependencies:
      '@babel/types': 7.24.7

  '@types/body-parser@1.19.5':
    dependencies:
      '@types/connect': 3.4.38
      '@types/node': 20.14.9

  '@types/connect@3.4.38':
    dependencies:
      '@types/node': 20.14.9

  '@types/cookie@0.6.0': {}

  '@types/cross-spawn@6.0.6':
    dependencies:
      '@types/node': 20.14.9

  '@types/doctrine@0.0.9': {}

  '@types/emscripten@1.39.13': {}

  '@types/escodegen@0.0.6': {}

  '@types/estree@0.0.51': {}

  '@types/estree@1.0.5': {}

  '@types/express-serve-static-core@4.19.5':
    dependencies:
      '@types/node': 20.14.9
      '@types/qs': 6.9.15
      '@types/range-parser': 1.2.7
      '@types/send': 0.17.4

  '@types/express@4.17.21':
    dependencies:
      '@types/body-parser': 1.19.5
      '@types/express-serve-static-core': 4.19.5
      '@types/qs': 6.9.15
      '@types/serve-static': 1.15.7

  '@types/find-cache-dir@3.2.1': {}

  '@types/glob@7.2.0':
    dependencies:
      '@types/minimatch': 5.1.2
      '@types/node': 20.14.9

  '@types/graceful-fs@4.1.9':
    dependencies:
      '@types/node': 20.14.9

  '@types/hast@3.0.4':
    dependencies:
      '@types/unist': 3.0.2

  '@types/hoist-non-react-statics@3.3.5':
    dependencies:
      '@types/react': 18.3.3
      hoist-non-react-statics: 3.3.2

  '@types/http-errors@2.0.4': {}

  '@types/istanbul-lib-coverage@2.0.6': {}

  '@types/istanbul-lib-report@3.0.3':
    dependencies:
      '@types/istanbul-lib-coverage': 2.0.6

  '@types/istanbul-reports@3.0.4':
    dependencies:
      '@types/istanbul-lib-report': 3.0.3

  '@types/jest@29.5.12':
    dependencies:
      expect: 29.7.0
      pretty-format: 29.7.0

  '@types/jsdom@20.0.1':
    dependencies:
      '@types/node': 20.14.9
      '@types/tough-cookie': 4.0.5
      parse5: 7.1.2

  '@types/json-schema@7.0.15': {}

  '@types/lodash@4.17.7': {}

  '@types/mdx@2.0.13': {}

  '@types/mime@1.3.5': {}

  '@types/minimatch@5.1.2': {}

  '@types/node@18.19.39':
    dependencies:
      undici-types: 5.26.5

  '@types/node@20.14.9':
    dependencies:
      undici-types: 5.26.5

  '@types/parse-json@4.0.2': {}
<<<<<<< HEAD

  '@types/prop-types@15.7.12': {}

  '@types/qs@6.9.15': {}

  '@types/range-parser@1.2.7': {}

  '@types/react-dom@18.3.0':
    dependencies:
      '@types/react': 18.3.3

  '@types/react-slick@0.23.13':
=======

  '@types/prop-types@15.7.12': {}

  '@types/qs@6.9.15': {}

  '@types/range-parser@1.2.7': {}

  '@types/react-dom@18.3.0':
>>>>>>> 1079bac3
    dependencies:
      '@types/react': 18.3.3

  '@types/react-transition-group@4.4.10':
    dependencies:
      '@types/react': 18.3.3

  '@types/react@18.3.3':
    dependencies:
      '@types/prop-types': 15.7.12
      csstype: 3.1.3

  '@types/resolve@1.20.6': {}

  '@types/semver@7.5.8': {}

  '@types/send@0.17.4':
    dependencies:
      '@types/mime': 1.3.5
      '@types/node': 20.14.9

  '@types/serve-static@1.15.7':
    dependencies:
      '@types/http-errors': 2.0.4
      '@types/node': 20.14.9
      '@types/send': 0.17.4

  '@types/sortablejs@1.15.8': {}

  '@types/stack-utils@2.0.3': {}

  '@types/tough-cookie@4.0.5': {}

  '@types/unist@3.0.2': {}

  '@types/uuid@9.0.8': {}

  '@types/yargs-parser@21.0.3': {}

  '@types/yargs@17.0.32':
    dependencies:
      '@types/yargs-parser': 21.0.3

  '@typescript-eslint/eslint-plugin@7.14.1(@typescript-eslint/parser@7.14.1(eslint@8.57.0)(typescript@5.5.2))(eslint@8.57.0)(typescript@5.5.2)':
    dependencies:
      '@eslint-community/regexpp': 4.10.1
      '@typescript-eslint/parser': 7.14.1(eslint@8.57.0)(typescript@5.5.2)
      '@typescript-eslint/scope-manager': 7.14.1
      '@typescript-eslint/type-utils': 7.14.1(eslint@8.57.0)(typescript@5.5.2)
      '@typescript-eslint/utils': 7.14.1(eslint@8.57.0)(typescript@5.5.2)
      '@typescript-eslint/visitor-keys': 7.14.1
      eslint: 8.57.0
      graphemer: 1.4.0
      ignore: 5.3.1
      natural-compare: 1.4.0
      ts-api-utils: 1.3.0(typescript@5.5.2)
    optionalDependencies:
      typescript: 5.5.2
    transitivePeerDependencies:
      - supports-color

  '@typescript-eslint/parser@7.14.1(eslint@8.57.0)(typescript@5.5.2)':
    dependencies:
      '@typescript-eslint/scope-manager': 7.14.1
      '@typescript-eslint/types': 7.14.1
      '@typescript-eslint/typescript-estree': 7.14.1(typescript@5.5.2)
      '@typescript-eslint/visitor-keys': 7.14.1
      debug: 4.3.5
      eslint: 8.57.0
    optionalDependencies:
      typescript: 5.5.2
    transitivePeerDependencies:
      - supports-color

  '@typescript-eslint/scope-manager@5.62.0':
    dependencies:
      '@typescript-eslint/types': 5.62.0
      '@typescript-eslint/visitor-keys': 5.62.0

  '@typescript-eslint/scope-manager@7.14.1':
    dependencies:
      '@typescript-eslint/types': 7.14.1
      '@typescript-eslint/visitor-keys': 7.14.1

  '@typescript-eslint/type-utils@7.14.1(eslint@8.57.0)(typescript@5.5.2)':
    dependencies:
      '@typescript-eslint/typescript-estree': 7.14.1(typescript@5.5.2)
      '@typescript-eslint/utils': 7.14.1(eslint@8.57.0)(typescript@5.5.2)
      debug: 4.3.5
      eslint: 8.57.0
      ts-api-utils: 1.3.0(typescript@5.5.2)
    optionalDependencies:
      typescript: 5.5.2
    transitivePeerDependencies:
      - supports-color

  '@typescript-eslint/types@5.62.0': {}

  '@typescript-eslint/types@7.14.1': {}

  '@typescript-eslint/typescript-estree@5.62.0(typescript@5.5.2)':
    dependencies:
      '@typescript-eslint/types': 5.62.0
      '@typescript-eslint/visitor-keys': 5.62.0
      debug: 4.3.5
      globby: 11.1.0
      is-glob: 4.0.3
      semver: 7.6.2
      tsutils: 3.21.0(typescript@5.5.2)
    optionalDependencies:
      typescript: 5.5.2
    transitivePeerDependencies:
      - supports-color

  '@typescript-eslint/typescript-estree@7.14.1(typescript@5.5.2)':
    dependencies:
      '@typescript-eslint/types': 7.14.1
      '@typescript-eslint/visitor-keys': 7.14.1
      debug: 4.3.5
      globby: 11.1.0
      is-glob: 4.0.3
      minimatch: 9.0.5
      semver: 7.6.2
      ts-api-utils: 1.3.0(typescript@5.5.2)
    optionalDependencies:
      typescript: 5.5.2
    transitivePeerDependencies:
      - supports-color

  '@typescript-eslint/utils@5.62.0(eslint@8.57.0)(typescript@5.5.2)':
    dependencies:
      '@eslint-community/eslint-utils': 4.4.0(eslint@8.57.0)
      '@types/json-schema': 7.0.15
      '@types/semver': 7.5.8
      '@typescript-eslint/scope-manager': 5.62.0
      '@typescript-eslint/types': 5.62.0
      '@typescript-eslint/typescript-estree': 5.62.0(typescript@5.5.2)
      eslint: 8.57.0
      eslint-scope: 5.1.1
      semver: 7.6.2
    transitivePeerDependencies:
      - supports-color
      - typescript

  '@typescript-eslint/utils@7.14.1(eslint@8.57.0)(typescript@5.5.2)':
    dependencies:
      '@eslint-community/eslint-utils': 4.4.0(eslint@8.57.0)
      '@typescript-eslint/scope-manager': 7.14.1
      '@typescript-eslint/types': 7.14.1
      '@typescript-eslint/typescript-estree': 7.14.1(typescript@5.5.2)
      eslint: 8.57.0
    transitivePeerDependencies:
      - supports-color
      - typescript

  '@typescript-eslint/visitor-keys@5.62.0':
    dependencies:
      '@typescript-eslint/types': 5.62.0
      eslint-visitor-keys: 3.4.3

  '@typescript-eslint/visitor-keys@7.14.1':
    dependencies:
      '@typescript-eslint/types': 7.14.1
      eslint-visitor-keys: 3.4.3

  '@ungap/structured-clone@1.2.0': {}

  '@vitejs/plugin-react@4.3.1(vite@5.3.1(@types/node@20.14.9))':
    dependencies:
      '@babel/core': 7.24.7
      '@babel/plugin-transform-react-jsx-self': 7.24.7(@babel/core@7.24.7)
      '@babel/plugin-transform-react-jsx-source': 7.24.7(@babel/core@7.24.7)
      '@types/babel__core': 7.20.5
      react-refresh: 0.14.2
      vite: 5.3.1(@types/node@20.14.9)
    transitivePeerDependencies:
      - supports-color

  '@vitest/expect@1.6.0':
    dependencies:
      '@vitest/spy': 1.6.0
      '@vitest/utils': 1.6.0
      chai: 4.4.1

  '@vitest/spy@1.6.0':
    dependencies:
      tinyspy: 2.2.1

  '@vitest/utils@1.6.0':
    dependencies:
      diff-sequences: 29.6.3
      estree-walker: 3.0.3
      loupe: 2.3.7
      pretty-format: 29.7.0

  '@yarnpkg/fslib@2.10.3':
    dependencies:
      '@yarnpkg/libzip': 2.3.0
      tslib: 1.14.1

  '@yarnpkg/libzip@2.3.0':
    dependencies:
      '@types/emscripten': 1.39.13
      tslib: 1.14.1

  abab@2.0.6: {}

  accepts@1.3.8:
    dependencies:
      mime-types: 2.1.35
      negotiator: 0.6.3

  acorn-globals@7.0.1:
    dependencies:
      acorn: 8.12.0
      acorn-walk: 8.3.3

  acorn-jsx@5.3.2(acorn@7.4.1):
    dependencies:
      acorn: 7.4.1

  acorn-jsx@5.3.2(acorn@8.12.0):
    dependencies:
      acorn: 8.12.0

  acorn-walk@7.2.0: {}

  acorn-walk@8.3.3:
    dependencies:
      acorn: 8.12.0

  acorn@7.4.1: {}

  acorn@8.12.0: {}

  agent-base@6.0.2:
    dependencies:
      debug: 4.3.5
    transitivePeerDependencies:
      - supports-color

  ajv@6.12.6:
    dependencies:
      fast-deep-equal: 3.1.3
      fast-json-stable-stringify: 2.1.0
      json-schema-traverse: 0.4.1
      uri-js: 4.4.1

  ansi-escapes@4.3.2:
    dependencies:
      type-fest: 0.21.3

  ansi-regex@5.0.1: {}

  ansi-regex@6.0.1: {}

  ansi-styles@3.2.1:
    dependencies:
      color-convert: 1.9.3

  ansi-styles@4.3.0:
    dependencies:
      color-convert: 2.0.1

  ansi-styles@5.2.0: {}

  anymatch@3.1.3:
    dependencies:
      normalize-path: 3.0.0
      picomatch: 2.3.1

  argparse@1.0.10:
    dependencies:
      sprintf-js: 1.0.3

  argparse@2.0.1: {}

  aria-query@5.3.0:
    dependencies:
      dequal: 2.0.3

  array-flatten@1.1.1: {}

  array-union@2.1.0: {}

  assertion-error@1.1.0: {}

  ast-types@0.16.1:
    dependencies:
      tslib: 2.6.3

  async@3.2.5: {}

  asynckit@0.4.0: {}

  available-typed-arrays@1.0.7:
    dependencies:
      possible-typed-array-names: 1.0.0

  axios@1.7.2:
    dependencies:
      follow-redirects: 1.15.6
      form-data: 4.0.0
      proxy-from-env: 1.1.0
    transitivePeerDependencies:
      - debug

  babel-core@7.0.0-bridge.0(@babel/core@7.24.7):
    dependencies:
      '@babel/core': 7.24.7

  babel-jest@29.7.0(@babel/core@7.24.7):
    dependencies:
      '@babel/core': 7.24.7
      '@jest/transform': 29.7.0
      '@types/babel__core': 7.20.5
      babel-plugin-istanbul: 6.1.1
      babel-preset-jest: 29.6.3(@babel/core@7.24.7)
      chalk: 4.1.2
      graceful-fs: 4.2.11
      slash: 3.0.0
    transitivePeerDependencies:
      - supports-color

  babel-plugin-istanbul@6.1.1:
    dependencies:
      '@babel/helper-plugin-utils': 7.24.7
      '@istanbuljs/load-nyc-config': 1.1.0
      '@istanbuljs/schema': 0.1.3
      istanbul-lib-instrument: 5.2.1
      test-exclude: 6.0.0
    transitivePeerDependencies:
      - supports-color

  babel-plugin-jest-hoist@29.6.3:
    dependencies:
      '@babel/template': 7.24.7
      '@babel/types': 7.24.7
      '@types/babel__core': 7.20.5
      '@types/babel__traverse': 7.20.6

  babel-plugin-macros@3.1.0:
    dependencies:
      '@babel/runtime': 7.24.7
      cosmiconfig: 7.1.0
      resolve: 1.22.8

  babel-plugin-polyfill-corejs2@0.4.11(@babel/core@7.24.7):
    dependencies:
      '@babel/compat-data': 7.24.7
      '@babel/core': 7.24.7
      '@babel/helper-define-polyfill-provider': 0.6.2(@babel/core@7.24.7)
      semver: 6.3.1
    transitivePeerDependencies:
      - supports-color

  babel-plugin-polyfill-corejs3@0.10.4(@babel/core@7.24.7):
    dependencies:
      '@babel/core': 7.24.7
      '@babel/helper-define-polyfill-provider': 0.6.2(@babel/core@7.24.7)
      core-js-compat: 3.37.1
    transitivePeerDependencies:
      - supports-color

  babel-plugin-polyfill-regenerator@0.6.2(@babel/core@7.24.7):
    dependencies:
      '@babel/core': 7.24.7
      '@babel/helper-define-polyfill-provider': 0.6.2(@babel/core@7.24.7)
    transitivePeerDependencies:
      - supports-color

  babel-plugin-transform-vite-meta-env@1.0.3:
    dependencies:
      '@babel/runtime': 7.24.7
      '@types/babel__core': 7.20.5

  babel-preset-current-node-syntax@1.0.1(@babel/core@7.24.7):
    dependencies:
      '@babel/core': 7.24.7
      '@babel/plugin-syntax-async-generators': 7.8.4(@babel/core@7.24.7)
      '@babel/plugin-syntax-bigint': 7.8.3(@babel/core@7.24.7)
      '@babel/plugin-syntax-class-properties': 7.12.13(@babel/core@7.24.7)
      '@babel/plugin-syntax-import-meta': 7.10.4(@babel/core@7.24.7)
      '@babel/plugin-syntax-json-strings': 7.8.3(@babel/core@7.24.7)
      '@babel/plugin-syntax-logical-assignment-operators': 7.10.4(@babel/core@7.24.7)
      '@babel/plugin-syntax-nullish-coalescing-operator': 7.8.3(@babel/core@7.24.7)
      '@babel/plugin-syntax-numeric-separator': 7.10.4(@babel/core@7.24.7)
      '@babel/plugin-syntax-object-rest-spread': 7.8.3(@babel/core@7.24.7)
      '@babel/plugin-syntax-optional-catch-binding': 7.8.3(@babel/core@7.24.7)
      '@babel/plugin-syntax-optional-chaining': 7.8.3(@babel/core@7.24.7)
      '@babel/plugin-syntax-top-level-await': 7.14.5(@babel/core@7.24.7)

  babel-preset-jest@29.6.3(@babel/core@7.24.7):
    dependencies:
      '@babel/core': 7.24.7
      babel-plugin-jest-hoist: 29.6.3
      babel-preset-current-node-syntax: 1.0.1(@babel/core@7.24.7)

  balanced-match@1.0.2: {}

  base64-js@1.5.1: {}

  binary-extensions@2.3.0: {}

  bl@4.1.0:
    dependencies:
      buffer: 5.7.1
      inherits: 2.0.4
      readable-stream: 3.6.2

  body-parser@1.20.2:
    dependencies:
      bytes: 3.1.2
      content-type: 1.0.5
      debug: 2.6.9
      depd: 2.0.0
      destroy: 1.2.0
      http-errors: 2.0.0
      iconv-lite: 0.4.24
      on-finished: 2.4.1
      qs: 6.11.0
      raw-body: 2.5.2
      type-is: 1.6.18
      unpipe: 1.0.0
    transitivePeerDependencies:
      - supports-color

  brace-expansion@1.1.11:
    dependencies:
      balanced-match: 1.0.2
      concat-map: 0.0.1

  brace-expansion@2.0.1:
    dependencies:
      balanced-match: 1.0.2

  braces@3.0.3:
    dependencies:
      fill-range: 7.1.1

  browser-assert@1.2.1: {}

  browserslist@4.23.1:
    dependencies:
      caniuse-lite: 1.0.30001637
      electron-to-chromium: 1.4.812
      node-releases: 2.0.14
      update-browserslist-db: 1.0.16(browserslist@4.23.1)

  bs-logger@0.2.6:
    dependencies:
      fast-json-stable-stringify: 2.1.0

  bser@2.1.1:
    dependencies:
      node-int64: 0.4.0

  buffer-from@1.1.2: {}

  buffer@5.7.1:
    dependencies:
      base64-js: 1.5.1
      ieee754: 1.2.1

  bytes@3.1.2: {}

  call-bind@1.0.7:
    dependencies:
      es-define-property: 1.0.0
      es-errors: 1.3.0
      function-bind: 1.1.2
      get-intrinsic: 1.2.4
      set-function-length: 1.2.2

  callsites@3.1.0: {}

  camelcase@5.3.1: {}

  camelcase@6.3.0: {}

  caniuse-lite@1.0.30001637: {}

  chai@4.4.1:
    dependencies:
      assertion-error: 1.1.0
      check-error: 1.0.3
      deep-eql: 4.1.4
      get-func-name: 2.0.2
      loupe: 2.3.7
      pathval: 1.1.1
      type-detect: 4.0.8

  chalk@2.4.2:
    dependencies:
      ansi-styles: 3.2.1
      escape-string-regexp: 1.0.5
      supports-color: 5.5.0

  chalk@3.0.0:
    dependencies:
      ansi-styles: 4.3.0
      supports-color: 7.2.0

  chalk@4.1.2:
    dependencies:
      ansi-styles: 4.3.0
      supports-color: 7.2.0

  char-regex@1.0.2: {}

  check-error@1.0.3:
    dependencies:
      get-func-name: 2.0.2

  chokidar@3.6.0:
    dependencies:
      anymatch: 3.1.3
      braces: 3.0.3
      glob-parent: 5.1.2
      is-binary-path: 2.1.0
      is-glob: 4.0.3
      normalize-path: 3.0.0
      readdirp: 3.6.0
    optionalDependencies:
      fsevents: 2.3.3

  chownr@2.0.0: {}

  chromatic@11.5.5: {}

  ci-info@3.9.0: {}

  citty@0.1.6:
    dependencies:
      consola: 3.2.3

  cjs-module-lexer@1.3.1: {}

  classnames@2.3.1: {}

  cli-cursor@3.1.0:
    dependencies:
      restore-cursor: 3.1.0

  cli-spinners@2.9.2: {}

  cliui@8.0.1:
    dependencies:
      string-width: 4.2.3
      strip-ansi: 6.0.1
      wrap-ansi: 7.0.0

  clone-deep@4.0.1:
    dependencies:
      is-plain-object: 2.0.4
      kind-of: 6.0.3
      shallow-clone: 3.0.1

  clone@1.0.4: {}

  clsx@2.1.1: {}

  co@4.6.0: {}

  collect-v8-coverage@1.0.2: {}

  color-convert@1.9.3:
    dependencies:
      color-name: 1.1.3

  color-convert@2.0.1:
    dependencies:
      color-name: 1.1.4

  color-name@1.1.3: {}

  color-name@1.1.4: {}

  combined-stream@1.0.8:
    dependencies:
      delayed-stream: 1.0.0

  commander@6.2.1: {}

  commondir@1.0.1: {}

  concat-map@0.0.1: {}

  confbox@0.1.7: {}

  consola@3.2.3: {}

  content-disposition@0.5.4:
    dependencies:
      safe-buffer: 5.2.1

  content-type@1.0.5: {}

  convert-source-map@1.9.0: {}

  convert-source-map@2.0.0: {}

  cookie-signature@1.0.6: {}

  cookie@0.6.0: {}

  core-js-compat@3.37.1:
    dependencies:
      browserslist: 4.23.1

  cosmiconfig@7.1.0:
    dependencies:
      '@types/parse-json': 4.0.2
      import-fresh: 3.3.0
      parse-json: 5.2.0
      path-type: 4.0.0
      yaml: 1.10.2

  create-jest@29.7.0(@types/node@20.14.9)(babel-plugin-macros@3.1.0):
    dependencies:
      '@jest/types': 29.6.3
      chalk: 4.1.2
      exit: 0.1.2
      graceful-fs: 4.2.11
      jest-config: 29.7.0(@types/node@20.14.9)(babel-plugin-macros@3.1.0)
      jest-util: 29.7.0
      prompts: 2.4.2
    transitivePeerDependencies:
      - '@types/node'
      - babel-plugin-macros
      - supports-color
      - ts-node

  cross-spawn@7.0.3:
    dependencies:
      path-key: 3.1.1
      shebang-command: 2.0.0
      which: 2.0.2

  crypto-random-string@4.0.0:
    dependencies:
      type-fest: 1.4.0

  css.escape@1.5.1: {}

  cssom@0.3.8: {}

  cssom@0.5.0: {}

  cssstyle@2.3.0:
    dependencies:
      cssom: 0.3.8

  csstype@3.1.3: {}

  data-urls@3.0.2:
    dependencies:
      abab: 2.0.6
      whatwg-mimetype: 3.0.0
      whatwg-url: 11.0.0

  date-fns@3.6.0: {}

  debug@2.6.9:
    dependencies:
      ms: 2.0.0

  debug@4.3.5:
    dependencies:
      ms: 2.1.2

  decimal.js@10.4.3: {}

  dedent@1.5.3(babel-plugin-macros@3.1.0):
    optionalDependencies:
      babel-plugin-macros: 3.1.0

  deep-eql@4.1.4:
    dependencies:
      type-detect: 4.0.8

  deep-is@0.1.4: {}

  deepmerge@4.3.1: {}

  defaults@1.0.4:
    dependencies:
      clone: 1.0.4

  define-data-property@1.1.4:
    dependencies:
      es-define-property: 1.0.0
      es-errors: 1.3.0
      gopd: 1.0.1

  defu@6.1.4: {}

  delayed-stream@1.0.0: {}

  depd@2.0.0: {}

  dequal@2.0.3: {}

  destroy@1.2.0: {}

  detect-indent@6.1.0: {}

  detect-newline@3.1.0: {}

  diff-sequences@29.6.3: {}

  dir-glob@3.0.1:
    dependencies:
      path-type: 4.0.0

  doctrine@3.0.0:
    dependencies:
      esutils: 2.0.3

  dom-accessibility-api@0.5.16: {}

  dom-accessibility-api@0.6.3: {}

  dom-helpers@5.2.1:
    dependencies:
      '@babel/runtime': 7.24.7
      csstype: 3.1.3

  domexception@4.0.0:
    dependencies:
      webidl-conversions: 7.0.0

  ee-first@1.1.1: {}

  ejs@3.1.10:
    dependencies:
      jake: 10.9.1

  electron-to-chromium@1.4.812: {}

  emittery@0.13.1: {}

  emoji-regex@8.0.0: {}

  encodeurl@1.0.2: {}

  enquire.js@2.1.6: {}

  entities@4.5.0: {}

  envinfo@7.13.0: {}

  error-ex@1.3.2:
    dependencies:
      is-arrayish: 0.2.1

  es-define-property@1.0.0:
    dependencies:
      get-intrinsic: 1.2.4

  es-errors@1.3.0: {}

  es-module-lexer@1.5.4: {}

  esbuild-register@3.5.0(esbuild@0.21.5):
    dependencies:
      debug: 4.3.5
      esbuild: 0.21.5
    transitivePeerDependencies:
      - supports-color

  esbuild@0.21.5:
    optionalDependencies:
      '@esbuild/aix-ppc64': 0.21.5
      '@esbuild/android-arm': 0.21.5
      '@esbuild/android-arm64': 0.21.5
      '@esbuild/android-x64': 0.21.5
      '@esbuild/darwin-arm64': 0.21.5
      '@esbuild/darwin-x64': 0.21.5
      '@esbuild/freebsd-arm64': 0.21.5
      '@esbuild/freebsd-x64': 0.21.5
      '@esbuild/linux-arm': 0.21.5
      '@esbuild/linux-arm64': 0.21.5
      '@esbuild/linux-ia32': 0.21.5
      '@esbuild/linux-loong64': 0.21.5
      '@esbuild/linux-mips64el': 0.21.5
      '@esbuild/linux-ppc64': 0.21.5
      '@esbuild/linux-riscv64': 0.21.5
      '@esbuild/linux-s390x': 0.21.5
      '@esbuild/linux-x64': 0.21.5
      '@esbuild/netbsd-x64': 0.21.5
      '@esbuild/openbsd-x64': 0.21.5
      '@esbuild/sunos-x64': 0.21.5
      '@esbuild/win32-arm64': 0.21.5
      '@esbuild/win32-ia32': 0.21.5
      '@esbuild/win32-x64': 0.21.5

  escalade@3.1.2: {}

  escape-html@1.0.3: {}

  escape-string-regexp@1.0.5: {}

  escape-string-regexp@2.0.0: {}

  escape-string-regexp@4.0.0: {}

  escodegen@2.1.0:
    dependencies:
      esprima: 4.0.1
      estraverse: 5.3.0
      esutils: 2.0.3
    optionalDependencies:
      source-map: 0.6.1

  eslint-plugin-react-hooks@4.6.2(eslint@8.57.0):
    dependencies:
      eslint: 8.57.0

  eslint-plugin-react-refresh@0.4.7(eslint@8.57.0):
    dependencies:
      eslint: 8.57.0

  eslint-plugin-storybook@0.8.0(eslint@8.57.0)(typescript@5.5.2):
    dependencies:
      '@storybook/csf': 0.0.1
      '@typescript-eslint/utils': 5.62.0(eslint@8.57.0)(typescript@5.5.2)
      eslint: 8.57.0
      requireindex: 1.2.0
      ts-dedent: 2.2.0
    transitivePeerDependencies:
      - supports-color
      - typescript

  eslint-scope@5.1.1:
    dependencies:
      esrecurse: 4.3.0
      estraverse: 4.3.0

  eslint-scope@7.2.2:
    dependencies:
      esrecurse: 4.3.0
      estraverse: 5.3.0

  eslint-visitor-keys@3.4.3: {}

  eslint@8.57.0:
    dependencies:
      '@eslint-community/eslint-utils': 4.4.0(eslint@8.57.0)
      '@eslint-community/regexpp': 4.10.1
      '@eslint/eslintrc': 2.1.4
      '@eslint/js': 8.57.0
      '@humanwhocodes/config-array': 0.11.14
      '@humanwhocodes/module-importer': 1.0.1
      '@nodelib/fs.walk': 1.2.8
      '@ungap/structured-clone': 1.2.0
      ajv: 6.12.6
      chalk: 4.1.2
      cross-spawn: 7.0.3
      debug: 4.3.5
      doctrine: 3.0.0
      escape-string-regexp: 4.0.0
      eslint-scope: 7.2.2
      eslint-visitor-keys: 3.4.3
      espree: 9.6.1
      esquery: 1.5.0
      esutils: 2.0.3
      fast-deep-equal: 3.1.3
      file-entry-cache: 6.0.1
      find-up: 5.0.0
      glob-parent: 6.0.2
      globals: 13.24.0
      graphemer: 1.4.0
      ignore: 5.3.1
      imurmurhash: 0.1.4
      is-glob: 4.0.3
      is-path-inside: 3.0.3
      js-yaml: 4.1.0
      json-stable-stringify-without-jsonify: 1.0.1
      levn: 0.4.1
      lodash.merge: 4.6.2
      minimatch: 3.1.2
      natural-compare: 1.4.0
      optionator: 0.9.4
      strip-ansi: 6.0.1
      text-table: 0.2.0
    transitivePeerDependencies:
      - supports-color

  espree@9.6.1:
    dependencies:
      acorn: 8.12.0
      acorn-jsx: 5.3.2(acorn@8.12.0)
      eslint-visitor-keys: 3.4.3

  esprima@4.0.1: {}

  esquery@1.5.0:
    dependencies:
      estraverse: 5.3.0

  esrecurse@4.3.0:
    dependencies:
      estraverse: 5.3.0

  estraverse@4.3.0: {}

  estraverse@5.3.0: {}

  estree-walker@2.0.2: {}

  estree-walker@3.0.3:
    dependencies:
      '@types/estree': 1.0.5

  esutils@2.0.3: {}

  etag@1.8.1: {}

  execa@5.1.1:
    dependencies:
      cross-spawn: 7.0.3
      get-stream: 6.0.1
      human-signals: 2.1.0
      is-stream: 2.0.1
      merge-stream: 2.0.0
      npm-run-path: 4.0.1
      onetime: 5.1.2
      signal-exit: 3.0.7
      strip-final-newline: 2.0.0

  execa@8.0.1:
    dependencies:
      cross-spawn: 7.0.3
      get-stream: 8.0.1
      human-signals: 5.0.0
      is-stream: 3.0.0
      merge-stream: 2.0.0
      npm-run-path: 5.3.0
      onetime: 6.0.0
      signal-exit: 4.1.0
      strip-final-newline: 3.0.0

  exit@0.1.2: {}

  expect@29.7.0:
    dependencies:
      '@jest/expect-utils': 29.7.0
      jest-get-type: 29.6.3
      jest-matcher-utils: 29.7.0
      jest-message-util: 29.7.0
      jest-util: 29.7.0

  express@4.19.2:
    dependencies:
      accepts: 1.3.8
      array-flatten: 1.1.1
      body-parser: 1.20.2
      content-disposition: 0.5.4
      content-type: 1.0.5
      cookie: 0.6.0
      cookie-signature: 1.0.6
      debug: 2.6.9
      depd: 2.0.0
      encodeurl: 1.0.2
      escape-html: 1.0.3
      etag: 1.8.1
      finalhandler: 1.2.0
      fresh: 0.5.2
      http-errors: 2.0.0
      merge-descriptors: 1.0.1
      methods: 1.1.2
      on-finished: 2.4.1
      parseurl: 1.3.3
      path-to-regexp: 0.1.7
      proxy-addr: 2.0.7
      qs: 6.11.0
      range-parser: 1.2.1
      safe-buffer: 5.2.1
      send: 0.18.0
      serve-static: 1.15.0
      setprototypeof: 1.2.0
      statuses: 2.0.1
      type-is: 1.6.18
      utils-merge: 1.0.1
      vary: 1.1.2
    transitivePeerDependencies:
      - supports-color

  fast-deep-equal@3.1.3: {}

  fast-glob@3.3.2:
    dependencies:
      '@nodelib/fs.stat': 2.0.5
      '@nodelib/fs.walk': 1.2.8
      glob-parent: 5.1.2
      merge2: 1.4.1
      micromatch: 4.0.7

  fast-json-stable-stringify@2.1.0: {}

  fast-levenshtein@2.0.6: {}

  fastq@1.17.1:
    dependencies:
      reusify: 1.0.4

  fb-watchman@2.0.2:
    dependencies:
      bser: 2.1.1

  fd-package-json@1.2.0:
    dependencies:
      walk-up-path: 3.0.1

  file-entry-cache@6.0.1:
    dependencies:
      flat-cache: 3.2.0

  filelist@1.0.4:
    dependencies:
      minimatch: 5.1.6

  filesize@10.1.4: {}

  fill-range@7.1.1:
    dependencies:
      to-regex-range: 5.0.1

  finalhandler@1.2.0:
    dependencies:
      debug: 2.6.9
      encodeurl: 1.0.2
      escape-html: 1.0.3
      on-finished: 2.4.1
      parseurl: 1.3.3
      statuses: 2.0.1
      unpipe: 1.0.0
    transitivePeerDependencies:
      - supports-color

  find-cache-dir@2.1.0:
    dependencies:
      commondir: 1.0.1
      make-dir: 2.1.0
      pkg-dir: 3.0.0

  find-cache-dir@3.3.2:
    dependencies:
      commondir: 1.0.1
      make-dir: 3.1.0
      pkg-dir: 4.2.0

  find-root@1.1.0: {}

  find-up@3.0.0:
    dependencies:
      locate-path: 3.0.0

  find-up@4.1.0:
    dependencies:
      locate-path: 5.0.0
      path-exists: 4.0.0

  find-up@5.0.0:
    dependencies:
      locate-path: 6.0.0
      path-exists: 4.0.0

  flat-cache@3.2.0:
    dependencies:
      flatted: 3.3.1
      keyv: 4.5.4
      rimraf: 3.0.2

  flatted@3.3.1: {}

  flow-parser@0.239.1: {}

  follow-redirects@1.15.6: {}

  for-each@0.3.3:
    dependencies:
      is-callable: 1.2.7

  form-data@4.0.0:
    dependencies:
      asynckit: 0.4.0
      combined-stream: 1.0.8
      mime-types: 2.1.35

  forwarded@0.2.0: {}

  fresh@0.5.2: {}

  fs-extra@11.2.0:
    dependencies:
      graceful-fs: 4.2.11
      jsonfile: 6.1.0
      universalify: 2.0.1

  fs-minipass@2.1.0:
    dependencies:
      minipass: 3.3.6

  fs.realpath@1.0.0: {}

  fsevents@2.3.3:
    optional: true

  function-bind@1.1.2: {}

  gensync@1.0.0-beta.2: {}

  get-caller-file@2.0.5: {}

  get-func-name@2.0.2: {}

  get-intrinsic@1.2.4:
    dependencies:
      es-errors: 1.3.0
      function-bind: 1.1.2
      has-proto: 1.0.3
      has-symbols: 1.0.3
      hasown: 2.0.2

  get-package-type@0.1.0: {}

  get-stream@6.0.1: {}

  get-stream@8.0.1: {}

  giget@1.2.3:
    dependencies:
      citty: 0.1.6
      consola: 3.2.3
      defu: 6.1.4
      node-fetch-native: 1.6.4
      nypm: 0.3.9
      ohash: 1.1.3
      pathe: 1.1.2
      tar: 6.2.1

  github-slugger@2.0.0: {}

  glob-parent@5.1.2:
    dependencies:
      is-glob: 4.0.3

  glob-parent@6.0.2:
    dependencies:
      is-glob: 4.0.3

  glob-promise@4.2.2(glob@7.2.3):
    dependencies:
      '@types/glob': 7.2.0
      glob: 7.2.3

  glob@7.2.3:
    dependencies:
      fs.realpath: 1.0.0
      inflight: 1.0.6
      inherits: 2.0.4
      minimatch: 3.1.2
      once: 1.4.0
      path-is-absolute: 1.0.1

  globals@11.12.0: {}

  globals@13.24.0:
    dependencies:
      type-fest: 0.20.2

  globby@11.1.0:
    dependencies:
      array-union: 2.1.0
      dir-glob: 3.0.1
      fast-glob: 3.3.2
      ignore: 5.3.1
      merge2: 1.4.1
      slash: 3.0.0

  globby@14.0.2:
    dependencies:
      '@sindresorhus/merge-streams': 2.3.0
      fast-glob: 3.3.2
      ignore: 5.3.1
      path-type: 5.0.0
      slash: 5.1.0
      unicorn-magic: 0.1.0

  gopd@1.0.1:
    dependencies:
      get-intrinsic: 1.2.4

  graceful-fs@4.2.11: {}

  graphemer@1.4.0: {}

  harmony-reflect@1.6.2: {}

  has-flag@3.0.0: {}

  has-flag@4.0.0: {}

  has-property-descriptors@1.0.2:
    dependencies:
      es-define-property: 1.0.0

  has-proto@1.0.3: {}

  has-symbols@1.0.3: {}

  has-tostringtag@1.0.2:
    dependencies:
      has-symbols: 1.0.3

  hasown@2.0.2:
    dependencies:
      function-bind: 1.1.2

  hast-util-heading-rank@3.0.0:
    dependencies:
      '@types/hast': 3.0.4

  hast-util-is-element@3.0.0:
    dependencies:
      '@types/hast': 3.0.4

  hast-util-to-string@3.0.0:
    dependencies:
      '@types/hast': 3.0.4

  hoist-non-react-statics@3.3.2:
    dependencies:
      react-is: 16.13.1

  html-encoding-sniffer@3.0.0:
    dependencies:
      whatwg-encoding: 2.0.0

  html-escaper@2.0.2: {}

  html-tags@3.3.1: {}

  http-errors@2.0.0:
    dependencies:
      depd: 2.0.0
      inherits: 2.0.4
      setprototypeof: 1.2.0
      statuses: 2.0.1
      toidentifier: 1.0.1

  http-proxy-agent@5.0.0:
    dependencies:
      '@tootallnate/once': 2.0.0
      agent-base: 6.0.2
      debug: 4.3.5
    transitivePeerDependencies:
      - supports-color

  https-proxy-agent@5.0.1:
    dependencies:
      agent-base: 6.0.2
      debug: 4.3.5
    transitivePeerDependencies:
      - supports-color

  human-signals@2.1.0: {}

  human-signals@5.0.0: {}

  iconv-lite@0.4.24:
    dependencies:
      safer-buffer: 2.1.2

  iconv-lite@0.6.3:
    dependencies:
      safer-buffer: 2.1.2

  identity-obj-proxy@3.0.0:
    dependencies:
      harmony-reflect: 1.6.2

  ieee754@1.2.1: {}

  ignore@5.3.1: {}

  import-fresh@3.3.0:
    dependencies:
      parent-module: 1.0.1
      resolve-from: 4.0.0

  import-local@3.1.0:
    dependencies:
      pkg-dir: 4.2.0
      resolve-cwd: 3.0.0

  imurmurhash@0.1.4: {}

  indent-string@4.0.0: {}

  inflight@1.0.6:
    dependencies:
      once: 1.4.0
      wrappy: 1.0.2

  inherits@2.0.4: {}

  invariant@2.2.4:
    dependencies:
      loose-envify: 1.4.0

  ipaddr.js@1.9.1: {}

  is-absolute-url@4.0.1: {}

  is-arguments@1.1.1:
    dependencies:
      call-bind: 1.0.7
      has-tostringtag: 1.0.2

  is-arrayish@0.2.1: {}

  is-binary-path@2.1.0:
    dependencies:
      binary-extensions: 2.3.0

  is-callable@1.2.7: {}

  is-core-module@2.14.0:
    dependencies:
      hasown: 2.0.2

  is-extglob@2.1.1: {}

  is-fullwidth-code-point@3.0.0: {}

  is-generator-fn@2.1.0: {}

  is-generator-function@1.0.10:
    dependencies:
      has-tostringtag: 1.0.2

  is-glob@4.0.3:
    dependencies:
      is-extglob: 2.1.1

  is-interactive@1.0.0: {}

  is-number@7.0.0: {}

  is-path-inside@3.0.3: {}

  is-plain-object@2.0.4:
    dependencies:
      isobject: 3.0.1

  is-plain-object@5.0.0: {}

  is-potential-custom-element-name@1.0.1: {}

  is-stream@2.0.1: {}

  is-stream@3.0.0: {}

  is-typed-array@1.1.13:
    dependencies:
      which-typed-array: 1.1.15

  is-unicode-supported@0.1.0: {}

  isexe@2.0.0: {}

  isobject@3.0.1: {}

  istanbul-lib-coverage@3.2.2: {}

  istanbul-lib-instrument@5.2.1:
    dependencies:
      '@babel/core': 7.24.7
      '@babel/parser': 7.24.7
      '@istanbuljs/schema': 0.1.3
      istanbul-lib-coverage: 3.2.2
      semver: 6.3.1
    transitivePeerDependencies:
      - supports-color

  istanbul-lib-instrument@6.0.3:
    dependencies:
      '@babel/core': 7.24.7
      '@babel/parser': 7.24.7
      '@istanbuljs/schema': 0.1.3
      istanbul-lib-coverage: 3.2.2
      semver: 7.6.2
    transitivePeerDependencies:
      - supports-color

  istanbul-lib-report@3.0.1:
    dependencies:
      istanbul-lib-coverage: 3.2.2
      make-dir: 4.0.0
      supports-color: 7.2.0

  istanbul-lib-source-maps@4.0.1:
    dependencies:
      debug: 4.3.5
      istanbul-lib-coverage: 3.2.2
      source-map: 0.6.1
    transitivePeerDependencies:
      - supports-color

  istanbul-reports@3.1.7:
    dependencies:
      html-escaper: 2.0.2
      istanbul-lib-report: 3.0.1

  jake@10.9.1:
    dependencies:
      async: 3.2.5
      chalk: 4.1.2
      filelist: 1.0.4
      minimatch: 3.1.2

  jest-changed-files@29.7.0:
    dependencies:
      execa: 5.1.1
      jest-util: 29.7.0
      p-limit: 3.1.0

  jest-circus@29.7.0(babel-plugin-macros@3.1.0):
    dependencies:
      '@jest/environment': 29.7.0
      '@jest/expect': 29.7.0
      '@jest/test-result': 29.7.0
      '@jest/types': 29.6.3
      '@types/node': 20.14.9
      chalk: 4.1.2
      co: 4.6.0
      dedent: 1.5.3(babel-plugin-macros@3.1.0)
      is-generator-fn: 2.1.0
      jest-each: 29.7.0
      jest-matcher-utils: 29.7.0
      jest-message-util: 29.7.0
      jest-runtime: 29.7.0
      jest-snapshot: 29.7.0
      jest-util: 29.7.0
      p-limit: 3.1.0
      pretty-format: 29.7.0
      pure-rand: 6.1.0
      slash: 3.0.0
      stack-utils: 2.0.6
    transitivePeerDependencies:
      - babel-plugin-macros
      - supports-color

  jest-cli@29.7.0(@types/node@20.14.9)(babel-plugin-macros@3.1.0):
    dependencies:
      '@jest/core': 29.7.0(babel-plugin-macros@3.1.0)
      '@jest/test-result': 29.7.0
      '@jest/types': 29.6.3
      chalk: 4.1.2
      create-jest: 29.7.0(@types/node@20.14.9)(babel-plugin-macros@3.1.0)
      exit: 0.1.2
      import-local: 3.1.0
      jest-config: 29.7.0(@types/node@20.14.9)(babel-plugin-macros@3.1.0)
      jest-util: 29.7.0
      jest-validate: 29.7.0
      yargs: 17.7.2
    transitivePeerDependencies:
      - '@types/node'
      - babel-plugin-macros
      - supports-color
      - ts-node

  jest-config@29.7.0(@types/node@20.14.9)(babel-plugin-macros@3.1.0):
    dependencies:
      '@babel/core': 7.24.7
      '@jest/test-sequencer': 29.7.0
      '@jest/types': 29.6.3
      babel-jest: 29.7.0(@babel/core@7.24.7)
      chalk: 4.1.2
      ci-info: 3.9.0
      deepmerge: 4.3.1
      glob: 7.2.3
      graceful-fs: 4.2.11
      jest-circus: 29.7.0(babel-plugin-macros@3.1.0)
      jest-environment-node: 29.7.0
      jest-get-type: 29.6.3
      jest-regex-util: 29.6.3
      jest-resolve: 29.7.0
      jest-runner: 29.7.0
      jest-util: 29.7.0
      jest-validate: 29.7.0
      micromatch: 4.0.7
      parse-json: 5.2.0
      pretty-format: 29.7.0
      slash: 3.0.0
      strip-json-comments: 3.1.1
    optionalDependencies:
      '@types/node': 20.14.9
    transitivePeerDependencies:
      - babel-plugin-macros
      - supports-color

  jest-diff@29.7.0:
    dependencies:
      chalk: 4.1.2
      diff-sequences: 29.6.3
      jest-get-type: 29.6.3
      pretty-format: 29.7.0

  jest-docblock@29.7.0:
    dependencies:
      detect-newline: 3.1.0

  jest-each@29.7.0:
    dependencies:
      '@jest/types': 29.6.3
      chalk: 4.1.2
      jest-get-type: 29.6.3
      jest-util: 29.7.0
      pretty-format: 29.7.0

  jest-environment-jsdom@29.7.0:
    dependencies:
      '@jest/environment': 29.7.0
      '@jest/fake-timers': 29.7.0
      '@jest/types': 29.6.3
      '@types/jsdom': 20.0.1
      '@types/node': 20.14.9
      jest-mock: 29.7.0
      jest-util: 29.7.0
      jsdom: 20.0.3
    transitivePeerDependencies:
      - bufferutil
      - supports-color
      - utf-8-validate

  jest-environment-node@29.7.0:
    dependencies:
      '@jest/environment': 29.7.0
      '@jest/fake-timers': 29.7.0
      '@jest/types': 29.6.3
      '@types/node': 20.14.9
      jest-mock: 29.7.0
      jest-util: 29.7.0

  jest-get-type@29.6.3: {}

  jest-haste-map@29.7.0:
    dependencies:
      '@jest/types': 29.6.3
      '@types/graceful-fs': 4.1.9
      '@types/node': 20.14.9
      anymatch: 3.1.3
      fb-watchman: 2.0.2
      graceful-fs: 4.2.11
      jest-regex-util: 29.6.3
      jest-util: 29.7.0
      jest-worker: 29.7.0
      micromatch: 4.0.7
      walker: 1.0.8
    optionalDependencies:
      fsevents: 2.3.3

  jest-leak-detector@29.7.0:
    dependencies:
      jest-get-type: 29.6.3
      pretty-format: 29.7.0

  jest-matcher-utils@29.7.0:
    dependencies:
      chalk: 4.1.2
      jest-diff: 29.7.0
      jest-get-type: 29.6.3
      pretty-format: 29.7.0

  jest-message-util@29.7.0:
    dependencies:
      '@babel/code-frame': 7.24.7
      '@jest/types': 29.6.3
      '@types/stack-utils': 2.0.3
      chalk: 4.1.2
      graceful-fs: 4.2.11
      micromatch: 4.0.7
      pretty-format: 29.7.0
      slash: 3.0.0
      stack-utils: 2.0.6

  jest-mock@29.7.0:
    dependencies:
      '@jest/types': 29.6.3
      '@types/node': 20.14.9
      jest-util: 29.7.0

  jest-pnp-resolver@1.2.3(jest-resolve@29.7.0):
    optionalDependencies:
      jest-resolve: 29.7.0

  jest-regex-util@29.6.3: {}

  jest-resolve-dependencies@29.7.0:
    dependencies:
      jest-regex-util: 29.6.3
      jest-snapshot: 29.7.0
    transitivePeerDependencies:
      - supports-color

  jest-resolve@29.7.0:
    dependencies:
      chalk: 4.1.2
      graceful-fs: 4.2.11
      jest-haste-map: 29.7.0
      jest-pnp-resolver: 1.2.3(jest-resolve@29.7.0)
      jest-util: 29.7.0
      jest-validate: 29.7.0
      resolve: 1.22.8
      resolve.exports: 2.0.2
      slash: 3.0.0

  jest-runner@29.7.0:
    dependencies:
      '@jest/console': 29.7.0
      '@jest/environment': 29.7.0
      '@jest/test-result': 29.7.0
      '@jest/transform': 29.7.0
      '@jest/types': 29.6.3
      '@types/node': 20.14.9
      chalk: 4.1.2
      emittery: 0.13.1
      graceful-fs: 4.2.11
      jest-docblock: 29.7.0
      jest-environment-node: 29.7.0
      jest-haste-map: 29.7.0
      jest-leak-detector: 29.7.0
      jest-message-util: 29.7.0
      jest-resolve: 29.7.0
      jest-runtime: 29.7.0
      jest-util: 29.7.0
      jest-watcher: 29.7.0
      jest-worker: 29.7.0
      p-limit: 3.1.0
      source-map-support: 0.5.13
    transitivePeerDependencies:
      - supports-color

  jest-runtime@29.7.0:
    dependencies:
      '@jest/environment': 29.7.0
      '@jest/fake-timers': 29.7.0
      '@jest/globals': 29.7.0
      '@jest/source-map': 29.6.3
      '@jest/test-result': 29.7.0
      '@jest/transform': 29.7.0
      '@jest/types': 29.6.3
      '@types/node': 20.14.9
      chalk: 4.1.2
      cjs-module-lexer: 1.3.1
      collect-v8-coverage: 1.0.2
      glob: 7.2.3
      graceful-fs: 4.2.11
      jest-haste-map: 29.7.0
      jest-message-util: 29.7.0
      jest-mock: 29.7.0
      jest-regex-util: 29.6.3
      jest-resolve: 29.7.0
      jest-snapshot: 29.7.0
      jest-util: 29.7.0
      slash: 3.0.0
      strip-bom: 4.0.0
    transitivePeerDependencies:
      - supports-color

  jest-snapshot@29.7.0:
    dependencies:
      '@babel/core': 7.24.7
      '@babel/generator': 7.24.7
      '@babel/plugin-syntax-jsx': 7.24.7(@babel/core@7.24.7)
      '@babel/plugin-syntax-typescript': 7.24.7(@babel/core@7.24.7)
      '@babel/types': 7.24.7
      '@jest/expect-utils': 29.7.0
      '@jest/transform': 29.7.0
      '@jest/types': 29.6.3
      babel-preset-current-node-syntax: 1.0.1(@babel/core@7.24.7)
      chalk: 4.1.2
      expect: 29.7.0
      graceful-fs: 4.2.11
      jest-diff: 29.7.0
      jest-get-type: 29.6.3
      jest-matcher-utils: 29.7.0
      jest-message-util: 29.7.0
      jest-util: 29.7.0
      natural-compare: 1.4.0
      pretty-format: 29.7.0
      semver: 7.6.2
    transitivePeerDependencies:
      - supports-color

  jest-transformer-svg@2.0.2(jest@29.7.0(@types/node@20.14.9)(babel-plugin-macros@3.1.0))(react@18.3.1):
    dependencies:
      jest: 29.7.0(@types/node@20.14.9)(babel-plugin-macros@3.1.0)
      react: 18.3.1

  jest-util@29.7.0:
    dependencies:
      '@jest/types': 29.6.3
      '@types/node': 20.14.9
      chalk: 4.1.2
      ci-info: 3.9.0
      graceful-fs: 4.2.11
      picomatch: 2.3.1

  jest-validate@29.7.0:
    dependencies:
      '@jest/types': 29.6.3
      camelcase: 6.3.0
      chalk: 4.1.2
      jest-get-type: 29.6.3
      leven: 3.1.0
      pretty-format: 29.7.0

  jest-watcher@29.7.0:
    dependencies:
      '@jest/test-result': 29.7.0
      '@jest/types': 29.6.3
      '@types/node': 20.14.9
      ansi-escapes: 4.3.2
      chalk: 4.1.2
      emittery: 0.13.1
      jest-util: 29.7.0
      string-length: 4.0.2

  jest-worker@29.7.0:
    dependencies:
      '@types/node': 20.14.9
      jest-util: 29.7.0
      merge-stream: 2.0.0
      supports-color: 8.1.1

  jest@29.7.0(@types/node@20.14.9)(babel-plugin-macros@3.1.0):
    dependencies:
      '@jest/core': 29.7.0(babel-plugin-macros@3.1.0)
      '@jest/types': 29.6.3
      import-local: 3.1.0
      jest-cli: 29.7.0(@types/node@20.14.9)(babel-plugin-macros@3.1.0)
    transitivePeerDependencies:
      - '@types/node'
      - babel-plugin-macros
      - supports-color
      - ts-node

  jquery@3.7.1: {}

  js-tokens@4.0.0: {}

  js-yaml@3.14.1:
    dependencies:
      argparse: 1.0.10
      esprima: 4.0.1

  js-yaml@4.1.0:
    dependencies:
      argparse: 2.0.1

  jscodeshift@0.15.2(@babel/preset-env@7.24.7(@babel/core@7.24.7)):
    dependencies:
      '@babel/core': 7.24.7
      '@babel/parser': 7.24.7
      '@babel/plugin-transform-class-properties': 7.24.7(@babel/core@7.24.7)
      '@babel/plugin-transform-modules-commonjs': 7.24.7(@babel/core@7.24.7)
      '@babel/plugin-transform-nullish-coalescing-operator': 7.24.7(@babel/core@7.24.7)
      '@babel/plugin-transform-optional-chaining': 7.24.7(@babel/core@7.24.7)
      '@babel/plugin-transform-private-methods': 7.24.7(@babel/core@7.24.7)
      '@babel/preset-flow': 7.24.7(@babel/core@7.24.7)
      '@babel/preset-typescript': 7.24.7(@babel/core@7.24.7)
      '@babel/register': 7.24.6(@babel/core@7.24.7)
      babel-core: 7.0.0-bridge.0(@babel/core@7.24.7)
      chalk: 4.1.2
      flow-parser: 0.239.1
      graceful-fs: 4.2.11
      micromatch: 4.0.7
      neo-async: 2.6.2
      node-dir: 0.1.17
      recast: 0.23.9
      temp: 0.8.4
      write-file-atomic: 2.4.3
    optionalDependencies:
      '@babel/preset-env': 7.24.7(@babel/core@7.24.7)
    transitivePeerDependencies:
      - supports-color

  jsdom@20.0.3:
    dependencies:
      abab: 2.0.6
      acorn: 8.12.0
      acorn-globals: 7.0.1
      cssom: 0.5.0
      cssstyle: 2.3.0
      data-urls: 3.0.2
      decimal.js: 10.4.3
      domexception: 4.0.0
      escodegen: 2.1.0
      form-data: 4.0.0
      html-encoding-sniffer: 3.0.0
      http-proxy-agent: 5.0.0
      https-proxy-agent: 5.0.1
      is-potential-custom-element-name: 1.0.1
      nwsapi: 2.2.10
      parse5: 7.1.2
      saxes: 6.0.0
      symbol-tree: 3.2.4
      tough-cookie: 4.1.4
      w3c-xmlserializer: 4.0.0
      webidl-conversions: 7.0.0
      whatwg-encoding: 2.0.0
      whatwg-mimetype: 3.0.0
      whatwg-url: 11.0.0
      ws: 8.18.0
      xml-name-validator: 4.0.0
    transitivePeerDependencies:
      - bufferutil
      - supports-color
      - utf-8-validate

  jsesc@0.5.0: {}

  jsesc@2.5.2: {}

  json-buffer@3.0.1: {}

  json-parse-even-better-errors@2.3.1: {}

  json-schema-traverse@0.4.1: {}

  json-stable-stringify-without-jsonify@1.0.1: {}

  json2mq@0.2.0:
    dependencies:
      string-convert: 0.2.1

  json5@2.2.3: {}

  jsonfile@6.1.0:
    dependencies:
      universalify: 2.0.1
    optionalDependencies:
      graceful-fs: 4.2.11

  keyv@4.5.4:
    dependencies:
      json-buffer: 3.0.1

  kind-of@6.0.3: {}

  kleur@3.0.3: {}

  leven@3.1.0: {}

  levn@0.4.1:
    dependencies:
      prelude-ls: 1.2.1
      type-check: 0.4.0

  lines-and-columns@1.2.4: {}

  locate-path@3.0.0:
    dependencies:
      p-locate: 3.0.0
      path-exists: 3.0.0

  locate-path@5.0.0:
    dependencies:
      p-locate: 4.1.0

  locate-path@6.0.0:
    dependencies:
      p-locate: 5.0.0

  lodash.debounce@4.0.8: {}

  lodash.memoize@4.1.2: {}

  lodash.merge@4.6.2: {}

  lodash@4.17.21: {}

  log-symbols@4.1.0:
    dependencies:
      chalk: 4.1.2
      is-unicode-supported: 0.1.0

  loose-envify@1.4.0:
    dependencies:
      js-tokens: 4.0.0

  loupe@2.3.7:
    dependencies:
      get-func-name: 2.0.2

  lru-cache@5.1.1:
    dependencies:
      yallist: 3.1.1

  lucide-react@0.379.0(react@18.3.1):
    dependencies:
      react: 18.3.1

  lz-string@1.5.0: {}

  magic-string@0.27.0:
    dependencies:
      '@jridgewell/sourcemap-codec': 1.4.15

  magic-string@0.30.10:
    dependencies:
      '@jridgewell/sourcemap-codec': 1.4.15

  make-dir@2.1.0:
    dependencies:
      pify: 4.0.1
      semver: 5.7.2

  make-dir@3.1.0:
    dependencies:
      semver: 6.3.1

  make-dir@4.0.0:
    dependencies:
      semver: 7.6.2

  make-error@1.3.6: {}

  makeerror@1.0.12:
    dependencies:
      tmpl: 1.0.5

  map-or-similar@1.5.0: {}

  markdown-to-jsx@7.4.7(react@18.3.1):
    dependencies:
      react: 18.3.1

  media-typer@0.3.0: {}

  memoizerific@1.11.3:
    dependencies:
      map-or-similar: 1.5.0

  merge-descriptors@1.0.1: {}

  merge-stream@2.0.0: {}

  merge2@1.4.1: {}

  methods@1.1.2: {}

  micromatch@4.0.7:
    dependencies:
      braces: 3.0.3
      picomatch: 2.3.1

  mime-db@1.52.0: {}

  mime-types@2.1.35:
    dependencies:
      mime-db: 1.52.0

  mime@1.6.0: {}

  mimic-fn@2.1.0: {}

  mimic-fn@4.0.0: {}

  min-indent@1.0.1: {}

  minimatch@3.1.2:
    dependencies:
      brace-expansion: 1.1.11

  minimatch@5.1.6:
    dependencies:
      brace-expansion: 2.0.1

  minimatch@9.0.5:
    dependencies:
      brace-expansion: 2.0.1

  minimist@1.2.8: {}

  minipass@3.3.6:
    dependencies:
      yallist: 4.0.0

  minipass@5.0.0: {}

  minizlib@2.1.2:
    dependencies:
      minipass: 3.3.6
      yallist: 4.0.0

  mkdirp@1.0.4: {}

  mlly@1.7.1:
    dependencies:
      acorn: 8.12.0
      pathe: 1.1.2
      pkg-types: 1.1.3
      ufo: 1.5.3

  ms@2.0.0: {}

  ms@2.1.2: {}

  ms@2.1.3: {}

  nanoid@3.3.7: {}

  natural-compare@1.4.0: {}

  negotiator@0.6.3: {}

  neo-async@2.6.2: {}

  node-dir@0.1.17:
    dependencies:
      minimatch: 3.1.2

  node-fetch-native@1.6.4: {}

  node-int64@0.4.0: {}

  node-releases@2.0.14: {}

  normalize-path@3.0.0: {}

  npm-run-path@4.0.1:
    dependencies:
      path-key: 3.1.1

  npm-run-path@5.3.0:
    dependencies:
      path-key: 4.0.0

  nwsapi@2.2.10: {}

  nypm@0.3.9:
    dependencies:
      citty: 0.1.6
      consola: 3.2.3
      execa: 8.0.1
      pathe: 1.1.2
      pkg-types: 1.1.3
      ufo: 1.5.3

  object-assign@4.1.1: {}

  object-inspect@1.13.2: {}

  ohash@1.1.3: {}

  on-finished@2.4.1:
    dependencies:
      ee-first: 1.1.1

  once@1.4.0:
    dependencies:
      wrappy: 1.0.2

  onetime@5.1.2:
    dependencies:
      mimic-fn: 2.1.0

  onetime@6.0.0:
    dependencies:
      mimic-fn: 4.0.0

  optionator@0.9.4:
    dependencies:
      deep-is: 0.1.4
      fast-levenshtein: 2.0.6
      levn: 0.4.1
      prelude-ls: 1.2.1
      type-check: 0.4.0
      word-wrap: 1.2.5

  ora@5.4.1:
    dependencies:
      bl: 4.1.0
      chalk: 4.1.2
      cli-cursor: 3.1.0
      cli-spinners: 2.9.2
      is-interactive: 1.0.0
      is-unicode-supported: 0.1.0
      log-symbols: 4.1.0
      strip-ansi: 6.0.1
      wcwidth: 1.0.1

  p-limit@2.3.0:
    dependencies:
      p-try: 2.2.0

  p-limit@3.1.0:
    dependencies:
      yocto-queue: 0.1.0

  p-locate@3.0.0:
    dependencies:
      p-limit: 2.3.0

  p-locate@4.1.0:
    dependencies:
      p-limit: 2.3.0

  p-locate@5.0.0:
    dependencies:
      p-limit: 3.1.0

  p-try@2.2.0: {}

  parent-module@1.0.1:
    dependencies:
      callsites: 3.1.0

  parse-json@5.2.0:
    dependencies:
      '@babel/code-frame': 7.24.7
      error-ex: 1.3.2
      json-parse-even-better-errors: 2.3.1
      lines-and-columns: 1.2.4

  parse5@7.1.2:
    dependencies:
      entities: 4.5.0

  parseurl@1.3.3: {}

  path-exists@3.0.0: {}

  path-exists@4.0.0: {}

  path-is-absolute@1.0.1: {}

  path-key@3.1.1: {}

  path-key@4.0.0: {}

  path-parse@1.0.7: {}

  path-to-regexp@0.1.7: {}

  path-type@4.0.0: {}

  path-type@5.0.0: {}

  pathe@1.1.2: {}

  pathval@1.1.1: {}

  picocolors@1.0.1: {}

  picomatch@2.3.1: {}

  pify@4.0.1: {}

  pirates@4.0.6: {}

  pkg-dir@3.0.0:
    dependencies:
      find-up: 3.0.0

  pkg-dir@4.2.0:
    dependencies:
      find-up: 4.1.0

  pkg-types@1.1.3:
    dependencies:
      confbox: 0.1.7
      mlly: 1.7.1
      pathe: 1.1.2

  polished@4.3.1:
    dependencies:
      '@babel/runtime': 7.24.7

  possible-typed-array-names@1.0.0: {}

  postcss@8.4.38:
    dependencies:
      nanoid: 3.3.7
      picocolors: 1.0.1
      source-map-js: 1.2.0

  prelude-ls@1.2.1: {}

  prettier@3.3.2: {}

  pretty-format@27.5.1:
    dependencies:
      ansi-regex: 5.0.1
      ansi-styles: 5.2.0
      react-is: 17.0.2

  pretty-format@29.7.0:
    dependencies:
      '@jest/schemas': 29.6.3
      ansi-styles: 5.2.0
      react-is: 18.3.1

  process@0.11.10: {}

  prompts@2.4.2:
    dependencies:
      kleur: 3.0.3
      sisteransi: 1.0.5

  prop-types@15.8.1:
    dependencies:
      loose-envify: 1.4.0
      object-assign: 4.1.1
      react-is: 16.13.1

  proxy-addr@2.0.7:
    dependencies:
      forwarded: 0.2.0
      ipaddr.js: 1.9.1

  proxy-from-env@1.1.0: {}

  psl@1.9.0: {}

  punycode@2.3.1: {}

  pure-rand@6.1.0: {}

  qs@6.11.0:
    dependencies:
      side-channel: 1.0.6

  qs@6.12.3:
    dependencies:
      side-channel: 1.0.6

  querystringify@2.2.0: {}

  queue-microtask@1.2.3: {}

  range-parser@1.2.1: {}

  raw-body@2.5.2:
    dependencies:
      bytes: 3.1.2
      http-errors: 2.0.0
      iconv-lite: 0.4.24
      unpipe: 1.0.0

  react-colorful@5.6.1(react-dom@18.3.1(react@18.3.1))(react@18.3.1):
    dependencies:
      react: 18.3.1
      react-dom: 18.3.1(react@18.3.1)

  react-confetti@6.1.0(react@18.3.1):
    dependencies:
      react: 18.3.1
      tween-functions: 1.2.0

  react-cookie@7.1.4(react@18.3.1):
    dependencies:
      '@types/hoist-non-react-statics': 3.3.5
      hoist-non-react-statics: 3.3.2
      react: 18.3.1
      universal-cookie: 7.1.4

  react-docgen-typescript@2.2.2(typescript@5.5.2):
    dependencies:
      typescript: 5.5.2

  react-docgen@7.0.3:
    dependencies:
      '@babel/core': 7.24.7
      '@babel/traverse': 7.24.7
      '@babel/types': 7.24.7
      '@types/babel__core': 7.20.5
      '@types/babel__traverse': 7.20.6
      '@types/doctrine': 0.0.9
      '@types/resolve': 1.20.6
      doctrine: 3.0.0
      resolve: 1.22.8
      strip-indent: 4.0.0
    transitivePeerDependencies:
      - supports-color

  react-dom@18.3.1(react@18.3.1):
    dependencies:
      loose-envify: 1.4.0
      react: 18.3.1
      scheduler: 0.23.2

  react-element-to-jsx-string@15.0.0(react-dom@18.3.1(react@18.3.1))(react@18.3.1):
    dependencies:
      '@base2/pretty-print-object': 1.0.1
      is-plain-object: 5.0.0
      react: 18.3.1
      react-dom: 18.3.1(react@18.3.1)
      react-is: 18.1.0

  react-fast-compare@3.2.2: {}

  react-helmet-async@2.0.5(react@18.3.1):
    dependencies:
      invariant: 2.2.4
      react: 18.3.1
      react-fast-compare: 3.2.2
      shallowequal: 1.1.0

  react-is@16.13.1: {}

  react-is@17.0.2: {}

  react-is@18.1.0: {}

  react-is@18.3.1: {}

  react-refresh@0.14.2: {}

  react-router-dom@6.24.0(react-dom@18.3.1(react@18.3.1))(react@18.3.1):
    dependencies:
      '@remix-run/router': 1.17.0
      react: 18.3.1
      react-dom: 18.3.1(react@18.3.1)
      react-router: 6.24.0(react@18.3.1)

  react-router@6.24.0(react@18.3.1):
    dependencies:
      '@remix-run/router': 1.17.0
<<<<<<< HEAD
      react: 18.3.1

  react-slick@0.30.2(react-dom@18.3.1(react@18.3.1))(react@18.3.1):
    dependencies:
      classnames: 2.3.1
      enquire.js: 2.1.6
      json2mq: 0.2.0
      lodash.debounce: 4.0.8
=======
>>>>>>> 1079bac3
      react: 18.3.1
      react-dom: 18.3.1(react@18.3.1)
      resize-observer-polyfill: 1.5.1

  react-sortablejs@6.1.4(@types/sortablejs@1.15.8)(react-dom@18.3.1(react@18.3.1))(react@18.3.1)(sortablejs@1.15.2):
    dependencies:
      '@types/sortablejs': 1.15.8
      classnames: 2.3.1
      react: 18.3.1
      react-dom: 18.3.1(react@18.3.1)
      sortablejs: 1.15.2
      tiny-invariant: 1.2.0

  react-transition-group@4.4.5(react-dom@18.3.1(react@18.3.1))(react@18.3.1):
    dependencies:
      '@babel/runtime': 7.24.7
      dom-helpers: 5.2.1
      loose-envify: 1.4.0
      prop-types: 15.8.1
      react: 18.3.1
      react-dom: 18.3.1(react@18.3.1)

  react@18.3.1:
    dependencies:
      loose-envify: 1.4.0

  readable-stream@3.6.2:
    dependencies:
      inherits: 2.0.4
      string_decoder: 1.3.0
      util-deprecate: 1.0.2

  readdirp@3.6.0:
    dependencies:
      picomatch: 2.3.1

  recast@0.23.9:
    dependencies:
      ast-types: 0.16.1
      esprima: 4.0.1
      source-map: 0.6.1
      tiny-invariant: 1.3.3
      tslib: 2.6.3

  redent@3.0.0:
    dependencies:
      indent-string: 4.0.0
      strip-indent: 3.0.0

  regenerate-unicode-properties@10.1.1:
    dependencies:
      regenerate: 1.4.2

  regenerate@1.4.2: {}

  regenerator-runtime@0.14.1: {}

  regenerator-transform@0.15.2:
    dependencies:
      '@babel/runtime': 7.24.7

  regexpu-core@5.3.2:
    dependencies:
      '@babel/regjsgen': 0.8.0
      regenerate: 1.4.2
      regenerate-unicode-properties: 10.1.1
      regjsparser: 0.9.1
      unicode-match-property-ecmascript: 2.0.0
      unicode-match-property-value-ecmascript: 2.1.0

  regjsparser@0.9.1:
    dependencies:
      jsesc: 0.5.0

  rehype-external-links@3.0.0:
    dependencies:
      '@types/hast': 3.0.4
      '@ungap/structured-clone': 1.2.0
      hast-util-is-element: 3.0.0
      is-absolute-url: 4.0.1
      space-separated-tokens: 2.0.2
      unist-util-visit: 5.0.0

  rehype-slug@6.0.0:
    dependencies:
      '@types/hast': 3.0.4
      github-slugger: 2.0.0
      hast-util-heading-rank: 3.0.0
      hast-util-to-string: 3.0.0
      unist-util-visit: 5.0.0

  require-directory@2.1.1: {}

  requireindex@1.2.0: {}

  requires-port@1.0.0: {}

  resize-observer-polyfill@1.5.1: {}

  resolve-cwd@3.0.0:
    dependencies:
      resolve-from: 5.0.0

  resolve-from@4.0.0: {}

  resolve-from@5.0.0: {}

  resolve.exports@2.0.2: {}

  resolve@1.22.8:
    dependencies:
      is-core-module: 2.14.0
      path-parse: 1.0.7
      supports-preserve-symlinks-flag: 1.0.0

  restore-cursor@3.1.0:
    dependencies:
      onetime: 5.1.2
      signal-exit: 3.0.7

  reusify@1.0.4: {}

  rimraf@2.6.3:
    dependencies:
      glob: 7.2.3

  rimraf@3.0.2:
    dependencies:
      glob: 7.2.3

  rollup@4.18.0:
    dependencies:
      '@types/estree': 1.0.5
    optionalDependencies:
      '@rollup/rollup-android-arm-eabi': 4.18.0
      '@rollup/rollup-android-arm64': 4.18.0
      '@rollup/rollup-darwin-arm64': 4.18.0
      '@rollup/rollup-darwin-x64': 4.18.0
      '@rollup/rollup-linux-arm-gnueabihf': 4.18.0
      '@rollup/rollup-linux-arm-musleabihf': 4.18.0
      '@rollup/rollup-linux-arm64-gnu': 4.18.0
      '@rollup/rollup-linux-arm64-musl': 4.18.0
      '@rollup/rollup-linux-powerpc64le-gnu': 4.18.0
      '@rollup/rollup-linux-riscv64-gnu': 4.18.0
      '@rollup/rollup-linux-s390x-gnu': 4.18.0
      '@rollup/rollup-linux-x64-gnu': 4.18.0
      '@rollup/rollup-linux-x64-musl': 4.18.0
      '@rollup/rollup-win32-arm64-msvc': 4.18.0
      '@rollup/rollup-win32-ia32-msvc': 4.18.0
      '@rollup/rollup-win32-x64-msvc': 4.18.0
      fsevents: 2.3.3

  run-parallel@1.2.0:
    dependencies:
      queue-microtask: 1.2.3

  safe-buffer@5.2.1: {}

  safer-buffer@2.1.2: {}

  saxes@6.0.0:
    dependencies:
      xmlchars: 2.2.0

  scheduler@0.23.2:
    dependencies:
      loose-envify: 1.4.0

  semver@5.7.2: {}

  semver@6.3.1: {}

  semver@7.6.2: {}

  send@0.18.0:
    dependencies:
      debug: 2.6.9
      depd: 2.0.0
      destroy: 1.2.0
      encodeurl: 1.0.2
      escape-html: 1.0.3
      etag: 1.8.1
      fresh: 0.5.2
      http-errors: 2.0.0
      mime: 1.6.0
      ms: 2.1.3
      on-finished: 2.4.1
      range-parser: 1.2.1
      statuses: 2.0.1
    transitivePeerDependencies:
      - supports-color

  serve-static@1.15.0:
    dependencies:
      encodeurl: 1.0.2
      escape-html: 1.0.3
      parseurl: 1.3.3
      send: 0.18.0
    transitivePeerDependencies:
      - supports-color

  set-function-length@1.2.2:
    dependencies:
      define-data-property: 1.1.4
      es-errors: 1.3.0
      function-bind: 1.1.2
      get-intrinsic: 1.2.4
      gopd: 1.0.1
      has-property-descriptors: 1.0.2

  setprototypeof@1.2.0: {}

  shallow-clone@3.0.1:
    dependencies:
      kind-of: 6.0.3

  shallowequal@1.1.0: {}

  shebang-command@2.0.0:
    dependencies:
      shebang-regex: 3.0.0

  shebang-regex@3.0.0: {}

  side-channel@1.0.6:
    dependencies:
      call-bind: 1.0.7
      es-errors: 1.3.0
      get-intrinsic: 1.2.4
      object-inspect: 1.13.2

  signal-exit@3.0.7: {}

  signal-exit@4.1.0: {}

  sisteransi@1.0.5: {}

  slash@3.0.0: {}

  slash@5.1.0: {}

  slick-carousel@1.8.1(jquery@3.7.1):
    dependencies:
      jquery: 3.7.1

  sortablejs@1.15.2: {}

  source-map-js@1.2.0: {}

  source-map-support@0.5.13:
    dependencies:
      buffer-from: 1.1.2
      source-map: 0.6.1

  source-map-support@0.5.21:
    dependencies:
      buffer-from: 1.1.2
      source-map: 0.6.1

  source-map@0.5.7: {}

  source-map@0.6.1: {}

  space-separated-tokens@2.0.2: {}

  sprintf-js@1.0.3: {}

  stack-utils@2.0.6:
    dependencies:
      escape-string-regexp: 2.0.0

  statuses@2.0.1: {}

  storybook@8.2.1(@babel/preset-env@7.24.7(@babel/core@7.24.7)):
    dependencies:
      '@babel/core': 7.24.7
      '@babel/types': 7.24.7
      '@storybook/codemod': 8.2.1
      '@storybook/core': 8.2.1
      '@types/semver': 7.5.8
      '@yarnpkg/fslib': 2.10.3
      '@yarnpkg/libzip': 2.3.0
      chalk: 4.1.2
      commander: 6.2.1
      cross-spawn: 7.0.3
      detect-indent: 6.1.0
      envinfo: 7.13.0
      execa: 5.1.1
      fd-package-json: 1.2.0
      find-up: 5.0.0
      fs-extra: 11.2.0
      giget: 1.2.3
      globby: 14.0.2
      jscodeshift: 0.15.2(@babel/preset-env@7.24.7(@babel/core@7.24.7))
      leven: 3.1.0
      ora: 5.4.1
      prettier: 3.3.2
      prompts: 2.4.2
      semver: 7.6.2
      strip-json-comments: 3.1.1
      tempy: 3.1.0
      tiny-invariant: 1.3.3
      ts-dedent: 2.2.0
    transitivePeerDependencies:
      - '@babel/preset-env'
      - bufferutil
      - supports-color
      - utf-8-validate

  string-convert@0.2.1: {}

  string-length@4.0.2:
    dependencies:
      char-regex: 1.0.2
      strip-ansi: 6.0.1

  string-width@4.2.3:
    dependencies:
      emoji-regex: 8.0.0
      is-fullwidth-code-point: 3.0.0
      strip-ansi: 6.0.1

  string_decoder@1.3.0:
    dependencies:
      safe-buffer: 5.2.1

  strip-ansi@6.0.1:
    dependencies:
      ansi-regex: 5.0.1

  strip-ansi@7.1.0:
    dependencies:
      ansi-regex: 6.0.1

  strip-bom@3.0.0: {}

  strip-bom@4.0.0: {}

  strip-final-newline@2.0.0: {}

  strip-final-newline@3.0.0: {}

  strip-indent@3.0.0:
    dependencies:
      min-indent: 1.0.1

  strip-indent@4.0.0:
    dependencies:
      min-indent: 1.0.1

  strip-json-comments@3.1.1: {}

  stylis@4.2.0: {}

  supports-color@5.5.0:
    dependencies:
      has-flag: 3.0.0

  supports-color@7.2.0:
    dependencies:
      has-flag: 4.0.0

  supports-color@8.1.1:
    dependencies:
      has-flag: 4.0.0

  supports-preserve-symlinks-flag@1.0.0: {}

  symbol-tree@3.2.4: {}

  tar@6.2.1:
    dependencies:
      chownr: 2.0.0
      fs-minipass: 2.1.0
      minipass: 5.0.0
      minizlib: 2.1.2
      mkdirp: 1.0.4
      yallist: 4.0.0

  telejson@7.2.0:
    dependencies:
      memoizerific: 1.11.3

  temp-dir@3.0.0: {}

  temp@0.8.4:
    dependencies:
      rimraf: 2.6.3

  tempy@3.1.0:
    dependencies:
      is-stream: 3.0.0
      temp-dir: 3.0.0
      type-fest: 2.19.0
      unique-string: 3.0.0

  test-exclude@6.0.0:
    dependencies:
      '@istanbuljs/schema': 0.1.3
      glob: 7.2.3
      minimatch: 3.1.2

  text-table@0.2.0: {}

  tiny-invariant@1.2.0: {}

  tiny-invariant@1.3.3: {}

  tinyspy@2.2.1: {}

  tmpl@1.0.5: {}

  to-fast-properties@2.0.0: {}

  to-regex-range@5.0.1:
    dependencies:
      is-number: 7.0.0

  toidentifier@1.0.1: {}

  tough-cookie@4.1.4:
    dependencies:
      psl: 1.9.0
      punycode: 2.3.1
      universalify: 0.2.0
      url-parse: 1.5.10

  tr46@3.0.0:
    dependencies:
      punycode: 2.3.1

  ts-api-utils@1.3.0(typescript@5.5.2):
    dependencies:
      typescript: 5.5.2

  ts-dedent@2.2.0: {}

  ts-jest@29.2.1(@babel/core@7.24.7)(@jest/transform@29.7.0)(@jest/types@29.6.3)(babel-jest@29.7.0(@babel/core@7.24.7))(esbuild@0.21.5)(jest@29.7.0(@types/node@20.14.9)(babel-plugin-macros@3.1.0))(typescript@5.5.2):
    dependencies:
      bs-logger: 0.2.6
      ejs: 3.1.10
      fast-json-stable-stringify: 2.1.0
      jest: 29.7.0(@types/node@20.14.9)(babel-plugin-macros@3.1.0)
      jest-util: 29.7.0
      json5: 2.2.3
      lodash.memoize: 4.1.2
      make-error: 1.3.6
      semver: 7.6.2
      typescript: 5.5.2
      yargs-parser: 21.1.1
    optionalDependencies:
      '@babel/core': 7.24.7
      '@jest/transform': 29.7.0
      '@jest/types': 29.6.3
      babel-jest: 29.7.0(@babel/core@7.24.7)
      esbuild: 0.21.5

  tsconfig-paths@4.2.0:
    dependencies:
      json5: 2.2.3
      minimist: 1.2.8
      strip-bom: 3.0.0

  tslib@1.14.1: {}

  tslib@2.6.3: {}

  tsutils@3.21.0(typescript@5.5.2):
    dependencies:
      tslib: 1.14.1
      typescript: 5.5.2

  tween-functions@1.2.0: {}

  type-check@0.4.0:
    dependencies:
      prelude-ls: 1.2.1

  type-detect@4.0.8: {}

  type-fest@0.20.2: {}

  type-fest@0.21.3: {}

  type-fest@1.4.0: {}

  type-fest@2.19.0: {}

  type-is@1.6.18:
    dependencies:
      media-typer: 0.3.0
      mime-types: 2.1.35

  typescript@5.5.2: {}

  ufo@1.5.3: {}

  undici-types@5.26.5: {}

  unicode-canonical-property-names-ecmascript@2.0.0: {}

  unicode-match-property-ecmascript@2.0.0:
    dependencies:
      unicode-canonical-property-names-ecmascript: 2.0.0
      unicode-property-aliases-ecmascript: 2.1.0

  unicode-match-property-value-ecmascript@2.1.0: {}

  unicode-property-aliases-ecmascript@2.1.0: {}

  unicorn-magic@0.1.0: {}

  unique-string@3.0.0:
    dependencies:
      crypto-random-string: 4.0.0

  unist-util-is@6.0.0:
    dependencies:
      '@types/unist': 3.0.2

  unist-util-visit-parents@6.0.1:
    dependencies:
      '@types/unist': 3.0.2
      unist-util-is: 6.0.0

  unist-util-visit@5.0.0:
    dependencies:
      '@types/unist': 3.0.2
      unist-util-is: 6.0.0
      unist-util-visit-parents: 6.0.1

  universal-cookie@7.1.4:
    dependencies:
      '@types/cookie': 0.6.0
      cookie: 0.6.0

  universalify@0.2.0: {}

  universalify@2.0.1: {}

  unpipe@1.0.0: {}

  unplugin@1.11.0:
    dependencies:
      acorn: 8.12.0
      chokidar: 3.6.0
      webpack-sources: 3.2.3
      webpack-virtual-modules: 0.6.2

  update-browserslist-db@1.0.16(browserslist@4.23.1):
    dependencies:
      browserslist: 4.23.1
      escalade: 3.1.2
      picocolors: 1.0.1

  uri-js@4.4.1:
    dependencies:
      punycode: 2.3.1

  url-parse@1.5.10:
    dependencies:
      querystringify: 2.2.0
      requires-port: 1.0.0

  use-sync-external-store@1.2.0(react@18.3.1):
    dependencies:
      react: 18.3.1

  util-deprecate@1.0.2: {}

  util@0.12.5:
    dependencies:
      inherits: 2.0.4
      is-arguments: 1.1.1
      is-generator-function: 1.0.10
      is-typed-array: 1.1.13
      which-typed-array: 1.1.15

  utils-merge@1.0.1: {}

  uuid@9.0.1: {}

  v8-to-istanbul@9.3.0:
    dependencies:
      '@jridgewell/trace-mapping': 0.3.25
      '@types/istanbul-lib-coverage': 2.0.6
      convert-source-map: 2.0.0

  vary@1.1.2: {}

  vite@5.3.1(@types/node@20.14.9):
    dependencies:
      esbuild: 0.21.5
      postcss: 8.4.38
      rollup: 4.18.0
    optionalDependencies:
      '@types/node': 20.14.9
      fsevents: 2.3.3

  w3c-xmlserializer@4.0.0:
    dependencies:
      xml-name-validator: 4.0.0

  walk-up-path@3.0.1: {}

  walker@1.0.8:
    dependencies:
      makeerror: 1.0.12

  wcwidth@1.0.1:
    dependencies:
      defaults: 1.0.4

  webidl-conversions@7.0.0: {}

  webpack-sources@3.2.3: {}

  webpack-virtual-modules@0.6.2: {}

  whatwg-encoding@2.0.0:
    dependencies:
      iconv-lite: 0.6.3

  whatwg-mimetype@3.0.0: {}

  whatwg-url@11.0.0:
    dependencies:
      tr46: 3.0.0
      webidl-conversions: 7.0.0

  which-typed-array@1.1.15:
    dependencies:
      available-typed-arrays: 1.0.7
      call-bind: 1.0.7
      for-each: 0.3.3
      gopd: 1.0.1
      has-tostringtag: 1.0.2

  which@2.0.2:
    dependencies:
      isexe: 2.0.0

  word-wrap@1.2.5: {}

  wrap-ansi@7.0.0:
    dependencies:
      ansi-styles: 4.3.0
      string-width: 4.2.3
      strip-ansi: 6.0.1

  wrappy@1.0.2: {}

  write-file-atomic@2.4.3:
    dependencies:
      graceful-fs: 4.2.11
      imurmurhash: 0.1.4
      signal-exit: 3.0.7

  write-file-atomic@4.0.2:
    dependencies:
      imurmurhash: 0.1.4
      signal-exit: 3.0.7

  ws@8.18.0: {}

  xml-name-validator@4.0.0: {}

  xmlchars@2.2.0: {}

  y18n@5.0.8: {}

  yallist@3.1.1: {}

  yallist@4.0.0: {}

  yaml@1.10.2: {}

  yargs-parser@21.1.1: {}

  yargs@17.7.2:
    dependencies:
      cliui: 8.0.1
      escalade: 3.1.2
      get-caller-file: 2.0.5
      require-directory: 2.1.1
      string-width: 4.2.3
      y18n: 5.0.8
      yargs-parser: 21.1.1

  yocto-queue@0.1.0: {}

  zustand@4.5.4(@types/react@18.3.3)(react@18.3.1):
    dependencies:
      use-sync-external-store: 1.2.0(react@18.3.1)
    optionalDependencies:
      '@types/react': 18.3.3
      react: 18.3.1<|MERGE_RESOLUTION|>--- conflicted
+++ resolved
@@ -53,21 +53,12 @@
       react-dom:
         specifier: ^18.3.1
         version: 18.3.1(react@18.3.1)
-      react-helmet-async:
-        specifier: ^2.0.5
-        version: 2.0.5(react@18.3.1)
       react-router-dom:
         specifier: ^6.24.0
         version: 6.24.0(react-dom@18.3.1(react@18.3.1))(react@18.3.1)
-      react-slick:
-        specifier: ^0.30.2
-        version: 0.30.2(react-dom@18.3.1(react@18.3.1))(react@18.3.1)
       react-sortablejs:
         specifier: ^6.1.4
         version: 6.1.4(@types/sortablejs@1.15.8)(react-dom@18.3.1(react@18.3.1))(react@18.3.1)(sortablejs@1.15.2)
-      slick-carousel:
-        specifier: ^1.8.1
-        version: 1.8.1(jquery@3.7.1)
       sortablejs:
         specifier: ^1.15.2
         version: 1.15.2
@@ -150,12 +141,6 @@
       '@types/react-dom':
         specifier: ^18.3.0
         version: 18.3.0
-<<<<<<< HEAD
-      '@types/react-slick':
-        specifier: ^0.23.13
-        version: 0.23.13
-=======
->>>>>>> 1079bac3
       '@types/sortablejs':
         specifier: ^1.15.8
         version: 1.15.8
@@ -1918,12 +1903,6 @@
   '@types/react-dom@18.3.0':
     resolution: {integrity: sha512-EhwApuTmMBmXuFOikhQLIBUn6uFg81SwLMOAUgodJF14SOBOCMdU04gDoYi0WOJJHD144TL32z4yDqCW3dnkQg==}
 
-<<<<<<< HEAD
-  '@types/react-slick@0.23.13':
-    resolution: {integrity: sha512-bNZfDhe/L8t5OQzIyhrRhBr/61pfBcWaYJoq6UDqFtv5LMwfg4NsVDD2J8N01JqdAdxLjOt66OZEp6PX+dGs/A==}
-
-=======
->>>>>>> 1079bac3
   '@types/react-transition-group@4.4.10':
     resolution: {integrity: sha512-hT/+s0VQs2ojCX823m60m5f0sL5idt9SO6Tj6Dg+rdphGPIeJbJ6CxvBYkgkGKrYeDjvIpKTR38UzmtHJOGW3Q==}
 
@@ -2607,12 +2586,6 @@
   encodeurl@1.0.2:
     resolution: {integrity: sha512-TPJXq8JqFaVYm2CWmPvnP2Iyo4ZSM7/QKcSmuMLDObfpH5fi7RUGmd/rTDf+rut/saiDiQEeVTNgAmJEdAOx0w==}
     engines: {node: '>= 0.8'}
-<<<<<<< HEAD
-
-  enquire.js@2.1.6:
-    resolution: {integrity: sha512-/KujNpO+PT63F7Hlpu4h3pE3TokKRHN26JYmQpPyjkRD/N57R7bPDNojMXdi7uveAKjYB7yQnartCxZnFWr0Xw==}
-=======
->>>>>>> 1079bac3
 
   entities@4.5.0:
     resolution: {integrity: sha512-V0hjH4dGPh9Ao5p0MoRY6BVqtwCjhz6vI5LT8AJ55H+4g9/4vbHx1I54fS0XuclLhDHArPQCiMjDxjaL8fPxhw==}
@@ -3074,12 +3047,6 @@
 
   inherits@2.0.4:
     resolution: {integrity: sha512-k/vGaX4/Yla3WzyMCvTQOXYeIHvqOKtnqBduzTHpzpQZzAskKMhZ2K+EnBiSM9zGSoIFeMpXKxa4dYeZIQqewQ==}
-<<<<<<< HEAD
-
-  invariant@2.2.4:
-    resolution: {integrity: sha512-phJfQVBuaJM5raOpJjSfkiD6BpbCE4Ns//LaXl6wGYtUBY83nWS6Rf9tXm2e8VaK60JEjYldbPif/A2B1C2gNA==}
-=======
->>>>>>> 1079bac3
 
   ipaddr.js@1.9.1:
     resolution: {integrity: sha512-0KI/607xoxSToH7GjN1FfSbLoU0+btTicjsQSWQlh/hZykN8KpmMf7uYwPW3R+akZ6R/w18ZlXSHBYXiYUPO3g==}
@@ -3347,9 +3314,6 @@
       node-notifier:
         optional: true
 
-  jquery@3.7.1:
-    resolution: {integrity: sha512-m4avr8yL8kmFN8psrbFFFmB/If14iN5o9nw/NgnnM+kybDJpRsAynV2BsfpTYrTRysYUdADVD7CkUUizgkpLfg==}
-
   js-tokens@4.0.0:
     resolution: {integrity: sha512-RdJUflcE3cUzKiMqQgsCu06FPu9UdIJO0beYbPhHN4k6apgJtifcoCtT9bcxOpYBtpD2kCM6Sbzg4CausW/PKQ==}
 
@@ -3399,12 +3363,6 @@
 
   json-stable-stringify-without-jsonify@1.0.1:
     resolution: {integrity: sha512-Bdboy+l7tA3OGW6FjyFHWkP5LuByj1Tk33Ljyq0axyzdk9//JSi2u3fP1QSmd1KNwq6VOKYGlAu87CisVir6Pw==}
-<<<<<<< HEAD
-
-  json2mq@0.2.0:
-    resolution: {integrity: sha512-SzoRg7ux5DWTII9J2qkrZrqV1gt+rTaoufMxEzXbS26Uid0NwaJd123HcoB80TgubEppxxIGdNxCx50fEoEWQA==}
-=======
->>>>>>> 1079bac3
 
   json5@2.2.3:
     resolution: {integrity: sha512-XmOWe7eyHYH14cLdVPoyg+GOH3rYX++KpzrylJwSW98t3Nk+U8XOl8FWKOgwtzdb8lXGf6zYwDUzeHMWfxasyg==}
@@ -3913,14 +3871,6 @@
       react: ^0.14.8 || ^15.0.1 || ^16.0.0 || ^17.0.1 || ^18.0.0
       react-dom: ^0.14.8 || ^15.0.1 || ^16.0.0 || ^17.0.1 || ^18.0.0
 
-  react-fast-compare@3.2.2:
-    resolution: {integrity: sha512-nsO+KSNgo1SbJqJEYRE9ERzo7YtYbou/OqjSQKxV7jcKox7+usiUVZOAC+XnDOABXggQTno0Y1CpVnuWEc1boQ==}
-
-  react-helmet-async@2.0.5:
-    resolution: {integrity: sha512-rYUYHeus+i27MvFE+Jaa4WsyBKGkL6qVgbJvSBoX8mbsWoABJXdEO0bZyi0F6i+4f0NuIb8AvqPMj3iXFHkMwg==}
-    peerDependencies:
-      react: ^16.6.0 || ^17.0.0 || ^18.0.0
-
   react-is@16.13.1:
     resolution: {integrity: sha512-24e6ynE2H+OKt4kqsOvNd8kBpV65zoxbA4BVsEOB3ARVWQki/DHzaUoC5KuON/BiccDaCCTZBuOcfZs70kR8bQ==}
 
@@ -3949,13 +3899,6 @@
     engines: {node: '>=14.0.0'}
     peerDependencies:
       react: '>=16.8'
-
-<<<<<<< HEAD
-  react-slick@0.30.2:
-    resolution: {integrity: sha512-XvQJi7mRHuiU3b9irsqS9SGIgftIfdV5/tNcURTb5LdIokRA5kIIx3l4rlq2XYHfxcSntXapoRg/GxaVOM1yfg==}
-    peerDependencies:
-      react: ^0.14.0 || ^15.0.1 || ^16.0.0 || ^17.0.0 || ^18.0.0
-      react-dom: ^0.14.0 || ^15.0.1 || ^16.0.0 || ^17.0.0 || ^18.0.0
 
   react-sortablejs@6.1.4:
     resolution: {integrity: sha512-fc7cBosfhnbh53Mbm6a45W+F735jwZ1UFIYSrIqcO/gRIFoDyZeMtgKlpV4DdyQfbCzdh5LoALLTDRxhMpTyXQ==}
@@ -3965,16 +3908,6 @@
       react-dom: '>=16.9.0'
       sortablejs: '1'
 
-=======
-  react-sortablejs@6.1.4:
-    resolution: {integrity: sha512-fc7cBosfhnbh53Mbm6a45W+F735jwZ1UFIYSrIqcO/gRIFoDyZeMtgKlpV4DdyQfbCzdh5LoALLTDRxhMpTyXQ==}
-    peerDependencies:
-      '@types/sortablejs': '1'
-      react: '>=16.9.0'
-      react-dom: '>=16.9.0'
-      sortablejs: '1'
-
->>>>>>> 1079bac3
   react-transition-group@4.4.5:
     resolution: {integrity: sha512-pZcd1MCJoiKiBR2NRxeCRg13uCXbydPnmB4EOeRrY7480qNWO8IIgQG6zlDkm6uRMsURXPuKq0GWtiM59a5Q6g==}
     peerDependencies:
@@ -4038,12 +3971,6 @@
 
   requires-port@1.0.0:
     resolution: {integrity: sha512-KigOCHcocU3XODJxsu8i/j8T9tzT4adHiecwORRQ0ZZFcp7ahwXuRU1m+yuO90C5ZUyGeGfocHDI14M3L3yDAQ==}
-<<<<<<< HEAD
-
-  resize-observer-polyfill@1.5.1:
-    resolution: {integrity: sha512-LwZrotdHOo12nQuZlHEmtuXdqGoOD0OhaxopaNFxWzInpEgaLWoVuAMbTzixuosCx2nEG58ngzW3vxdWoxIgdg==}
-=======
->>>>>>> 1079bac3
 
   resolve-cwd@3.0.0:
     resolution: {integrity: sha512-OrZaX2Mb+rJCpH/6CpSqt9xFVpN++x01XnN2ie9g6P5/3xelLAkXWVADpdz1IHD/KFfEXyE6V0U01OQ3UO2rEg==}
@@ -4135,12 +4062,6 @@
   shallow-clone@3.0.1:
     resolution: {integrity: sha512-/6KqX+GVUdqPuPPd2LxDDxzX6CAbjJehAAOKlNpqqUpAqPM6HeL8f+o3a+JsyGjn2lv0WY8UsTgUJjU9Ok55NA==}
     engines: {node: '>=8'}
-<<<<<<< HEAD
-
-  shallowequal@1.1.0:
-    resolution: {integrity: sha512-y0m1JoUZSlPAjXVtPPW70aZWfIL/dSP7AFkRnniLCrK/8MDKog3TySTBmckD+RObVxH0v4Tox67+F14PdED2oQ==}
-=======
->>>>>>> 1079bac3
 
   shebang-command@2.0.0:
     resolution: {integrity: sha512-kHxr2zZpYtdmrN1qDjrrX/Z1rR1kG8Dx+gkpK1G4eXmvXswmcE1hTWBWYUzlraYw1/yZp6YuDY77YtvbN0dmDA==}
@@ -4171,14 +4092,6 @@
   slash@5.1.0:
     resolution: {integrity: sha512-ZA6oR3T/pEyuqwMgAKT0/hAv8oAXckzbkmR0UkUosQ+Mc4RxGoJkRmwHgHufaenlyAgE1Mxgpdcrf75y6XcnDg==}
     engines: {node: '>=14.16'}
-<<<<<<< HEAD
-
-  slick-carousel@1.8.1:
-    resolution: {integrity: sha512-XB9Ftrf2EEKfzoQXt3Nitrt/IPbT+f1fgqBdoxO3W/+JYvtEOW6EgxnWfr9GH6nmULv7Y2tPmEX3koxThVmebA==}
-    peerDependencies:
-      jquery: '>=1.8.0'
-=======
->>>>>>> 1079bac3
 
   sortablejs@1.15.2:
     resolution: {integrity: sha512-FJF5jgdfvoKn1MAKSdGs33bIqLi3LmsgVTliuX6iITj834F+JRQZN90Z93yql8h0K2t0RwDPBmxwlbZfDcxNZA==}
@@ -4218,9 +4131,6 @@
   storybook@8.2.1:
     resolution: {integrity: sha512-YT6//jQk5vfBCRVgcq1oBDUz8kE9PELTJAZr9VeeaLay/Fl5cUeNxjP7bm06hCOyYQ2gSUe4jF6TAwzwGePMLQ==}
     hasBin: true
-
-  string-convert@0.2.1:
-    resolution: {integrity: sha512-u/1tdPl4yQnPBjnVrmdLo9gtuLvELKsAoRapekWggdiQNvvvum+jYF329d84NAa660KQw7pB2n36KrIKVoXa3A==}
 
   string-length@4.0.2:
     resolution: {integrity: sha512-+l6rNN5fYHNhZZy41RXsYptCjA2Igmq4EG7kZAYFQI1E1VTXarr6ZPXBg6eq7Y6eK4FEhY6AJlyuFIb/v/S0VQ==}
@@ -4692,7 +4602,6 @@
     dependencies:
       '@jridgewell/gen-mapping': 0.3.5
       '@jridgewell/trace-mapping': 0.3.25
-<<<<<<< HEAD
 
   '@auth0/auth0-react@2.2.4(react-dom@18.3.1(react@18.3.1))(react@18.3.1)':
     dependencies:
@@ -4704,19 +4613,6 @@
 
   '@babel/code-frame@7.24.7':
     dependencies:
-=======
-
-  '@auth0/auth0-react@2.2.4(react-dom@18.3.1(react@18.3.1))(react@18.3.1)':
-    dependencies:
-      '@auth0/auth0-spa-js': 2.1.3
-      react: 18.3.1
-      react-dom: 18.3.1(react@18.3.1)
-
-  '@auth0/auth0-spa-js@2.1.3': {}
-
-  '@babel/code-frame@7.24.7':
-    dependencies:
->>>>>>> 1079bac3
       '@babel/highlight': 7.24.7
       picocolors: 1.0.1
 
@@ -6753,7 +6649,6 @@
       undici-types: 5.26.5
 
   '@types/parse-json@4.0.2': {}
-<<<<<<< HEAD
 
   '@types/prop-types@15.7.12': {}
 
@@ -6762,20 +6657,6 @@
   '@types/range-parser@1.2.7': {}
 
   '@types/react-dom@18.3.0':
-    dependencies:
-      '@types/react': 18.3.3
-
-  '@types/react-slick@0.23.13':
-=======
-
-  '@types/prop-types@15.7.12': {}
-
-  '@types/qs@6.9.15': {}
-
-  '@types/range-parser@1.2.7': {}
-
-  '@types/react-dom@18.3.0':
->>>>>>> 1079bac3
     dependencies:
       '@types/react': 18.3.3
 
@@ -7521,8 +7402,6 @@
   emoji-regex@8.0.0: {}
 
   encodeurl@1.0.2: {}
-
-  enquire.js@2.1.6: {}
 
   entities@4.5.0: {}
 
@@ -8085,10 +7964,6 @@
 
   inherits@2.0.4: {}
 
-  invariant@2.2.4:
-    dependencies:
-      loose-envify: 1.4.0
-
   ipaddr.js@1.9.1: {}
 
   is-absolute-url@4.0.1: {}
@@ -8527,8 +8402,6 @@
       - babel-plugin-macros
       - supports-color
       - ts-node
-
-  jquery@3.7.1: {}
 
   js-tokens@4.0.0: {}
 
@@ -8613,10 +8486,6 @@
 
   json-stable-stringify-without-jsonify@1.0.1: {}
 
-  json2mq@0.2.0:
-    dependencies:
-      string-convert: 0.2.1
-
   json5@2.2.3: {}
 
   jsonfile@6.1.0:
@@ -9082,15 +8951,6 @@
       react-dom: 18.3.1(react@18.3.1)
       react-is: 18.1.0
 
-  react-fast-compare@3.2.2: {}
-
-  react-helmet-async@2.0.5(react@18.3.1):
-    dependencies:
-      invariant: 2.2.4
-      react: 18.3.1
-      react-fast-compare: 3.2.2
-      shallowequal: 1.1.0
-
   react-is@16.13.1: {}
 
   react-is@17.0.2: {}
@@ -9111,20 +8971,7 @@
   react-router@6.24.0(react@18.3.1):
     dependencies:
       '@remix-run/router': 1.17.0
-<<<<<<< HEAD
       react: 18.3.1
-
-  react-slick@0.30.2(react-dom@18.3.1(react@18.3.1))(react@18.3.1):
-    dependencies:
-      classnames: 2.3.1
-      enquire.js: 2.1.6
-      json2mq: 0.2.0
-      lodash.debounce: 4.0.8
-=======
->>>>>>> 1079bac3
-      react: 18.3.1
-      react-dom: 18.3.1(react@18.3.1)
-      resize-observer-polyfill: 1.5.1
 
   react-sortablejs@6.1.4(@types/sortablejs@1.15.8)(react-dom@18.3.1(react@18.3.1))(react@18.3.1)(sortablejs@1.15.2):
     dependencies:
@@ -9218,8 +9065,6 @@
   requireindex@1.2.0: {}
 
   requires-port@1.0.0: {}
-
-  resize-observer-polyfill@1.5.1: {}
 
   resolve-cwd@3.0.0:
     dependencies:
@@ -9338,8 +9183,6 @@
     dependencies:
       kind-of: 6.0.3
 
-  shallowequal@1.1.0: {}
-
   shebang-command@2.0.0:
     dependencies:
       shebang-regex: 3.0.0
@@ -9362,10 +9205,6 @@
   slash@3.0.0: {}
 
   slash@5.1.0: {}
-
-  slick-carousel@1.8.1(jquery@3.7.1):
-    dependencies:
-      jquery: 3.7.1
 
   sortablejs@1.15.2: {}
 
@@ -9431,8 +9270,6 @@
       - supports-color
       - utf-8-validate
 
-  string-convert@0.2.1: {}
-
   string-length@4.0.2:
     dependencies:
       char-regex: 1.0.2
