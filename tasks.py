# This file is intended for invoke, see README.md for install setup instructions
import os
import re
import subprocess

from invoke import task

COMMIT_HASH = ''
PTY_SUPPORTED = os.name != 'nt'

#
# Control plane variables
#
CPLN_ORG_NAME = "mythica-main"
CPLN_IMAGE_REPO = f"{CPLN_ORG_NAME}.registry.cpln.io"

#
# GCS variables
#
GCS_PROJECT_NAME = "controlnet"
GCS_PROJECT_ID = 407314
GCS_PROJECT = f"{GCS_PROJECT_NAME}-{GCS_PROJECT_ID}"
GCS_REPO_HOST = "us-central1-docker"
GCS_REPO_NAME = "gke-us-central1-images"
GCS_IMAGE_REPO = f"{GCS_REPO_HOST}.pkg.dev/{GCS_PROJECT}/{GCS_REPO_NAME}"

IMAGE_PLATFORM = "linux/amd64"

BASE_DIR = os.path.dirname(os.path.abspath(__file__))

#
# Houdini variables
#
SFX_CLIENT_ID = os.environ.get('SFX_CLIENT_ID')
SFX_CLIENT_SECRET = os.environ.get('SFX_CLIENT_SECRET')

#
# AUTHKEYS
#
HF_AUTHTOKEN = os.environ.get('HF_AUTHTOKEN')

#
# ENV for node builds
#
NODE_ENV = os.environ.get('NODE_ENV', 'dev')

#
# Integration testing directories
#
TESTING_STORAGE_DIR = os.path.join(BASE_DIR, 'testing/storage')
TESTING_WEB_DIR = os.path.join(BASE_DIR, 'testing/web')
TESTING_AUTO_DIR = os.path.join(BASE_DIR, 'testing/automation')

IMAGES = {
    'api/nginx': {'name': 'mythica-web-front'},
<<<<<<< HEAD
    'api/app': {'name': 'mythica-app'},
    'api/houdini': {
        'name': 'hautomation',
        'buildargs': {
            'SFX_CLIENT_ID': SFX_CLIENT_ID,
            'SFX_CLIENT_SECRET': SFX_CLIENT_SECRET
        },
    },
    'api/publish-init': {'name': 'mythica-publish-init'},
    'api/lets-encrypt': {'name': 'mythica-lets-encrypt'},
    'api/gcs-proxy': {'name': 'mythica-gcs-proxy'},
    'api/packager': {
        'name': 'mythica-packager',
        'requires': ['api/app']
    },
    'api/houdini-worker': {
        'name': 'mythica-houdini-worker',
        'requires': ['api/app', 'api/houdini']
    },
    'sites/jungle3': {
        'name': 'mythica-jungle3-build',
        'buildargs': {
            'NODE_ENV': NODE_ENV,
        }
    },
=======
    'api/app': {'name': 'mythica-app', 'working_directory': BASE_DIR},
    'api/publish-init': {'name': 'mythica-publish-init'},
    'api/lets-encrypt': {'name': 'mythica-lets-encrypt'},
    'api/gcs-proxy': {'name': 'mythica-gcs-proxy'},
    'api/packager': {'name': 'mythica-packager', 'requires': ['api/app']},
    'sites/jungle3': {'name': 'mythica-jungle3-build'},
>>>>>>> 795e4feb
    'testing/storage/minio-config': {'name': 'minio-config'},
    'automation/test': {'name': 'mythica-auto-test', 'working_directory': BASE_DIR},
    'automation/genai': {
        'name': 'mythica-auto-genai',
        'buildargs': {
            'HF_AUTHTOKEN': HF_AUTHTOKEN,
<<<<<<< HEAD
        }
    }
=======
        },
        'working_directory': BASE_DIR
    },
    'automation/houdini': {
        'name': 'mythica-auto-houdini',
        'buildargs': {
            'SFX_CLIENT_ID': SFX_CLIENT_ID,
            'SFX_CLIENT_SECRET': SFX_CLIENT_SECRET,
        },
        'working_directory': BASE_DIR
    },
>>>>>>> 795e4feb
}

IMAGE_SETS = {
    'all': set(IMAGES.keys()),
    'sites': {
        'sites/jungle3'
    },
    'web': {
        'api/nginx',
        'api/app',
        'api/publish-init',
        'api/lets-encrypt',
        'api/gcs-proxy'
    },
    'storage': {
        'testing/storage/minio-config'},
    'auto': {
        'automation/houdini',
        'automation/genai',
        'automation/test',
        'api/packager'
    },
}


def get_commit_hash(ref='HEAD'):
    """Return a short commit hash for the current HEAD commit"""
    result = subprocess.run(
        ["git", "rev-parse", "--short=8", ref],
        stdout=subprocess.PIPE,
        text=True)
    return result.stdout.strip()


def parse_expose_to_ports(image_path):
    """Parse the EXPOSE ports from a Dockerfile"""
    with open(os.path.join(BASE_DIR, image_path, 'Dockerfile'), 'r') as file:
        lines = file.readlines()
    ports = []
    expose_pattern = re.compile(r'^EXPOSE\s+(\d+)(?:\/\w+)?$', re.IGNORECASE)
    for line in lines:
        match = expose_pattern.match(line.strip())
        if match:
            port = match.group(1)
            ports.append(port)
    return ports


def start_docker_compose(c, docker_compose_path):
    """Cleanly start a docker compose instance"""
    with c.cd(docker_compose_path):
        c.run('docker compose down --timeout 1')
        c.run('docker compose -f ./docker-compose.yaml up -d',
              pty=PTY_SUPPORTED)


def stop_docker_compose(c, docker_compose_path):
    """Shutdown a docker compose instance"""
    with c.cd(docker_compose_path):
        c.run('docker compose -f ./docker-compose.yaml down --timeout 3')


def build_image(c, image_path):
    """Build a docker image"""

    # Set the working directory higher in the tree when more context is needed from
    # the monorepo
    if IMAGES[image_path].get('working_directory') is not None:
        dockerfile_path = os.path.join(os.path.join(image_path, 'Dockerfile'))
        working_directory = IMAGES[image_path].get('working_directory')
    else:
        dockerfile_path = 'Dockerfile'
        working_directory = os.path.join(BASE_DIR, image_path)

    image_name = IMAGES[image_path]['name']
    requires = IMAGES[image_path].get('requires')
    if requires is not None:
        for image in requires:
            build_image(c, image)

    buildarg_str = ''
    buildargs = IMAGES[image_path].get('buildargs')
    if buildargs is not None:
        buildarg_str = ' '.join(
            [f'--build-arg {key}={value}' for key, value in buildargs.items()])

    commit_hash = get_commit_hash()
    with c.cd(working_directory):
        c.run(
<<<<<<< HEAD
            (f"docker buildx build --platform={IMAGE_PLATFORM}"
             f" {buildarg_str} -t {image_name}:latest ."),
=======
            (f'docker buildx build --platform={IMAGE_PLATFORM} {
                buildarg_str} '
             f'-f {dockerfile_path} -t {image_name}:latest .'),
>>>>>>> 795e4feb
            pty=PTY_SUPPORTED)
        c.run(f'docker tag {image_name}:latest {image_name}:{commit_hash}',
              pty=PTY_SUPPORTED)


def deploy_image(c, image_path, target):
    """Deploy a docker image"""
    image_name = IMAGES[image_path]['name']
    commit_hash = get_commit_hash()
    if target == "gcs":
        repo = GCS_IMAGE_REPO
    elif target == "cpln":
        repo = CPLN_IMAGE_REPO
    else:
        raise ValueError(f"unknown deployment target {target}")

    with c.cd(os.path.join(BASE_DIR, image_path)):
        c.run((f"docker tag {image_name}:{commit_hash}"
               f" {repo}/{image_name}:{commit_hash}"),
              pty=PTY_SUPPORTED)
        c.run((f"docker tag {image_name}:{commit_hash}"
               f" {repo}/{image_name}:latest"),
              pty=PTY_SUPPORTED)
        c.run((f"docker push {repo}/{image_name}"
               " --all-tags"), pty=PTY_SUPPORTED)


def run_image(c, image_path, background=False):
    ports = parse_expose_to_ports(image_path)
    port_args = ' '.join([f'-p {port}:{port}' for port in ports])
    image_name = IMAGES[image_path]['name']
    commit_hash = get_commit_hash()
    args = list()
    args.append(port_args)
    args.append('--rm')
    args.append('--network=storage')
    args.append('--network=web')
    if background:
        args.append('--detach')
    else:
        args.append('--interactive --tty')
    c.run(f"docker run {'  '.join(args)} {image_name}:{commit_hash}",
          pty=PTY_SUPPORTED)


def copy_dist_files(c, image_path):
    """
    Given a dist files image (image that built some distribution into /dist)
    copy the files to a local directory from the container to make
    them available for serving or moving to the next distribution point
    """
    image_name = IMAGES[image_path]['name']
    commit_hash = get_commit_hash()
    source_path = '/dist'

    # Create the container from the build image
    result = c.run(f"docker create {image_name}:{commit_hash}", hide=True)
    container_id = result.stdout.strip()
    destination_path = os.path.join(BASE_DIR, image_path, 'dist-build')
    try:
        # Step 2: Copy files from the temporary
        # container to the local filesystem
        print(f"Copying '{source_path}' from container to '{
              destination_path}'...")
        c.run(f"docker cp {container_id}:{source_path} {destination_path}")
        print("Files copied successfully.")
    finally:
        # Step 3: Remove the temporary container
        print(f"Removing temporary container '{container_id}'...")
        c.run(f"docker rm {container_id}", hide=True)
        print("Temporary container removed.")


@task
def docker_cleanup(c):
    c.run('docker container prune -f')
    c.run('docker image prune -f')
    c.run('docker builder prune')
    c.run('docker system prune -a')


@task
def storage_start(c):
    start_docker_compose(c, TESTING_STORAGE_DIR)


@task
def storage_stop(c):
    stop_docker_compose(c, TESTING_STORAGE_DIR)


@task(help={'container': "Container to tail, defaults to all"})
def storage_tail(c, container=''):
    with c.cd(TESTING_STORAGE_DIR):
        c.run(f'docker compose logs -f {container}', pty=PTY_SUPPORTED)


@task(pre=[storage_stop])
def storage_nuke(c):
    answer = input("Continue? Type 'nuke' to confirm: ")
    if answer.upper() in ["NUKE"]:
        os.rmdir(os.path.join(BASE_DIR, 'testing/mnt/pgdata/data'))


@task
def web_start(c):
    start_docker_compose(c, TESTING_WEB_DIR)


@task
def web_stop(c):
    stop_docker_compose(c, TESTING_WEB_DIR)


@task
def auto_start(c):
    start_docker_compose(c, TESTING_AUTO_DIR)


@task
def auto_stop(c):
    stop_docker_compose(c, TESTING_AUTO_DIR)


def image_path_action(c, image, action, **kwargs):
    """
    Execute some docker image action against an image path
    or set of image paths
    """
    if image in IMAGE_SETS:
        for image_path in IMAGE_SETS[image]:
            action(c, image_path, **kwargs)
    else:
        if image not in IMAGES:
            c.help(f'{image} not in {IMAGES.keys()}')
            return
        action(c, image, **kwargs)


@task(help={'image': f'Image path to build: {IMAGES.keys()}'})
def docker_build(c, image='all'):
    image_path_action(c, image, build_image)


@task(help={'image': f'Image path to build in: {IMAGES.keys()}'})
def docker_deploy(c, image='all', target='gcs'):
    image_path_action(c, image, build_image)
    image_path_action(c, image, deploy_image, target=target)


@task(help={
    'image': f'Image path to run: {IMAGES.keys()}',
    'background': 'Run the image in the background'})
def docker_run(c, image='api/app', background=False):
    image_path_action(c, image, run_image, background=background)


<<<<<<< HEAD
@task(help={
    'image': f'Image path to run: {IMAGES.keys()}',
})
def site_build(c, image='sites/jungle3'):
    image_path_action(c, image, build_image)
    image_path_action(c, image, copy_dist_files)
=======
@task(help={'path': 'Base path that contains the helm/ chart'})
def helm_template(c, path='api/app'):
    c.run(("helm template my-release ./mychart "
           "--show-only templates/deployment.yaml "
           "--dry-run --debug"))
>>>>>>> 795e4feb
<|MERGE_RESOLUTION|>--- conflicted
+++ resolved
@@ -53,15 +53,7 @@
 
 IMAGES = {
     'api/nginx': {'name': 'mythica-web-front'},
-<<<<<<< HEAD
-    'api/app': {'name': 'mythica-app'},
-    'api/houdini': {
-        'name': 'hautomation',
-        'buildargs': {
-            'SFX_CLIENT_ID': SFX_CLIENT_ID,
-            'SFX_CLIENT_SECRET': SFX_CLIENT_SECRET
-        },
-    },
+    'api/app': {'name': 'mythica-app', 'working_directory': BASE_DIR},
     'api/publish-init': {'name': 'mythica-publish-init'},
     'api/lets-encrypt': {'name': 'mythica-lets-encrypt'},
     'api/gcs-proxy': {'name': 'mythica-gcs-proxy'},
@@ -69,34 +61,18 @@
         'name': 'mythica-packager',
         'requires': ['api/app']
     },
-    'api/houdini-worker': {
-        'name': 'mythica-houdini-worker',
-        'requires': ['api/app', 'api/houdini']
-    },
     'sites/jungle3': {
         'name': 'mythica-jungle3-build',
         'buildargs': {
             'NODE_ENV': NODE_ENV,
         }
     },
-=======
-    'api/app': {'name': 'mythica-app', 'working_directory': BASE_DIR},
-    'api/publish-init': {'name': 'mythica-publish-init'},
-    'api/lets-encrypt': {'name': 'mythica-lets-encrypt'},
-    'api/gcs-proxy': {'name': 'mythica-gcs-proxy'},
-    'api/packager': {'name': 'mythica-packager', 'requires': ['api/app']},
-    'sites/jungle3': {'name': 'mythica-jungle3-build'},
->>>>>>> 795e4feb
     'testing/storage/minio-config': {'name': 'minio-config'},
     'automation/test': {'name': 'mythica-auto-test', 'working_directory': BASE_DIR},
     'automation/genai': {
         'name': 'mythica-auto-genai',
         'buildargs': {
             'HF_AUTHTOKEN': HF_AUTHTOKEN,
-<<<<<<< HEAD
-        }
-    }
-=======
         },
         'working_directory': BASE_DIR
     },
@@ -108,7 +84,6 @@
         },
         'working_directory': BASE_DIR
     },
->>>>>>> 795e4feb
 }
 
 IMAGE_SETS = {
@@ -198,14 +173,9 @@
     commit_hash = get_commit_hash()
     with c.cd(working_directory):
         c.run(
-<<<<<<< HEAD
             (f"docker buildx build --platform={IMAGE_PLATFORM}"
-             f" {buildarg_str} -t {image_name}:latest ."),
-=======
-            (f'docker buildx build --platform={IMAGE_PLATFORM} {
-                buildarg_str} '
-             f'-f {dockerfile_path} -t {image_name}:latest .'),
->>>>>>> 795e4feb
+             f" {buildarg_str} -f {dockerfile_path}"
+             "  -t {image_name}:latest ."),
             pty=PTY_SUPPORTED)
         c.run(f'docker tag {image_name}:latest {image_name}:{commit_hash}',
               pty=PTY_SUPPORTED)
@@ -360,20 +330,4 @@
     'image': f'Image path to run: {IMAGES.keys()}',
     'background': 'Run the image in the background'})
 def docker_run(c, image='api/app', background=False):
-    image_path_action(c, image, run_image, background=background)
-
-
-<<<<<<< HEAD
-@task(help={
-    'image': f'Image path to run: {IMAGES.keys()}',
-})
-def site_build(c, image='sites/jungle3'):
-    image_path_action(c, image, build_image)
-    image_path_action(c, image, copy_dist_files)
-=======
-@task(help={'path': 'Base path that contains the helm/ chart'})
-def helm_template(c, path='api/app'):
-    c.run(("helm template my-release ./mychart "
-           "--show-only templates/deployment.yaml "
-           "--dry-run --debug"))
->>>>>>> 795e4feb
+    image_path_action(c, image, run_image, background=background)