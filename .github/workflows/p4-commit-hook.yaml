--- conflicted
+++ resolved
@@ -14,15 +14,12 @@
         required: false
         type: boolean
         default: false
-<<<<<<< HEAD
       changelist:
         description: 'Perforce changelist ID'
         required: false
         type: integer
         default: 0
-=======
-      changelist: 0
->>>>>>> 5656639d
+
 
 env:
   P4PORT: ssl:p4.garden.mythica.ai:1666
