import os
from http import HTTPStatus

import aiofiles
import httpx
import requests
from ripple.models.params import (
    BoolParameterSpec,
    EnumParameterSpec,
    FileParameter,
    FileParameterSpec,
    FloatParameterSpec,
    IntParameterSpec,
    ParameterSet,
    ParameterSpec,
    ParameterSpecModel,
    StringParameterSpec,
)

<<<<<<< HEAD

=======
from ripple.models.params import (BoolParameterSpec, EnumParameterSpec, FileParameter, FileParameterSpec,
                                  FloatParameterSpec, IntParameterSpec, ParameterSet, ParameterSpec, ParameterSpecModel, RampParameterSpec,
                                  StringParameterSpec)
from ripple.models.houTypes import (rampParmType, rampBasis)
>>>>>>> b1f0bf52
class ParamError(ValueError):
    def __init__(self, label, message):
        super().__init__(f"`{label}`: {message}")


def populate_constants(paramSpec: ParameterSpec, paramSet: ParameterSet) -> None:
    """Populate all constant defaults from the paramSpec in the paramSet"""
    for name, paramSpec in paramSpec.params.items():
        if paramSpec.constant and name not in paramSet.model_fields.keys():
            if isinstance(paramSpec, FileParameterSpec):
                if isinstance(paramSpec.default, list):
                    default = [FileParameter(file_id=file_id) for file_id in paramSpec.default]
                else:
                    default = FileParameter(file_id=paramSpec.default)
            else:
                default = paramSpec.default

            setattr(paramSet, name, default)


def cast_numeric_types(paramSpec: ParameterSpec, paramSet: ParameterSet) -> None:
    """Implicitly cast int values to float"""
    for name, spec in paramSpec.params.items():
        if not hasattr(paramSet, name) or not isinstance(spec, FloatParameterSpec):
            continue

        value = getattr(paramSet, name)
        if isinstance(spec.default, float):
            if isinstance(value, int):
                setattr(paramSet, name, float(value))
        elif isinstance(spec.default, list):
            if isinstance(value, list) and len(spec.default) == len(value):
                for i in range(len(spec.default)):
                    if isinstance(spec.default[i], float) and isinstance(value[i], int):
                        value[i] = float(value[i])


def repair_parameters(paramSpec: ParameterSpec, paramSet: ParameterSet) -> None:
    """Combine constant population and numerical casts"""
    populate_constants(paramSpec, paramSet)
    cast_numeric_types(paramSpec, paramSet)


def validate_param(paramSpec: ParameterSpecModel, param, expectedType) -> None:
    """Validate the parameter against the spec and expected type"""
    if not expectedType:
        raise ParamError(paramSpec.label, f"invalid type validation")
    
    if isinstance(paramSpec, RampParameterSpec):
        #Check that param is a list of expectedType
        if not isinstance(param, list):
            raise ParamError(paramSpec.label, f"ramp params must be list of dict, got {type(param).__name__}")
        for item in param:
            rampType = paramSpec.ramp_parm_type
            if rampType == rampParmType.Color:
                vals = 'c'
            else:
                vals = 'value'

            if not isinstance(item, expectedType):
                raise ParamError(paramSpec.label, f"ramp point must be of type dict, got {type(item).__name__}")
            if 'pos' not in item or vals not in item or 'interp' not in item:
                raise ParamError(paramSpec.label, f"ramp point must contain 'pos' and 'value|c' and 'interp' keys")
            if not isinstance(item['pos'],float):
                raise ParamError(paramSpec.label, f"ramp point 'pos' must be of type float")
            if rampType == rampParmType.Color:
                if not isinstance(item[vals],list):
                    raise ParamError(paramSpec.label, f"ramp point color 'c' must be of type list")
                if (len(item[vals]) != 3):
                    raise ParamError(paramSpec.label, f"ramp point color 'c' must be of length 3")
                for c in item[vals]:
                    if not isinstance(c,float):
                        raise ParamError(paramSpec.label, f"ramp point color 'c' must be of type list of floats")
            else:
                if not isinstance(item[vals],float):
                    raise ParamError(paramSpec.label, f"ramp point 'value' must be of type float")
            #check that interp is a valid value from rampBasis
            if item['interp'] not in [basis.name for basis in rampBasis]:
                raise ParamError(paramSpec.label, f"ramp point 'interp' must be a valid value from hou.rampBasis")

    elif isinstance(param, (list, tuple, set, frozenset)):
        if len(param) != len(paramSpec.default):
            raise ParamError(paramSpec.label, f"length mismatch {len(param)} != expected: {len(paramSpec.default)}")
        for item in param:
            validate_param(paramSpec, item, expectedType)
    else:
        allowed_atomic_types = {bool, str, float, int}
        if expectedType in allowed_atomic_types:
            if not isinstance(param, expectedType):
                raise ParamError(paramSpec.label,
                    f"type `{type(param).__name__}` did not match expected type `{expectedType.__name__}`")
        else:
            expectedType(**param)


def validate_params(paramSpecs: ParameterSpec, paramSet: ParameterSet) -> None:
    """Validate all parameters in the paramSpec using the provided paramSet"""
    params = paramSet.model_dump()

    for name, paramSpec in paramSpecs.params.items():
        if paramSpec.param_type=='file' and name not in params:
            raise ParamError(paramSpec.label, "param not provided")
        elif name not in params:
            continue

        param = params[name]

        # Validate type
        use_type = None
        if isinstance(paramSpec, IntParameterSpec):
            use_type = int
        elif isinstance(paramSpec, FloatParameterSpec):
            use_type = float
        elif isinstance(paramSpec, StringParameterSpec) or isinstance(paramSpec, EnumParameterSpec):
            use_type = str
        elif isinstance(paramSpec, BoolParameterSpec):
            use_type = bool
        elif isinstance(paramSpec, FileParameterSpec):
            use_type = FileParameter
        elif isinstance(paramSpec, RampParameterSpec):
            use_type = dict
        validate_param(paramSpec, param, use_type)

        # Validate enum
        if isinstance(paramSpec, EnumParameterSpec):
            validValues = {value.name for value in paramSpec.values}
            if param not in validValues:
                raise ParamError(paramSpec.label, f"{param} not in {validValues}")

        # Validate constant
        if paramSpec.constant:
            if isinstance(paramSpec, FileParameterSpec):
                file_ids = [file_param['file_id']  \
                            for file_param in param] \
                    if isinstance(param, list) else param['file_id']
                if file_ids != paramSpec.default:
                    raise ParamError(paramSpec.label, f"{file_ids} != {paramSpec.default}")
            else:
                if param != paramSpec.default:
                    raise ParamError(paramSpec.label, f"constant mismatch `{param}` != expected: `{paramSpec.default}`")


async def download_file(endpoint: str, directory: str, file_id: str, headers={}) -> str:
    """Automatically download an entire file at runtime, used to resolve file references"""
    # Get the URL to download the file
    url = f"{endpoint}/download/info/{file_id}"
    
    async with httpx.AsyncClient() as client:
        r = await client.get(url, headers=headers)
        assert r.status_code == HTTPStatus.OK
        doc: dict = r.json()

        # Download the file
        file_name = file_id + "_" + doc['name'].replace('\\', '_').replace('/', '_')
        file_path = os.path.join(directory, file_name)

        async with client.stream("GET", doc['url'], headers=headers) as download_req:
            async with aiofiles.open(file_path, "wb") as f:
                async for chunk in download_req.aiter_bytes(chunk_size=1024):
                    await f.write(chunk)

    return file_path


async def resolve_params(endpoint: str, directory: str, paramSet: ParameterSet, headers=None) -> ParameterSet:
    """Resolve any parameters that are external references"""
    async def resolve(field, value):
        # For list-like, check each value
        if isinstance(value, (list, tuple, set, frozenset)):
            for item in value:
                await resolve(field, item)
        # For Dicts, check if they are FileParams. Otherwise check each item        
        elif isinstance(value, FileParameter):
            value.file_path = await download_file(endpoint, directory, value.file_id, headers or {})
        elif isinstance(value, dict):
            try:
                FileParameter(**value)
                value['file_path'] = await download_file(endpoint, directory, value['file_id'], headers)
            except Exception:
                for key, item in value.items():
                    await resolve(f"{field}:{key}", item)

    for name in paramSet.model_fields.keys():
        await resolve(name, getattr(paramSet, name))
    for name in paramSet.model_extra.keys():
        await resolve(name, getattr(paramSet, name))

    return paramSet
<|MERGE_RESOLUTION|>--- conflicted
+++ resolved
@@ -1,215 +1,209 @@
-import os
-from http import HTTPStatus
-
-import aiofiles
-import httpx
-import requests
-from ripple.models.params import (
-    BoolParameterSpec,
-    EnumParameterSpec,
-    FileParameter,
-    FileParameterSpec,
-    FloatParameterSpec,
-    IntParameterSpec,
-    ParameterSet,
-    ParameterSpec,
-    ParameterSpecModel,
-    StringParameterSpec,
-)
-
-<<<<<<< HEAD
-
-=======
-from ripple.models.params import (BoolParameterSpec, EnumParameterSpec, FileParameter, FileParameterSpec,
-                                  FloatParameterSpec, IntParameterSpec, ParameterSet, ParameterSpec, ParameterSpecModel, RampParameterSpec,
-                                  StringParameterSpec)
-from ripple.models.houTypes import (rampParmType, rampBasis)
->>>>>>> b1f0bf52
-class ParamError(ValueError):
-    def __init__(self, label, message):
-        super().__init__(f"`{label}`: {message}")
-
-
-def populate_constants(paramSpec: ParameterSpec, paramSet: ParameterSet) -> None:
-    """Populate all constant defaults from the paramSpec in the paramSet"""
-    for name, paramSpec in paramSpec.params.items():
-        if paramSpec.constant and name not in paramSet.model_fields.keys():
-            if isinstance(paramSpec, FileParameterSpec):
-                if isinstance(paramSpec.default, list):
-                    default = [FileParameter(file_id=file_id) for file_id in paramSpec.default]
-                else:
-                    default = FileParameter(file_id=paramSpec.default)
-            else:
-                default = paramSpec.default
-
-            setattr(paramSet, name, default)
-
-
-def cast_numeric_types(paramSpec: ParameterSpec, paramSet: ParameterSet) -> None:
-    """Implicitly cast int values to float"""
-    for name, spec in paramSpec.params.items():
-        if not hasattr(paramSet, name) or not isinstance(spec, FloatParameterSpec):
-            continue
-
-        value = getattr(paramSet, name)
-        if isinstance(spec.default, float):
-            if isinstance(value, int):
-                setattr(paramSet, name, float(value))
-        elif isinstance(spec.default, list):
-            if isinstance(value, list) and len(spec.default) == len(value):
-                for i in range(len(spec.default)):
-                    if isinstance(spec.default[i], float) and isinstance(value[i], int):
-                        value[i] = float(value[i])
-
-
-def repair_parameters(paramSpec: ParameterSpec, paramSet: ParameterSet) -> None:
-    """Combine constant population and numerical casts"""
-    populate_constants(paramSpec, paramSet)
-    cast_numeric_types(paramSpec, paramSet)
-
-
-def validate_param(paramSpec: ParameterSpecModel, param, expectedType) -> None:
-    """Validate the parameter against the spec and expected type"""
-    if not expectedType:
-        raise ParamError(paramSpec.label, f"invalid type validation")
-    
-    if isinstance(paramSpec, RampParameterSpec):
-        #Check that param is a list of expectedType
-        if not isinstance(param, list):
-            raise ParamError(paramSpec.label, f"ramp params must be list of dict, got {type(param).__name__}")
-        for item in param:
-            rampType = paramSpec.ramp_parm_type
-            if rampType == rampParmType.Color:
-                vals = 'c'
-            else:
-                vals = 'value'
-
-            if not isinstance(item, expectedType):
-                raise ParamError(paramSpec.label, f"ramp point must be of type dict, got {type(item).__name__}")
-            if 'pos' not in item or vals not in item or 'interp' not in item:
-                raise ParamError(paramSpec.label, f"ramp point must contain 'pos' and 'value|c' and 'interp' keys")
-            if not isinstance(item['pos'],float):
-                raise ParamError(paramSpec.label, f"ramp point 'pos' must be of type float")
-            if rampType == rampParmType.Color:
-                if not isinstance(item[vals],list):
-                    raise ParamError(paramSpec.label, f"ramp point color 'c' must be of type list")
-                if (len(item[vals]) != 3):
-                    raise ParamError(paramSpec.label, f"ramp point color 'c' must be of length 3")
-                for c in item[vals]:
-                    if not isinstance(c,float):
-                        raise ParamError(paramSpec.label, f"ramp point color 'c' must be of type list of floats")
-            else:
-                if not isinstance(item[vals],float):
-                    raise ParamError(paramSpec.label, f"ramp point 'value' must be of type float")
-            #check that interp is a valid value from rampBasis
-            if item['interp'] not in [basis.name for basis in rampBasis]:
-                raise ParamError(paramSpec.label, f"ramp point 'interp' must be a valid value from hou.rampBasis")
-
-    elif isinstance(param, (list, tuple, set, frozenset)):
-        if len(param) != len(paramSpec.default):
-            raise ParamError(paramSpec.label, f"length mismatch {len(param)} != expected: {len(paramSpec.default)}")
-        for item in param:
-            validate_param(paramSpec, item, expectedType)
-    else:
-        allowed_atomic_types = {bool, str, float, int}
-        if expectedType in allowed_atomic_types:
-            if not isinstance(param, expectedType):
-                raise ParamError(paramSpec.label,
-                    f"type `{type(param).__name__}` did not match expected type `{expectedType.__name__}`")
-        else:
-            expectedType(**param)
-
-
-def validate_params(paramSpecs: ParameterSpec, paramSet: ParameterSet) -> None:
-    """Validate all parameters in the paramSpec using the provided paramSet"""
-    params = paramSet.model_dump()
-
-    for name, paramSpec in paramSpecs.params.items():
-        if paramSpec.param_type=='file' and name not in params:
-            raise ParamError(paramSpec.label, "param not provided")
-        elif name not in params:
-            continue
-
-        param = params[name]
-
-        # Validate type
-        use_type = None
-        if isinstance(paramSpec, IntParameterSpec):
-            use_type = int
-        elif isinstance(paramSpec, FloatParameterSpec):
-            use_type = float
-        elif isinstance(paramSpec, StringParameterSpec) or isinstance(paramSpec, EnumParameterSpec):
-            use_type = str
-        elif isinstance(paramSpec, BoolParameterSpec):
-            use_type = bool
-        elif isinstance(paramSpec, FileParameterSpec):
-            use_type = FileParameter
-        elif isinstance(paramSpec, RampParameterSpec):
-            use_type = dict
-        validate_param(paramSpec, param, use_type)
-
-        # Validate enum
-        if isinstance(paramSpec, EnumParameterSpec):
-            validValues = {value.name for value in paramSpec.values}
-            if param not in validValues:
-                raise ParamError(paramSpec.label, f"{param} not in {validValues}")
-
-        # Validate constant
-        if paramSpec.constant:
-            if isinstance(paramSpec, FileParameterSpec):
-                file_ids = [file_param['file_id']  \
-                            for file_param in param] \
-                    if isinstance(param, list) else param['file_id']
-                if file_ids != paramSpec.default:
-                    raise ParamError(paramSpec.label, f"{file_ids} != {paramSpec.default}")
-            else:
-                if param != paramSpec.default:
-                    raise ParamError(paramSpec.label, f"constant mismatch `{param}` != expected: `{paramSpec.default}`")
-
-
-async def download_file(endpoint: str, directory: str, file_id: str, headers={}) -> str:
-    """Automatically download an entire file at runtime, used to resolve file references"""
-    # Get the URL to download the file
-    url = f"{endpoint}/download/info/{file_id}"
-    
-    async with httpx.AsyncClient() as client:
-        r = await client.get(url, headers=headers)
-        assert r.status_code == HTTPStatus.OK
-        doc: dict = r.json()
-
-        # Download the file
-        file_name = file_id + "_" + doc['name'].replace('\\', '_').replace('/', '_')
-        file_path = os.path.join(directory, file_name)
-
-        async with client.stream("GET", doc['url'], headers=headers) as download_req:
-            async with aiofiles.open(file_path, "wb") as f:
-                async for chunk in download_req.aiter_bytes(chunk_size=1024):
-                    await f.write(chunk)
-
-    return file_path
-
-
-async def resolve_params(endpoint: str, directory: str, paramSet: ParameterSet, headers=None) -> ParameterSet:
-    """Resolve any parameters that are external references"""
-    async def resolve(field, value):
-        # For list-like, check each value
-        if isinstance(value, (list, tuple, set, frozenset)):
-            for item in value:
-                await resolve(field, item)
-        # For Dicts, check if they are FileParams. Otherwise check each item        
-        elif isinstance(value, FileParameter):
-            value.file_path = await download_file(endpoint, directory, value.file_id, headers or {})
-        elif isinstance(value, dict):
-            try:
-                FileParameter(**value)
-                value['file_path'] = await download_file(endpoint, directory, value['file_id'], headers)
-            except Exception:
-                for key, item in value.items():
-                    await resolve(f"{field}:{key}", item)
-
-    for name in paramSet.model_fields.keys():
-        await resolve(name, getattr(paramSet, name))
-    for name in paramSet.model_extra.keys():
-        await resolve(name, getattr(paramSet, name))
-
-    return paramSet
+import os
+from http import HTTPStatus
+
+import aiofiles
+import httpx
+from ripple.models.houTypes import rampBasis, rampParmType
+from ripple.models.params import (
+    BoolParameterSpec,
+    EnumParameterSpec,
+    FileParameter,
+    FileParameterSpec,
+    FloatParameterSpec,
+    IntParameterSpec,
+    ParameterSet,
+    ParameterSpec,
+    ParameterSpecModel,
+    RampParameterSpec,
+    StringParameterSpec,
+)
+
+
+class ParamError(ValueError):
+    def __init__(self, label, message):
+        super().__init__(f"`{label}`: {message}")
+
+
+def populate_constants(paramSpec: ParameterSpec, paramSet: ParameterSet) -> None:
+    """Populate all constant defaults from the paramSpec in the paramSet"""
+    for name, paramSpec in paramSpec.params.items():
+        if paramSpec.constant and name not in paramSet.model_fields.keys():
+            if isinstance(paramSpec, FileParameterSpec):
+                if isinstance(paramSpec.default, list):
+                    default = [FileParameter(file_id=file_id) for file_id in paramSpec.default]
+                else:
+                    default = FileParameter(file_id=paramSpec.default)
+            else:
+                default = paramSpec.default
+
+            setattr(paramSet, name, default)
+
+
+def cast_numeric_types(paramSpec: ParameterSpec, paramSet: ParameterSet) -> None:
+    """Implicitly cast int values to float"""
+    for name, spec in paramSpec.params.items():
+        if not hasattr(paramSet, name) or not isinstance(spec, FloatParameterSpec):
+            continue
+
+        value = getattr(paramSet, name)
+        if isinstance(spec.default, float):
+            if isinstance(value, int):
+                setattr(paramSet, name, float(value))
+        elif isinstance(spec.default, list):
+            if isinstance(value, list) and len(spec.default) == len(value):
+                for i in range(len(spec.default)):
+                    if isinstance(spec.default[i], float) and isinstance(value[i], int):
+                        value[i] = float(value[i])
+
+
+def repair_parameters(paramSpec: ParameterSpec, paramSet: ParameterSet) -> None:
+    """Combine constant population and numerical casts"""
+    populate_constants(paramSpec, paramSet)
+    cast_numeric_types(paramSpec, paramSet)
+
+
+def validate_param(paramSpec: ParameterSpecModel, param, expectedType) -> None:
+    """Validate the parameter against the spec and expected type"""
+    if not expectedType:
+        raise ParamError(paramSpec.label, f"invalid type validation")
+    
+    if isinstance(paramSpec, RampParameterSpec):
+        #Check that param is a list of expectedType
+        if not isinstance(param, list):
+            raise ParamError(paramSpec.label, f"ramp params must be list of dict, got {type(param).__name__}")
+        for item in param:
+            rampType = paramSpec.ramp_parm_type
+            if rampType == rampParmType.Color:
+                vals = 'c'
+            else:
+                vals = 'value'
+
+            if not isinstance(item, expectedType):
+                raise ParamError(paramSpec.label, f"ramp point must be of type dict, got {type(item).__name__}")
+            if 'pos' not in item or vals not in item or 'interp' not in item:
+                raise ParamError(paramSpec.label, f"ramp point must contain 'pos' and 'value|c' and 'interp' keys")
+            if not isinstance(item['pos'],float):
+                raise ParamError(paramSpec.label, f"ramp point 'pos' must be of type float")
+            if rampType == rampParmType.Color:
+                if not isinstance(item[vals],list):
+                    raise ParamError(paramSpec.label, f"ramp point color 'c' must be of type list")
+                if (len(item[vals]) != 3):
+                    raise ParamError(paramSpec.label, f"ramp point color 'c' must be of length 3")
+                for c in item[vals]:
+                    if not isinstance(c,float):
+                        raise ParamError(paramSpec.label, f"ramp point color 'c' must be of type list of floats")
+            else:
+                if not isinstance(item[vals],float):
+                    raise ParamError(paramSpec.label, f"ramp point 'value' must be of type float")
+            #check that interp is a valid value from rampBasis
+            if item['interp'] not in [basis.name for basis in rampBasis]:
+                raise ParamError(paramSpec.label, f"ramp point 'interp' must be a valid value from hou.rampBasis")
+
+    elif isinstance(param, (list, tuple, set, frozenset)):
+        if len(param) != len(paramSpec.default):
+            raise ParamError(paramSpec.label, f"length mismatch {len(param)} != expected: {len(paramSpec.default)}")
+        for item in param:
+            validate_param(paramSpec, item, expectedType)
+    else:
+        allowed_atomic_types = {bool, str, float, int}
+        if expectedType in allowed_atomic_types:
+            if not isinstance(param, expectedType):
+                raise ParamError(paramSpec.label,
+                    f"type `{type(param).__name__}` did not match expected type `{expectedType.__name__}`")
+        else:
+            expectedType(**param)
+
+
+def validate_params(paramSpecs: ParameterSpec, paramSet: ParameterSet) -> None:
+    """Validate all parameters in the paramSpec using the provided paramSet"""
+    params = paramSet.model_dump()
+
+    for name, paramSpec in paramSpecs.params.items():
+        if paramSpec.param_type=='file' and name not in params:
+            raise ParamError(paramSpec.label, "param not provided")
+        elif name not in params:
+            continue
+
+        param = params[name]
+
+        # Validate type
+        use_type = None
+        if isinstance(paramSpec, IntParameterSpec):
+            use_type = int
+        elif isinstance(paramSpec, FloatParameterSpec):
+            use_type = float
+        elif isinstance(paramSpec, StringParameterSpec) or isinstance(paramSpec, EnumParameterSpec):
+            use_type = str
+        elif isinstance(paramSpec, BoolParameterSpec):
+            use_type = bool
+        elif isinstance(paramSpec, FileParameterSpec):
+            use_type = FileParameter
+        elif isinstance(paramSpec, RampParameterSpec):
+            use_type = dict
+        validate_param(paramSpec, param, use_type)
+
+        # Validate enum
+        if isinstance(paramSpec, EnumParameterSpec):
+            validValues = {value.name for value in paramSpec.values}
+            if param not in validValues:
+                raise ParamError(paramSpec.label, f"{param} not in {validValues}")
+
+        # Validate constant
+        if paramSpec.constant:
+            if isinstance(paramSpec, FileParameterSpec):
+                file_ids = [file_param['file_id']  \
+                            for file_param in param] \
+                    if isinstance(param, list) else param['file_id']
+                if file_ids != paramSpec.default:
+                    raise ParamError(paramSpec.label, f"{file_ids} != {paramSpec.default}")
+            else:
+                if param != paramSpec.default:
+                    raise ParamError(paramSpec.label, f"constant mismatch `{param}` != expected: `{paramSpec.default}`")
+
+
+async def download_file(endpoint: str, directory: str, file_id: str, headers={}) -> str:
+    """Automatically download an entire file at runtime, used to resolve file references"""
+    # Get the URL to download the file
+    url = f"{endpoint}/download/info/{file_id}"
+    
+    async with httpx.AsyncClient() as client:
+        r = await client.get(url, headers=headers)
+        assert r.status_code == HTTPStatus.OK
+        doc: dict = r.json()
+
+        # Download the file
+        file_name = file_id + "_" + doc['name'].replace('\\', '_').replace('/', '_')
+        file_path = os.path.join(directory, file_name)
+
+        async with client.stream("GET", doc['url'], headers=headers) as download_req:
+            async with aiofiles.open(file_path, "wb") as f:
+                async for chunk in download_req.aiter_bytes(chunk_size=1024):
+                    await f.write(chunk)
+
+    return file_path
+
+
+async def resolve_params(endpoint: str, directory: str, paramSet: ParameterSet, headers=None) -> ParameterSet:
+    """Resolve any parameters that are external references"""
+    async def resolve(field, value):
+        # For list-like, check each value
+        if isinstance(value, (list, tuple, set, frozenset)):
+            for item in value:
+                await resolve(field, item)
+        # For Dicts, check if they are FileParams. Otherwise check each item        
+        elif isinstance(value, FileParameter):
+            value.file_path = await download_file(endpoint, directory, value.file_id, headers or {})
+        elif isinstance(value, dict):
+            try:
+                FileParameter(**value)
+                value['file_path'] = await download_file(endpoint, directory, value['file_id'], headers)
+            except Exception:
+                for key, item in value.items():
+                    await resolve(f"{field}:{key}", item)
+
+    for name in paramSet.model_fields.keys():
+        await resolve(name, getattr(paramSet, name))
+    for name in paramSet.model_extra.keys():
+        await resolve(name, getattr(paramSet, name))
+
+    return paramSet