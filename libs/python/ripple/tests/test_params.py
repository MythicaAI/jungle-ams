--- conflicted
+++ resolved
@@ -1,27 +1,29 @@
 # pylint: disable=redefined-outer-name, unused-import
+import tempfile
+
 import pytest
-import tempfile
-
 from ripple.compile.rpsc import compile_interface
-from ripple.models.houTypes import rampParmType, rampBasis
+from ripple.models.houTypes import rampBasis, rampParmType
 from ripple.models.params import (
+    BoolParameterSpec,
+    EnumParameterSpec,
+    EnumValueSpec,
+    FileParameter,
+    FileParameterSpec,
+    FloatParameterSpec,
+    IntParameterSpec,
+    ParameterSet,
     ParameterSpec,
-    ParameterSet,
-    IntParameterSpec,
-    FloatParameterSpec,
-<<<<<<< HEAD
+    RampParameterSpec,
     StringParameterSpec,
-=======
-    ParameterSpecModel,
-    RampParameterSpec, StringParameterSpec,
->>>>>>> b1f0bf52
-    BoolParameterSpec,
-    EnumValueSpec,
-    EnumParameterSpec,
-    FileParameterSpec,
-    FileParameter,
 )
-from ripple.runtime.params import validate_param, validate_params, resolve_params, repair_parameters, ParamError
+from ripple.runtime.params import (
+    ParamError,
+    repair_parameters,
+    resolve_params,
+    validate_param,
+    validate_params,
+)
 
 
 class UnknownTestType:
