name: web

#
# This docker compose creates a backend testing environment for 
# storage tier services. You can run this compose set with -d (--detach)
#
services:
  jungle3:
    container_name: jungle3
    image: mythica-jungle3-build:latest
    volumes:
      - dist:/dist
    environment:
      PUBLISH_PATH: /dist/jungle3
      VITE_API_BASE_URL: http://localhost:15555/v1
      VITE_IMAGES_BASE_URL: http://localhost:8080/images
      VITE_AUTH0_DOMAIN: dev-dtvqj0iuc5rnb6x2.us.auth0.com
      VITE_AUTH0_CLIENT_ID: 4CZhQWoNm1WH8l8042LeF38qHrUTR2ax
      VITE_AUTH0_AUDIENCE: http://localhost:15555/v1
      VITE_AUTH0_REDIRECT_URL: http://localhost:8080
<<<<<<< HEAD
  #  editor:
  #    container_name: editor
  #    image: mythica-editor-build:latest
  #    volumes:
  #      - dist:/dist
=======
>>>>>>> 5d2b43f8
  nginx:
    container_name: nginx
    image: mythica-web-front:latest
    depends_on:
      - jungle3
<<<<<<< HEAD
      #      - editor
=======
>>>>>>> 5d2b43f8
      - app
    ports:
      - "8080:80"
    volumes:
      - dist:/dist
    networks:
      - web
      - storage
  app:
    container_name: app
    image: mythica-app:latest
    environment:
      MINIO_ENDPOINT: minio:9000
      LOCAL_STORAGE_PATH: /tmp/local_storage
    ports:
      - "15555:5555"
    networks:
      - web
      - storage
volumes:
  dist: # volume reference to share node build contents
networks:
  storage:
    driver: bridge
    name: storage
    external: true
  web:
    driver: bridge
    name: web<|MERGE_RESOLUTION|>--- conflicted
+++ resolved
@@ -18,23 +18,11 @@
       VITE_AUTH0_CLIENT_ID: 4CZhQWoNm1WH8l8042LeF38qHrUTR2ax
       VITE_AUTH0_AUDIENCE: http://localhost:15555/v1
       VITE_AUTH0_REDIRECT_URL: http://localhost:8080
-<<<<<<< HEAD
-  #  editor:
-  #    container_name: editor
-  #    image: mythica-editor-build:latest
-  #    volumes:
-  #      - dist:/dist
-=======
->>>>>>> 5d2b43f8
   nginx:
     container_name: nginx
     image: mythica-web-front:latest
     depends_on:
       - jungle3
-<<<<<<< HEAD
-      #      - editor
-=======
->>>>>>> 5d2b43f8
       - app
     ports:
       - "8080:80"
